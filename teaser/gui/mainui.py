# -*- coding: utf-8 -*-
# created June 2015
# by TEASER4 Development Team

import os
import sys
import inspect
from PyQt4 import QtCore, QtGui
from PyQt4.Qt import QDialog, QStandardItemModel
from PyQt4.Qt import Qt
from PyQt4.QtCore import SIGNAL
from PyQt4.QtGui import QStandardItem, QTabWidget, QPixmap
from matplotlib.backends.backend_qt4agg import FigureCanvasQTAgg as FigureCanvas
import matplotlib.pyplot as plt
from numpy.distutils.pathccompiler import PathScaleCCompiler
from teaser.gui.guihelp.guiinfo import GUIInfo
from teaser.gui.guihelp.listviewzonesfiller import ListViewZonesFiller
from teaser.gui.controller.controller import Controller
from teaser.gui.guihelp.picturebutton import PictureButton
from teaser.gui.guihelp.trackableitem import TrackableItem
from teaser.project import Project
from teaser.logic.simulation.modelicainfo import ModelicaInfo
import teaser.logic.utilities as utilitis
import platform
from teaser.logic.archetypebuildings.residential import Residential
from teaser.logic.archetypebuildings.nonresidential import NonResidential


try:
    _fromUtf8 = Qt.QString.fromUtf8
except AttributeError:
    def _fromUtf8(s):
        return s

try:
    _encoding = QtGui.QApplication.UnicodeUTF8

    def _translate(context, text, disambig):
        return QtGui.QApplication.translate(context, text, disambig, _encoding)
except AttributeError:
    def _translate(context, text, disambig):
        return QtGui.QApplication.translate(context, text, disambig)


class MainUI(QDialog):

    # Constructor defines all elements in the GUI and sets the listModels for
    # the listViews
    def __init__(self, parent=None, gui=True, dir=None, file=None):
        super(MainUI, self).__init__(parent)

        """ General layout and gui-global variables """

        # Used to display the console inside the program.
        sys.stdout = EmittingStream(textWritten=self.normal_output_written)
        sys.stdin = EmittingStream(textWritten=self.normal_output_written)
        sys.stderr = EmittingStream(textWritten=self.normal_output_written)

        self.setWindowFlags(self.windowFlags() | Qt.WindowMinMaxButtonsHint)
        self.setAttribute(QtCore.Qt.WA_DeleteOnClose)
        self.dailyHoursRange = range(0, 23)
        self.current_building = 0
        self.current_zone = 0
        self.current_element = 0
        self.current_layer = 0
        self.current_transformation = "standard"
        self.current_type_building = "Office"
        self.is_switchable = False
        self.construction_type_switched = False
        self.type_building_ind_att = dict(layout_area=0.0,
                                          layout_window_area=0.0,
                                          layout_attic=0.0,
                                          layout_cellar=0.0,
                                          construction_type=0.0,
                                          neighbour_building=0.0,
                                          dormer=0.0)
        self.saved_values_for_edit = {"year": "", "height": "", "name": "",
                                      "location": "", "area": "", "number": "",
                                      "street": ""}
        self.temp_zones = {}
        self.all_constr_layer_list = []
        self.zone_model = QStandardItemModel()
        self.outer_elements_model = QStandardItemModel()
        self.element_model = QStandardItemModel()
        self.layer_model = QStandardItemModel()
        self.element_layer_model = QStandardItemModel()
        self.element_layer_model_set_all_constr = QStandardItemModel()
        self.project = Project()
        self.project.modelica_info = ModelicaInfo()
        self.guiinfo = GUIInfo()
        self.lVZF = ListViewZonesFiller()
        self.is_empty_building_button = False
        self.file_path = ""
        self.setObjectName(_fromUtf8("MainWindow"))
        self.resize(900, 800)
        self.setMinimumSize(QtCore.QSize(900, 800))
        self.setMaximumSize(QtCore.QSize(900, 800))
        teaserVersion = "0.3.6 beta"
        self.setWindowTitle("TEASER Version %s" % teaserVersion)
        self.central_widget = QtGui.QWidget(self)
        self.central_widget.setObjectName(_fromUtf8("central_widget"))
        self.ribbon_widget = QtGui.QTabWidget(self.central_widget)
        self.ribbon_widget.setGeometry(QtCore.QRect(1, 1, 899, 109))
        self.side_bar_widget = QtGui.QTabWidget(self.central_widget)
        self.side_bar_widget.setGeometry(QtCore.QRect(1, 110, 210, 590))
        self.main_widget = QtGui.QTabWidget(self.central_widget)
        self.main_widget.setGeometry(QtCore.QRect(211, 110, 689, 590))
        self.standard_view_group_box = QtGui.QGroupBox(self.main_widget)
        self.standard_view_group_box.setGeometry(QtCore.QRect(0, 0, 689, 590))
        self.standard_view_group_box.setVisible(True)
        self.standard_view_group_box.setAutoFillBackground(True)
        palette = self.standard_view_group_box.palette()
        palette.setColor(self.standard_view_group_box.backgroundRole(),
                         QtGui.QColor(100, 100, 100, 20))
        self.standard_view_group_box.setPalette(palette)
        self.side_bar_group_box = QtGui.QGroupBox(self.side_bar_widget)
        self.side_bar_group_box.setGeometry(QtCore.QRect(0, 0, 210, 590))
        self.side_bar_group_box.setVisible(True)
        self.side_bar_group_box.setAutoFillBackground(True)
        palette = self.side_bar_group_box.palette()
        palette.setColor(self.side_bar_group_box.backgroundRole(),
                         QtGui.QColor(100, 100, 100, 20))
        self.side_bar_group_box.setPalette(palette)
        self.ribbon_group_box = QtGui.QGroupBox(self.ribbon_widget)
        self.ribbon_group_box.setGeometry(QtCore.QRect(0, 0, 899, 109))
        self.ribbon_group_box.setVisible(True)
        self.ribbon_group_box.setAutoFillBackground(True)
        palette = self.ribbon_group_box.palette()
        palette.setColor(self.ribbon_group_box.backgroundRole(),
                         QtGui.QColor(100, 100, 100, 20))
        self.ribbon_group_box.setPalette(palette)
        self.bottom_group_box = QtGui.QGroupBox(self)
        self.bottom_group_box.setGeometry(QtCore.QRect(0, 700, 900, 100))
        self.text_edit = QtGui.QTextEdit(self.bottom_group_box)
        self.text_edit.setGeometry(QtCore.QRect(0, 0, 900, 100))

        """ All controls in the main frame """

        self.mask_label_0 = QtGui.QLabel(self.main_widget)
        self.mask_label_0.setGeometry(QtCore.QRect(240, 100, 250, 100))
        self.mask_label_0.setVisible(False)
        self.mask_label_0.setStyleSheet("background-color:\
                                        rgba(255,255,255,255)")
        self.mask_label_5 = QtGui.QLabel(self.main_widget)
        self.mask_label_5.setGeometry(QtCore.QRect(0, 0, 900, 100))
        self.mask_label_5.setVisible(False)
        self.mask_label_5.setStyleSheet("background-color:rgba(0,0,0,80)")
        self.mask_label_6 = QtGui.QLabel(self.main_widget)
        self.mask_label_6.setGeometry(QtCore.QRect(0, 100, 240, 490))
        self.mask_label_6.setVisible(False)
        self.mask_label_6.setStyleSheet("background-color:rgba(0,0,0,80)")
        self.mask_label_7 = QtGui.QLabel(self.main_widget)
        self.mask_label_7.setGeometry(QtCore.QRect(490, 100, 410, 490))
        self.mask_label_7.setVisible(False)
        self.mask_label_7.setStyleSheet("background-color:rgba(0,0,0,80)")
        self.mask_label_8 = QtGui.QLabel(self.main_widget)
        self.mask_label_8.setGeometry(QtCore.QRect(240, 200, 250, 390))
        self.mask_label_8.setVisible(False)
        self.mask_label_8.setStyleSheet("background-color:rgba(0,0,0,80)")
        self.mask_label_9 = QtGui.QLabel(self.main_widget)
        self.mask_label_9.setGeometry(QtCore.QRect(255, 105, 220, 35))
        self.mask_label_9.setVisible(False)
        self.mask_label_9.setText("Press Save to exit edit-mode with\nchanges"
                                  "or Cancel to exit without:")
        self.mask_label_9.setStyleSheet("background-color:"
                                        "rgba(255,255,255,255)")
        f = QtGui.QFont("Arial", 11)
        self.mask_label_9.setFont(f)
        self.zones_list_label = QtGui.QLabel(self.standard_view_group_box)
        self.zones_list_label.setGeometry(QtCore.QRect(165, 5, 50, 20))
        self.zones_list_label.setText("Zones")
        self.zones_list_view = QtGui.QListView(self.standard_view_group_box)
        self.zones_list_view.setGeometry(QtCore.QRect(35, 30, 311, 558))
        self.zones_list_view.setObjectName(_fromUtf8("zones_list_view"))
        self.zones_list_view.setModel(self.zone_model)
        self.zones_list_view.setItemDelegate(self.lVZF)
        self.zones_list_view.doubleClicked.connect(self.change_zone_values_ui)
        self.zones_list_view.setEditTriggers(
            QtGui.QAbstractItemView.NoEditTriggers)
        self.envelopes_list_label = QtGui.QLabel(self.standard_view_group_box)
        self.envelopes_list_label.setGeometry(QtCore.QRect(480, 5, 50, 20))
        self.envelopes_list_label.setText("Envelopes")
        self.envelopes_list_view = QtGui.QListView(
            self.standard_view_group_box)
        self.envelopes_list_view.setGeometry(QtCore.QRect(350, 30, 311, 558))
        self.envelopes_list_view.setObjectName(
            _fromUtf8("envelopes_list_view"))
        self.envelopes_list_view.setModel(self.outer_elements_model)
        self.envelopes_list_view.setItemDelegate(self.lVZF)
        # self.envelopes_list_view.doubleClicked.connect(
        #     self.show_element_build_ui2)
        self.envelopes_list_view.doubleClicked.connect(
            self.change_envelopes_values_ui)
        self.envelopes_list_view.setEditTriggers(
            QtGui.QAbstractItemView.NoEditTriggers)

        """ All controls for creating a new thermal zone """

        self.create_new_zone_groupbox = QtGui.QGroupBox(self.main_widget)
        self.create_new_zone_groupbox.setGeometry(QtCore.QRect(0, 0, 900, 590))
        self.create_new_zone_groupbox.setVisible(False)
        self.create_new_zone_groupbox.setAutoFillBackground(True)
        palette = self.create_new_zone_groupbox.palette()
        palette.setColor(self.create_new_zone_groupbox.backgroundRole(),
                         QtGui.QColor(100, 100, 100, 20))
        self.create_new_zone_groupbox.setPalette(palette)
        self.new_zone_gen_inf_groupbox = QtGui.QGroupBox(
            self.create_new_zone_groupbox)
        self.new_zone_gen_inf_groupbox.setGeometry(
            QtCore.QRect(5, 1, 210, 584))
        self.new_zone_gen_inf_groupbox.setTitle("General Zone Information")
        self.new_zone_gen_inf_groupbox.setAutoFillBackground(True)
        palette = self.new_zone_gen_inf_groupbox.palette()
        palette.setColor(self.new_zone_gen_inf_groupbox.backgroundRole(),
                         QtGui.QColor(100, 100, 100, 20))
        self.new_zone_gen_inf_groupbox.setPalette(palette)
        self.new_zone_name_label = QtGui.QLabel(self.new_zone_gen_inf_groupbox)
        self.new_zone_name_label.setGeometry(QtCore.QRect(10, 60, 90, 25))
        self.new_zone_name_label.setText("Name:")
        self.new_zone_name_line_edit = QtGui.QLineEdit(
            self.new_zone_gen_inf_groupbox)
        self.new_zone_name_line_edit.setGeometry(QtCore.QRect(110, 60, 90, 25))
        self.new_zone_area_label = QtGui.QLabel(self.new_zone_gen_inf_groupbox)
        self.new_zone_area_label.setGeometry(QtCore.QRect(10, 95, 90, 25))
        self.new_zone_area_label.setText("Area:")
        self.new_zone_area_line_edit = QtGui.QLineEdit(
            self.new_zone_gen_inf_groupbox)
        self.new_zone_area_line_edit.setGeometry(QtCore.QRect(110, 95, 90, 25))
        self.new_zone_usage_label = QtGui.QLabel(
            self.new_zone_gen_inf_groupbox)
        self.new_zone_usage_label.setGeometry(QtCore.QRect(10, 130, 90, 25))
        self.new_zone_usage_label.setText("Usage type:")
        self.new_zone_usage_line_edit = QtGui.QLineEdit(
            self.new_zone_gen_inf_groupbox)
        self.new_zone_usage_line_edit.setGeometry(
            QtCore.QRect(110, 130, 90, 25))
        self.new_zone_save_button = QtGui.QPushButton(
            self.new_zone_gen_inf_groupbox)
        self.new_zone_save_button.setGeometry(QtCore.QRect(10, 305, 90, 25))
        self.new_zone_save_button.setText("Save")
        self.new_zone_save_button.clicked.connect(self.check_inputs_new_zone)
        self.new_zone_cancel_button = QtGui.QPushButton(
            self.new_zone_gen_inf_groupbox)
        self.new_zone_cancel_button.setGeometry(QtCore.QRect(110, 305, 90, 25))
        self.new_zone_cancel_button.setText("Cancel")
        self.new_zone_failed_label = QtGui.QLabel(
            self.new_zone_gen_inf_groupbox)
        self.new_zone_failed_label.setGeometry(QtCore.QRect(10, 340, 180, 50))
        self.new_zone_failed_label.setText(
            "Please insert values for Name, \nnet leased area and usage.")
        self.new_zone_failed_label.setVisible(False)

        """ All controls for editing a thermal zone """

        self.edit_zone_groupbox = QtGui.QGroupBox(self.main_widget)
        self.edit_zone_groupbox.setGeometry(QtCore.QRect(0, 0, 900, 590))
        self.edit_zone_groupbox.setVisible(False)
        self.edit_zone_groupbox.setAutoFillBackground(True)
        palette = self.edit_zone_groupbox.palette()
        palette.setColor(self.edit_zone_groupbox.backgroundRole(),
                         QtGui.QColor(100, 100, 100, 20))
        self.edit_zone_groupbox.setPalette(palette)
        self.edit_gen_inf_groupbox = QtGui.QGroupBox(self.edit_zone_groupbox)
        self.edit_gen_inf_groupbox.setGeometry(QtCore.QRect(5, 1, 210, 584))
        self.edit_gen_inf_groupbox.setTitle("General Zone Information")
        self.edit_gen_inf_groupbox.setVisible(False)
        self.edit_gen_inf_tab_widget = QtGui.QTabWidget(
            self.edit_gen_inf_groupbox)
        self.edit_gen_inf_tab_widget.setGeometry(QtCore.QRect(0, 20, 210, 484))
        self.edit_gen_inf_tab_widget.setTabShape(QtGui.QTabWidget.Rounded)
        self.edit_gen_inf_tab = QtGui.QWidget()
        self.edit_usage_tab = QtGui.QWidget()
        self.edit_gen_inf_tab_widget.addTab(
            self.edit_gen_inf_tab, _fromUtf8(""))
        self.edit_gen_inf_tab_widget.addTab(self.edit_usage_tab, _fromUtf8(""))
        self.edit_gen_inf_tab_widget.setTabText(
            self.edit_gen_inf_tab_widget.indexOf(
                self.edit_gen_inf_tab), QtGui.QApplication.translate(
                "MainWindow", "General Info", None))
        self.edit_gen_inf_tab_widget.setTabText(
            self.edit_gen_inf_tab_widget.indexOf(self.edit_usage_tab),
            _translate("MainWindow", "Usage", None))
        self.edit_zone_name_label = QtGui.QLabel(self.edit_gen_inf_tab)
        self.edit_zone_name_label.setGeometry(QtCore.QRect(10, 30, 90, 25))
        self.edit_zone_name_label.setText("Name:")
        self.edit_zone_name_line_edit = QtGui.QLineEdit(self.edit_gen_inf_tab)
        self.edit_zone_name_line_edit.setGeometry(
            QtCore.QRect(110, 30, 90, 25))
        self.edit_zone_area_label = QtGui.QLabel(self.edit_gen_inf_tab)
        self.edit_zone_area_label.setGeometry(QtCore.QRect(10, 65, 90, 25))
        self.edit_zone_area_label.setText("Area:")
        self.edit_zone_area_line_edit = QtGui.QLineEdit(self.edit_gen_inf_tab)
        self.edit_zone_area_line_edit.setGeometry(
            QtCore.QRect(110, 65, 90, 25))
        self.edit_zone_area_inner_wall_label = QtGui.QLabel(
            self.edit_gen_inf_tab)
        self.edit_zone_area_inner_wall_label.setGeometry(
            QtCore.QRect(10, 100, 90, 25))
        self.edit_zone_area_inner_wall_label.setText("Inner Wall Area:")
        self.edit_zone_area_inner_wall_line_edit = QtGui.QLineEdit(
            self.edit_gen_inf_tab)
        self.edit_zone_area_inner_wall_line_edit.setGeometry(
            QtCore.QRect(110, 100, 90, 25))
        self.edit_zone_area_ceiling_label = QtGui.QLabel(self.edit_gen_inf_tab)
        self.edit_zone_area_ceiling_label.setGeometry(
            QtCore.QRect(10, 135, 90, 25))
        self.edit_zone_area_ceiling_label.setText("Ceiling Area:")
        self.edit_zone_area_ceiling_line_edit = QtGui.QLineEdit(
            self.edit_gen_inf_tab)
        self.edit_zone_area_ceiling_line_edit.setGeometry(
            QtCore.QRect(110, 135, 90, 25))
        self.edit_zone_area_floor_label = QtGui.QLabel(self.edit_gen_inf_tab)
        self.edit_zone_area_floor_label.setGeometry(
            QtCore.QRect(10, 170, 90, 25))
        self.edit_zone_area_floor_label.setText("Floor Area:")
        self.edit_zone_area_floor_line_edit = QtGui.QLineEdit(
            self.edit_gen_inf_tab)
        self.edit_zone_area_floor_line_edit.setGeometry(
            QtCore.QRect(110, 170, 90, 25))
        self.edit_zone_volume_label = QtGui.QLabel(self.edit_gen_inf_tab)
        self.edit_zone_volume_label.setGeometry(QtCore.QRect(10, 205, 90, 25))
        self.edit_zone_volume_label.setText("Volume:")
        self.edit_zone_volume_line_edit = QtGui.QLineEdit(
            self.edit_gen_inf_tab)
        self.edit_zone_volume_line_edit.setGeometry(
            QtCore.QRect(110, 205, 90, 25))

        self.edit_usage_infiltration_rate_label = QtGui.QLabel(
            self.edit_usage_tab)
        self.edit_usage_infiltration_rate_label.setGeometry(
            QtCore.QRect(10, 20, 90, 25))
        self.edit_usage_infiltration_rate_label.setText("Infiltration Rate:")
        self.edit_usage_infiltration_rate_line_edit = QtGui.QLineEdit(
            self.edit_usage_tab)
        self.edit_usage_infiltration_rate_line_edit.setGeometry(
            QtCore.QRect(110, 20, 90, 25))
        self.edit_usage_cooling_time_label = QtGui.QLabel(self.edit_usage_tab)
        self.edit_usage_cooling_time_label.setGeometry(
            QtCore.QRect(5, 55, 50, 25))
        self.edit_usage_cooling_time_label.setText("Cooling:")
        self.edit_usage_cooling_time_line_edit = QtGui.QLineEdit(
            self.edit_usage_tab)
        self.edit_usage_cooling_time_line_edit.setGeometry(
            QtCore.QRect(65, 55, 40, 25))
        self.edit_usage_heating_time_label = QtGui.QLabel(self.edit_usage_tab)
        self.edit_usage_heating_time_label.setGeometry(
            QtCore.QRect(110, 55, 50, 25))
        self.edit_usage_heating_time_label.setText("Heating:")
        self.edit_usage_heating_time_line_edit = QtGui.QLineEdit(
            self.edit_usage_tab)
        self.edit_usage_heating_time_line_edit.setGeometry(
            QtCore.QRect(165, 55, 40, 25))
        self.edit_usage_set_temp_heat_label = QtGui.QLabel(self.edit_usage_tab)
        self.edit_usage_set_temp_heat_label.setGeometry(
            QtCore.QRect(5, 90, 50, 25))
        self.edit_usage_set_temp_heat_label.setText("TempHeat:")
        self.edit_usage_set_temp_heat_line_edit = QtGui.QLineEdit(
            self.edit_usage_tab)
        self.edit_usage_set_temp_heat_line_edit.setGeometry(
            QtCore.QRect(65, 90, 40, 25))
        self.edit_usage_set_temp_cool_label = QtGui.QLabel(self.edit_usage_tab)
        self.edit_usage_set_temp_cool_label.setGeometry(
            QtCore.QRect(110, 90, 50, 25))
        self.edit_usage_set_temp_cool_label.setText("TempCool:")
        self.edit_usage_set_temp_cool_line_edit = QtGui.QLineEdit(
            self.edit_usage_tab)
        self.edit_usage_set_temp_cool_line_edit.setGeometry(
            QtCore.QRect(165, 90, 40, 25))
        self.edit_usage_temp_set_back_label = QtGui.QLabel(self.edit_usage_tab)
        self.edit_usage_temp_set_back_label.setGeometry(
            QtCore.QRect(10, 125, 90, 25))
        self.edit_usage_temp_set_back_label.setText("Temp set back:")
        self.edit_usage_temp_set_back_line_edit = QtGui.QLineEdit(
            self.edit_usage_tab)
        self.edit_usage_temp_set_back_line_edit.setGeometry(
            QtCore.QRect(110, 125, 90, 25))
        self.edit_usage_min_air_exchange_label = QtGui.QLabel(
            self.edit_usage_tab)
        self.edit_usage_min_air_exchange_label.setGeometry(
            QtCore.QRect(10, 160, 90, 25))
        self.edit_usage_min_air_exchange_label.setText("Min Air Exchange:")
        self.edit_usage_min_air_exchange_line_edit = QtGui.QLineEdit(
            self.edit_usage_tab)
        self.edit_usage_min_air_exchange_line_edit.setGeometry(
            QtCore.QRect(110, 160, 90, 25))
        self.edit_usage_min_ahu_label = QtGui.QLabel(self.edit_usage_tab)
        self.edit_usage_min_ahu_label.setGeometry(QtCore.QRect(5, 195, 50, 25))
        self.edit_usage_min_ahu_label.setText("Min AHU:")
        self.edit_usage_min_ahu_line_edit = QtGui.QLineEdit(
            self.edit_usage_tab)
        self.edit_usage_min_ahu_line_edit.setGeometry(
            QtCore.QRect(65, 195, 40, 25))
        self.edit_usage_max_ahu_label = QtGui.QLabel(self.edit_usage_tab)
        self.edit_usage_max_ahu_label.setGeometry(
            QtCore.QRect(110, 195, 50, 25))
        self.edit_usage_max_ahu_label.setText("Max AHU:")
        self.edit_usage_max_ahu_line_edit = QtGui.QLineEdit(
            self.edit_usage_tab)
        self.edit_usage_max_ahu_line_edit.setGeometry(
            QtCore.QRect(165, 195, 40, 25))
        self.edit_usage_with_ahu_label = QtGui.QLabel(self.edit_usage_tab)
        self.edit_usage_with_ahu_label.setGeometry(
            QtCore.QRect(10, 230, 90, 25))
        self.edit_usage_with_ahu_label.setText("With AHU:")
        self.edit_usage_with_ahu_line_edit = QtGui.QLineEdit(
            self.edit_usage_tab)
        self.edit_usage_with_ahu_line_edit.setGeometry(
            QtCore.QRect(110, 230, 90, 25))
        self.edit_usage_rel_humidity_label = QtGui.QLabel(self.edit_usage_tab)
        self.edit_usage_rel_humidity_label.setGeometry(
            QtCore.QRect(10, 265, 90, 25))
        self.edit_usage_rel_humidity_label.setText("Rel Humidity:")
        self.edit_usage_rel_humidity_line_edit = QtGui.QLineEdit(
            self.edit_usage_tab)
        self.edit_usage_rel_humidity_line_edit.setGeometry(
            QtCore.QRect(110, 265, 90, 25))
        self.edit_usage_persons_label = QtGui.QLabel(self.edit_usage_tab)
        self.edit_usage_persons_label.setGeometry(
            QtCore.QRect(10, 300, 90, 25))
        self.edit_usage_persons_label.setText("Persons:")
        self.edit_usage_persons_line_edit = QtGui.QLineEdit(
            self.edit_usage_tab)
        self.edit_usage_persons_line_edit.setGeometry(
            QtCore.QRect(110, 300, 90, 25))
        self.edit_usage_machines_label = QtGui.QLabel(self.edit_usage_tab)
        self.edit_usage_machines_label.setGeometry(
            QtCore.QRect(10, 335, 90, 25))
        self.edit_usage_machines_label.setText("Machines:")
        self.edit_usage_machines_line_edit = QtGui.QLineEdit(
            self.edit_usage_tab)
        self.edit_usage_machines_line_edit.setGeometry(
            QtCore.QRect(110, 335, 90, 25))

        self.edit_zone_save_button = QtGui.QPushButton(
            self.edit_gen_inf_groupbox)
        self.edit_zone_save_button.setGeometry(QtCore.QRect(10, 509, 90, 25))
        self.edit_zone_save_button.setText("Save")
        self.edit_zone_save_button.clicked.connect(self.check_inputs_edit_zone)
        self.edit_zone_cancel_button = QtGui.QPushButton(
            self.edit_gen_inf_groupbox)
        self.edit_zone_cancel_button.setGeometry(
            QtCore.QRect(110, 509, 90, 25))
        self.edit_zone_cancel_button.setText("Cancel")
        self.edit_zone_failed_label = QtGui.QLabel(self.edit_gen_inf_groupbox)
        self.edit_zone_failed_label.setGeometry(QtCore.QRect(40, 524, 180, 50))
        self.edit_zone_failed_label.setText(
            "Please insert values for Name, \nnet leased area and usage.")
        self.edit_zone_failed_label.setVisible(False)
        self.edit_zone_list_label = QtGui.QLabel(self.edit_zone_groupbox)
        self.edit_zone_list_label.setGeometry(QtCore.QRect(350, 5, 50, 20))
        self.edit_zone_list_label.setText("Zones")
        self.edit_zone_list = QtGui.QListView(self.edit_zone_groupbox)
        self.edit_zone_list.setGeometry(QtCore.QRect(220, 30, 311, 558))
        self.edit_zone_list.setObjectName(_fromUtf8("zones_list_view"))
        self.edit_zone_list.setModel(self.zone_model)
        self.edit_zone_list.setItemDelegate(self.lVZF)
        self.edit_zone_list.setEditTriggers(
            QtGui.QAbstractItemView.NoEditTriggers)
        self.edit_zone_list.clicked.connect(self.switch_current_zone)
        self.edit_zone_objects_list_label = QtGui.QLabel(
            self.edit_zone_groupbox)
        self.edit_zone_objects_list_label.setGeometry(
            QtCore.QRect(671, 5, 50, 20))
        self.edit_zone_objects_list_label.setText("Elements")
        self.edit_zone_objects_list = QtGui.QListView(self.edit_zone_groupbox)
        self.edit_zone_objects_list.setGeometry(
            QtCore.QRect(541, 30, 311, 558))
        self.edit_zone_objects_list.setObjectName(
            _fromUtf8("objects_list_view"))
        self.edit_zone_objects_list.setModel(self.element_model)
        self.edit_zone_objects_list.setItemDelegate(self.lVZF)
        self.edit_zone_objects_list.setEditTriggers(
            QtGui.QAbstractItemView.NoEditTriggers)

        """ All controls to edit a layer """

        self.edit_layer_group_box = QtGui.QGroupBox(self.main_widget)
        self.edit_layer_group_box.setGeometry(QtCore.QRect(0, 0, 900, 590))
        self.edit_layer_group_box.setVisible(False)
        self.edit_layer_group_box.setAutoFillBackground(True)
        palette = self.edit_layer_group_box.palette()
        palette.setColor(self.edit_layer_group_box.backgroundRole(),
                         QtGui.QColor(100, 100, 100, 20))
        self.edit_layer_group_box.setPalette(palette)
        self.edit_current_layer_list_label = QtGui.QLabel(
            self.edit_layer_group_box)
        self.edit_current_layer_list_label.setGeometry(
            QtCore.QRect(350, 5, 50, 20))
        self.edit_current_layer_list_label.setText("Layer")

        self.edit_current_layer_list = QtGui.QListView(
            self.edit_layer_group_box)
        self.edit_current_layer_list.setGeometry(
            QtCore.QRect(220, 30, 311, 558))
        self.edit_current_layer_list.setObjectName(
            _fromUtf8("layer_list_view"))
        self.edit_current_layer_list.setModel(self.layer_model)
        self.edit_current_layer_list.setItemDelegate(self.lVZF)
        self.edit_current_layer_list.setEditTriggers(
            QtGui.QAbstractItemView.NoEditTriggers)
        self.edit_current_layer_list.clicked.connect(self.switch_current_layer)

        self.edit_layer_general_information_group_box = QtGui.QGroupBox(
            self.edit_layer_group_box)
        self.edit_layer_general_information_group_box.setGeometry(
            QtCore.QRect(5, 1, 210, 584))
        self.edit_layer_general_information_group_box.setTitle(
            "General Layer Information")
        self.edit_layer_general_information_group_box.setAutoFillBackground(
            True)
        palette = self.edit_layer_general_information_group_box.palette()
        palette.setColor(
            self.edit_layer_general_information_group_box.backgroundRole(),
            QtGui.QColor(100, 100, 100, 20))
        self.edit_layer_general_information_group_box.setPalette(palette)
        self.edit_layer_name_label = QtGui.QLabel(
            self.edit_layer_general_information_group_box)
        self.edit_layer_name_label.setGeometry(QtCore.QRect(10, 60, 90, 25))
        self.edit_layer_name_label.setText("Name:")
        self.edit_layer_name_line_edit = QtGui.QLineEdit(
            self.edit_layer_general_information_group_box)
        self.edit_layer_name_line_edit.setGeometry(
            QtCore.QRect(110, 60, 90, 25))
        self.edit_layer_thickness_label = QtGui.QLabel(
            self.edit_layer_general_information_group_box)
        self.edit_layer_thickness_label.setGeometry(
            QtCore.QRect(10, 95, 90, 25))
        self.edit_layer_thickness_label.setText("Thickness:")
        self.edit_layer_thickness_line_edit = QtGui.QLineEdit(
            self.edit_layer_general_information_group_box)
        self.edit_layer_thickness_line_edit.setGeometry(
            QtCore.QRect(110, 95, 90, 25))
        self.horizontal_line = QtGui.QFrame(
            self.edit_layer_general_information_group_box)
        self.horizontal_line.setFrameShape(QtGui.QFrame.HLine)
        self.horizontal_line.setFrameShadow(QtGui.QFrame.Sunken)
        self.horizontal_line.setGeometry(QtCore.QRect(10, 125, 180, 5))
        self.edit_layer_material_name_label = QtGui.QLabel(
            self.edit_layer_general_information_group_box)
        self.edit_layer_material_name_label.setGeometry(
            QtCore.QRect(10, 135, 90, 25))
        self.edit_layer_material_name_label.setText("Material:")
        self.edit_layer_material_name_line_edit = QtGui.QLineEdit(
            self.edit_layer_general_information_group_box)
        self.edit_layer_material_name_line_edit.setGeometry(
            QtCore.QRect(110, 135, 90, 25))
        self.edit_layer_density_label = QtGui.QLabel(
            self.edit_layer_general_information_group_box)
        self.edit_layer_density_label.setGeometry(
            QtCore.QRect(10, 170, 90, 25))
        self.edit_layer_density_label.setText("Density:")
        self.edit_layer_density_line_edit = QtGui.QLineEdit(
            self.edit_layer_general_information_group_box)
        self.edit_layer_density_line_edit.setGeometry(
            QtCore.QRect(110, 170, 90, 25))
        self.edit_layer_thermal_conduct_label = QtGui.QLabel(
            self.edit_layer_general_information_group_box)
        self.edit_layer_thermal_conduct_label.setGeometry(
            QtCore.QRect(10, 205, 90, 25))
        self.edit_layer_thermal_conduct_label.setText("Thermal Conduct:")
        self.edit_layer_thermal_conduct_line_edit = QtGui.QLineEdit(
            self.edit_layer_general_information_group_box)
        self.edit_layer_thermal_conduct_line_edit.setGeometry(
            QtCore.QRect(110, 205, 90, 25))
        self.edit_layer_heat_capacity_label = QtGui.QLabel(
            self.edit_layer_general_information_group_box)
        self.edit_layer_heat_capacity_label.setGeometry(
            QtCore.QRect(10, 240, 90, 25))
        self.edit_layer_heat_capacity_label.setText("Heat Capacity:")
        self.edit_layer_heat_capacity_line_edit = QtGui.QLineEdit(
            self.edit_layer_general_information_group_box)
        self.edit_layer_heat_capacity_line_edit.setGeometry(
            QtCore.QRect(110, 240, 90, 25))
        self.edit_layer_solar_absorp_label = QtGui.QLabel(
            self.edit_layer_general_information_group_box)
        self.edit_layer_solar_absorp_label.setGeometry(
            QtCore.QRect(10, 275, 90, 25))
        self.edit_layer_solar_absorp_label.setText("Solar Absorption:")
        self.edit_layer_solar_absorp_line_edit = QtGui.QLineEdit(
            self.edit_layer_general_information_group_box)
        self.edit_layer_solar_absorp_line_edit.setGeometry(
            QtCore.QRect(110, 275, 90, 25))
        self.edit_layer_ir_emissivity_label = QtGui.QLabel(
            self.edit_layer_general_information_group_box)
        self.edit_layer_ir_emissivity_label.setGeometry(
            QtCore.QRect(10, 310, 90, 25))
        self.edit_layer_ir_emissivity_label.setText("IR Emissivity:")
        self.edit_layer_ir_emissivity_line_edit = QtGui.QLineEdit(
            self.edit_layer_general_information_group_box)
        self.edit_layer_ir_emissivity_line_edit.setGeometry(
            QtCore.QRect(110, 310, 90, 25))
        self.edit_layer_transmittance_label = QtGui.QLabel(
            self.edit_layer_general_information_group_box)
        self.edit_layer_transmittance_label.setGeometry(
            QtCore.QRect(10, 345, 90, 25))
        self.edit_layer_transmittance_label.setText("Transmittance:")
        self.edit_layer_transmittance_line_edit = QtGui.QLineEdit(
            self.edit_layer_general_information_group_box)
        self.edit_layer_transmittance_line_edit.setGeometry(
            QtCore.QRect(110, 345, 90, 25))
        self.edit_layer_save_button = QtGui.QPushButton(
            self.edit_layer_general_information_group_box)
        self.edit_layer_save_button.setGeometry(QtCore.QRect(10, 380, 90, 25))
        self.edit_layer_save_button.setText("Save")
        self.edit_layer_save_button.clicked.connect(self.check_inputs_new_zone)
        self.edit_layer_cancel_button = QtGui.QPushButton(
            self.edit_layer_general_information_group_box)
        self.edit_layer_cancel_button.setGeometry(
            QtCore.QRect(110, 380, 90, 25))
        self.edit_layer_cancel_button.setText("Cancel")
        self.edit_layer_failed_label = QtGui.QLabel(
            self.edit_layer_general_information_group_box)
        self.edit_layer_failed_label.setGeometry(
            QtCore.QRect(10, 415, 180, 50))
        self.edit_layer_failed_label.setText(
            "Please insert values for Name, \nnet leased area and usage.")
        self.edit_layer_failed_label.setVisible(False)

        """ All controls for editing a zone element """

        self.edit_element_groupbox = QtGui.QGroupBox(self.main_widget)
        self.edit_element_groupbox.setGeometry(QtCore.QRect(0, 0, 900, 590))
        self.edit_element_groupbox.setVisible(False)
        self.edit_element_groupbox.setAutoFillBackground(True)
        palette = self.edit_element_groupbox.palette()
        palette.setColor(self.edit_element_groupbox.backgroundRole(),
                         QtGui.QColor(100, 100, 100, 20))
        self.edit_element_groupbox.setPalette(palette)
        self.edit_element_gen_inf_groupbox = QtGui.QGroupBox(
            self.edit_element_groupbox)
        self.edit_element_gen_inf_groupbox.setGeometry(
            QtCore.QRect(5, 1, 210, 584))
        self.edit_element_gen_inf_groupbox.setTitle(
            "General Element Information")
        self.edit_element_gen_inf_groupbox.setVisible(False)
        self.edit_element_gen_inf_groupbox.setAutoFillBackground(True)
        palette = self.edit_element_gen_inf_groupbox.palette()
        palette.setColor(self.edit_element_gen_inf_groupbox.backgroundRole(),
                         QtGui.QColor(100, 100, 100, 20))
        self.edit_element_gen_inf_groupbox.setPalette(palette)
        self.edit_element_name_label = QtGui.QLabel(
            self.edit_element_gen_inf_groupbox)
        self.edit_element_name_label.setGeometry(QtCore.QRect(10, 60, 90, 25))
        self.edit_element_name_label.setText("Name:")
        self.edit_element_name_line_edit = QtGui.QLineEdit(
            self.edit_element_gen_inf_groupbox)
        self.edit_element_name_line_edit.setGeometry(
            QtCore.QRect(110, 60, 90, 25))
        self.edit_element_type_label = QtGui.QLabel(
            self.edit_element_gen_inf_groupbox)
        self.edit_element_type_label.setGeometry(QtCore.QRect(10, 95, 90, 25))
        self.edit_element_type_label.setText("Construction Type:")
        self.edit_element_type_line_edit = QtGui.QLineEdit(
            self.edit_element_gen_inf_groupbox)
        self.edit_element_type_line_edit.setGeometry(
            QtCore.QRect(110, 95, 90, 25))
        self.edit_element_area_label = QtGui.QLabel(
            self.edit_element_gen_inf_groupbox)
        self.edit_element_area_label.setGeometry(QtCore.QRect(10, 130, 90, 25))
        self.edit_element_area_label.setText("Area:")
        self.edit_element_area_line_edit = QtGui.QLineEdit(
            self.edit_element_gen_inf_groupbox)
        self.edit_element_area_line_edit.setGeometry(
            QtCore.QRect(110, 130, 90, 25))
        self.edit_element_save_button = QtGui.QPushButton(
            self.edit_element_gen_inf_groupbox)
        self.edit_element_save_button.setGeometry(
            QtCore.QRect(10, 305, 90, 25))
        self.edit_element_save_button.setText("Save")
        self.edit_element_save_button.clicked.connect(
            self.check_inputs_edit_element)
        self.edit_element_cancel_button = QtGui.QPushButton(
            self.edit_element_gen_inf_groupbox)
        self.edit_element_cancel_button.setGeometry(
            QtCore.QRect(110, 305, 90, 25))
        self.edit_element_cancel_button.setText("Cancel")
        self.edit_element_failed_label = QtGui.QLabel(
            self.edit_element_gen_inf_groupbox)
        self.edit_element_failed_label.setGeometry(
            QtCore.QRect(10, 340, 180, 50))
        self.edit_element_failed_label.setText(
            "Please insert a value for Name.")
        self.edit_element_failed_label.setVisible(False)
        self.edit_element_list_label = QtGui.QLabel(self.edit_element_groupbox)
        self.edit_element_list_label.setGeometry(QtCore.QRect(350, 5, 50, 20))
        self.edit_element_list_label.setText("Elements")
        self.edit_element_list = QtGui.QListView(self.edit_element_groupbox)
        self.edit_element_list.setGeometry(QtCore.QRect(220, 30, 311, 558))
        self.edit_element_list.setObjectName(_fromUtf8("zones_list_view"))
        self.edit_element_list.setModel(self.element_model)
        self.edit_element_list.setItemDelegate(self.lVZF)
        self.edit_element_list.setEditTriggers(
            QtGui.QAbstractItemView.NoEditTriggers)
        self.edit_element_list.clicked.connect(self.switch_current_element)
        self.edit_layer_list_label = QtGui.QLabel(self.edit_element_groupbox)
        self.edit_layer_list_label.setGeometry(QtCore.QRect(671, 5, 50, 20))
        self.edit_layer_list_label.setText("Layer")
        self.edit_layer_list = QtGui.QListView(self.edit_element_groupbox)
        self.edit_layer_list.setGeometry(QtCore.QRect(541, 30, 311, 558))
        self.edit_layer_list.setObjectName(_fromUtf8("objects_list_view"))
        self.edit_layer_list.setModel(self.layer_model)
        self.edit_layer_list.setItemDelegate(self.lVZF)
        self.edit_layer_list.setEditTriggers(
            QtGui.QAbstractItemView.NoEditTriggers)

        """ All controls in the sidebar """

        self.mask_label_1 = QtGui.QLabel(self.side_bar_group_box)
        self.mask_label_1.setGeometry(QtCore.QRect(0, 0, 210, 55))
        self.mask_label_1.setVisible(False)
        self.mask_label_1.setStyleSheet("background-color:rgba(0,0,0,80)")
        self.mask_label_2 = QtGui.QLabel(self.side_bar_group_box)
        self.mask_label_2.setGeometry(QtCore.QRect(200, 55, 10, 245))
        self.mask_label_2.setVisible(False)
        self.mask_label_2.setStyleSheet("background-color:rgba(0,0,0,80)")
        self.mask_label_3 = QtGui.QLabel(self.side_bar_group_box)
        self.mask_label_3.setGeometry(QtCore.QRect(0, 300, 210, 290))
        self.mask_label_3.setVisible(False)
        self.mask_label_3.setStyleSheet("background-color:rgba(0,0,0,80)")
        self.image_1 = QtGui.QPixmap()
        self.image_1.load(utilitis.get_full_path("GUI/GUIImages/Bild1.png"))
        self.pix_label_1 = QtGui.QLabel(self.side_bar_group_box)
        self.pix_label_1.setPixmap(self.image_1)
        self.pix_label_1.setGeometry(QtCore.QRect(5, 500, 210, 137))
        self.pix_label_1.setObjectName(_fromUtf8("label"))
        self.side_bar_building_label = QtGui.QLabel(self.side_bar_group_box)
        self.side_bar_building_label.setGeometry(QtCore.QRect(5, 25, 60, 30))
        self.side_bar_building_label.setText("Building")
        self.buildings_combo_box_model = QStandardItemModel()
        self.buildings_combo_box_model.removeColumn(0)
        self.buildings_combo_box_model.insertColumn(0)
        self.buildings_combo_box_model.insertColumn(1)
        self.side_bar_buildings_combo_box = QtGui.QComboBox(
            self.side_bar_group_box)
        self.side_bar_buildings_combo_box.setGeometry(
            QtCore.QRect(75, 25, 120, 30))
        self.side_bar_buildings_combo_box.setModel(
            self.buildings_combo_box_model)
        self.side_bar_buildings_combo_box.setModelColumn(0)
        self.connect(self.side_bar_buildings_combo_box, QtCore.SIGNAL(
            "currentIndexChanged(int)"), self.switch_building)
        self.side_bar_id_label = QtGui.QLabel(self.side_bar_group_box)
        self.side_bar_id_label.setGeometry(QtCore.QRect(5, 60, 90, 25))
        self.side_bar_id_label.setText("Name:")
        self.side_bar_id_line_edit = QtGui.QLineEdit(self.side_bar_group_box)
        self.side_bar_id_line_edit.setGeometry(QtCore.QRect(105, 60, 90, 25))
        self.connect(self.side_bar_id_line_edit, QtCore.SIGNAL(
            "editingFinished()"), self.show_warning_window_ui)
        self.side_bar_street_label = QtGui.QLabel(self.side_bar_group_box)
        self.side_bar_street_label.setGeometry(QtCore.QRect(5, 95, 90, 25))
        self.side_bar_street_label.setText("Street/Nr.:")
        self.side_bar_street_line_edit = QtGui.QLineEdit(
            self.side_bar_group_box)
        self.side_bar_street_line_edit.setGeometry(
            QtCore.QRect(105, 95, 90, 25))
        self.connect(self.side_bar_street_line_edit, QtCore.SIGNAL(
            "editingFinished()"), self.show_warning_window_ui)
        self.side_bar_location_label = QtGui.QLabel(self.side_bar_group_box)
        self.side_bar_location_label.setGeometry(QtCore.QRect(5, 130, 90, 25))
        self.side_bar_location_label.setText("ZIP/City:")
        self.side_bar_location_line_edit = QtGui.QLineEdit(
            self.side_bar_group_box)
        self.side_bar_location_line_edit.setGeometry(
            QtCore.QRect(105, 130, 90, 25))
        self.connect(self.side_bar_location_line_edit, QtCore.SIGNAL(
            "editingFinished()"), self.show_warning_window_ui)
        self.side_bar_construction_year_label = QtGui.QLabel(
            self.side_bar_group_box)
        self.side_bar_construction_year_label.setGeometry(
            QtCore.QRect(5, 165, 90, 25))
        self.side_bar_construction_year_label.setText("Construction Year:")
        self.side_bar_construction_year_line_edit = QtGui.QLineEdit(
            self.side_bar_group_box)
        self.side_bar_construction_year_line_edit.setGeometry(
            QtCore.QRect(105, 165, 90, 25))
        self.connect(self.side_bar_construction_year_line_edit, QtCore.SIGNAL(
            "editingFinished()"), self.show_warning_window_ui)
        self.side_bar_number_of_floors_label = QtGui.QLabel(
            self.side_bar_group_box)
        self.side_bar_number_of_floors_label.setGeometry(
            QtCore.QRect(5, 200, 90, 25))
        self.side_bar_number_of_floors_label.setText("Number of Floors:")
        self.side_bar_number_of_floors_line_edit = QtGui.QLineEdit(
            self.side_bar_group_box)
        self.side_bar_number_of_floors_line_edit.setGeometry(
            QtCore.QRect(105, 200, 90, 25))
        self.connect(self.side_bar_number_of_floors_line_edit, QtCore.SIGNAL(
            "editingFinished()"), self.show_warning_window_ui)
        self.side_bar_height_of_floors_label = QtGui.QLabel(
            self.side_bar_group_box)
        self.side_bar_height_of_floors_label.setGeometry(
            QtCore.QRect(5, 235, 90, 25))
        self.side_bar_height_of_floors_label.setText("Height of Floors:")
        self.side_bar_height_of_floors_line_edit = QtGui.QLineEdit(
            self.side_bar_group_box)
        self.side_bar_height_of_floors_line_edit.setGeometry(
            QtCore.QRect(105, 235, 90, 25))
        self.connect(self.side_bar_height_of_floors_line_edit, QtCore.SIGNAL(
            "editingFinished()"), self.show_warning_window_ui)
        self.side_bar_net_leased_area_label = QtGui.QLabel(
            self.side_bar_group_box)
        self.side_bar_net_leased_area_label.setGeometry(
            QtCore.QRect(5, 270, 90, 25))
        self.side_bar_net_leased_area_label.setText("Net leased Area:")
        self.side_bar_net_leased_area_line_edit = QtGui.QLineEdit(
            self.side_bar_group_box)
        self.side_bar_net_leased_area_line_edit.setGeometry(
            QtCore.QRect(105, 270, 90, 25))
        self.connect(self.side_bar_net_leased_area_line_edit, QtCore.SIGNAL(
            "editingFinished()"), self.show_warning_window_ui)

        """ All controls in the ribbon """

        self.mask_label_4 = QtGui.QLabel(self.ribbon_group_box)
        self.mask_label_4.setGeometry(QtCore.QRect(0, 0, 899, 109))
        self.mask_label_4.setVisible(False)
        self.mask_label_4.setStyleSheet("background-color:rgba(0,0,0,80)")
        self.new_type_building_button = PictureButton(QtGui.QPixmap(
            utilitis.get_full_path("GUI/GUIImages/Haus1.png")),
            self.ribbon_widget)
        self.new_type_building_button.setGeometry(QtCore.QRect(10, 5, 70, 70))
        self.new_type_building_button.clicked.connect(
            self.generate_type_building_ui)
        self.new_type_building_button.setToolTip(
            "Click to create a new typebuilding.")
        self.new_type_building_label = QtGui.QLabel(self.ribbon_group_box)
        self.new_type_building_label.setGeometry(QtCore.QRect(10, 80, 70, 25))
        self.new_type_building_label.setText("C" + "reate Type- \nBuilding")
        self.new_empty_building_button = PictureButton(QtGui.QPixmap(
            utilitis.get_full_path("GUI/GUIImages/NewEmptyBuilding.png")),
            self.ribbon_widget)
        self.new_empty_building_button.setGeometry(QtCore.QRect(95, 5, 70, 70))
        self.new_empty_building_button.clicked.connect(
            self.create_new_building_ui)
        self.new_empty_building_button.setToolTip(
            "Creates a new building without any zones or values.")
        self.new_empty_building_label = QtGui.QLabel(self.ribbon_group_box)
        self.new_empty_building_label.setGeometry(QtCore.QRect(95, 80, 70, 25))
        self.new_empty_building_label.setText("Create Emp- \nty Building")
        self.add_zone_button = PictureButton(QtGui.QPixmap(
            utilitis.get_full_path("GUI/GUIImages/AddZone.png")),
            self.ribbon_widget)
        self.add_zone_button.setGeometry(QtCore.QRect(180, 5, 70, 70))
        self.add_zone_button.clicked.connect(self.add_thermal_zone)
        self.add_zone_button.setToolTip(
            "Click to create a new thermal zone for the currently displayed"
            "building.")
        self.add_zone_label = QtGui.QLabel(self.ribbon_group_box)
        self.add_zone_label.setGeometry(QtCore.QRect(180, 80, 70, 25))
        self.add_zone_label.setText("Create New \n Zone")
        self.delete_zone_button = PictureButton(QtGui.QPixmap(
            utilitis.get_full_path("GUI/GUIImages/DeleteZone.png")),
            self.ribbon_widget)
        self.delete_zone_button.setGeometry(QtCore.QRect(265, 5, 70, 70))
        self.delete_zone_button.clicked.connect(self.delete_thermal_zone)
        self.delete_zone_button.setToolTip(
            "Deletes the currently selected zone from this building.")
        self.delete_label = QtGui.QLabel(self.ribbon_group_box)
        self.delete_label.setGeometry(QtCore.QRect(265, 80, 70, 25))
        self.delete_label.setText("Delete Cur- \nrent Zone")
<<<<<<< HEAD
        self.delete_building_button = PictureButton(QtGui.QPixmap(
            utilitis.get_full_path("GUI\\GUIImages\\EditBuilding.png")),
=======
        self.edit_building_button = PictureButton(QtGui.QPixmap(
            utilitis.get_full_path("GUI/GUIImages/EditBuilding.png")),
>>>>>>> 22072aef
            self.ribbon_widget)
        self.delete_building_button.setGeometry(QtCore.QRect(350, 5, 70, 70))
        #self.delete_building_button.clicked.connect(self.edit_building)
        self.delete_building_button.clicked.connect(self.delete_building)
        self.delete_building_button.setToolTip(
            "Switches to edit-mode. Allows modification of general"
            "building values.")
        self.delete_label = QtGui.QLabel(self.ribbon_group_box)
        self.delete_label.setGeometry(QtCore.QRect(350, 80, 70, 25))
        self.delete_label.setText("Delete\nBuilding")
        self.load_button = PictureButton(QtGui.QPixmap(
            utilitis.get_full_path("GUI/GUIImages/Load.png")),
            self.ribbon_widget)
        self.load_button.setGeometry(QtCore.QRect(435, 5, 70, 70))
        self.load_button.clicked.connect(self.load_building_button)
        self.load_button.setToolTip("Loads a building from a .xml file.")
        self.load_label = QtGui.QLabel(self.ribbon_group_box)
        self.load_label.setGeometry(QtCore.QRect(435, 80, 70, 25))
        self.load_label.setText("Load\nBuilding")
        self.new_project_button = PictureButton(QtGui.QPixmap(
            utilitis.get_full_path("GUI/GUIImages/Project_manager.png")),
            self.ribbon_widget)
        self.new_project_button.setGeometry(QtCore.QRect(520, 5, 70, 70))
        self.new_project_button.clicked.connect(self.create_new_project_ui)
        self.new_project_button.setToolTip("Creates a new Project.")
        self.new_project_label = QtGui.QLabel(self.ribbon_group_box)
        self.new_project_label.setGeometry(QtCore.QRect(520, 80, 70, 25))
        self.new_project_label.setText("Create empty\nProject")
        self.open_simulation_button = PictureButton(QtGui.QPixmap(
            utilitis.get_full_path("GUI/GUIImages/Keyschedule_rc4.png")),
            self.ribbon_widget)
        self.open_simulation_button.setGeometry(QtCore.QRect(605, 5, 70, 70))
        self.open_simulation_button.clicked.connect(
            self.show_simulation_window)
        self.open_simulation_button.setToolTip("Opens the Simulation Tab.")
        self.open_simulation_label = QtGui.QLabel(self.ribbon_group_box)
        self.open_simulation_label.setGeometry(QtCore.QRect(605, 80, 70, 25))
        self.open_simulation_label.setText("Open Simu-\n lation Tab")
        self.open_export_button = PictureButton(QtGui.QPixmap(
            utilitis.get_full_path("GUI/GUIImages/Keyschedule_rc4.png")),
            self.ribbon_widget)
        self.open_export_button.setGeometry(QtCore.QRect(685, 5, 70, 70))
        self.open_export_button.clicked.connect(
            self.show_export_window)
        self.open_export_button.setToolTip("Opens the Export Tab.")
        self.open_export_label = QtGui.QLabel(self.ribbon_group_box)
        self.open_export_label.setGeometry(QtCore.QRect(685, 80, 70, 25))
        self.open_export_label.setText("Open Ex-\n port Tab")
        self.save_project_button = PictureButton(QtGui.QPixmap(
            utilitis.get_full_path("GUI/GUIImages/Keyschedule_rc4.png")),
            self.ribbon_widget)
        self.save_project_button.setGeometry(QtCore.QRect(765, 5, 70, 70))
        self.save_project_button.clicked.connect(
            self.click_save_current_project)
        self.save_project_button.setToolTip("Saves the current project.")
        self.save_project_label = QtGui.QLabel(self.ribbon_group_box)
        self.save_project_label.setGeometry(QtCore.QRect(765, 80, 70, 25))
        self.save_project_label.setText("Save Pro-\n ject Tab")

        self.side_animation = QtCore.QPropertyAnimation(
            self.side_bar_widget, "geometry")
        self.main_animation = QtCore.QPropertyAnimation(
            self.main_widget, "geometry")

    def __del__(self):
        sys.stdout = sys.__stdout__

    def normal_output_written(self, text):
        ''''Append text to the QTextEdit. Part of the
        package to display the console in the project.

        '''
        cursor = self.text_edit.textCursor()
        cursor.movePosition(QtGui.QTextCursor.End)
        cursor.insertText(text)
        self.text_edit.setTextCursor(cursor)
        self.text_edit.ensureCursorVisible()

    def create_new_project(self):
        ''' Clears everything and sets the project back to default.

        '''

        # TODO: Bei sowas immer vorsichtig sein, hier auch neu hinzukommende
        # Listen zu clearen, ansonsten gibts irgendwann lustige bugs.

        self.project = Project()
        self.project.modelica_info = ModelicaInfo()
        self.current_building = 0
        self.current_zone = 0
        self.current_element = 0
        self.current_layer = 0
        self.zone_model.clear()
        self.outer_elements_model.clear()
        self.element_model.clear()
        self.layer_model.clear()
        self.buildings_combo_box_model.clear()
        self.side_bar_construction_year_line_edit.clear()
        self.side_bar_height_of_floors_line_edit.clear()
        self.side_bar_id_line_edit.clear()
        self.side_bar_location_line_edit.clear()
        self.side_bar_net_leased_area_line_edit.clear()
        self.side_bar_number_of_floors_line_edit.clear()
        self.side_bar_street_line_edit.clear()

    def create_new_project_ui(self):
        ''' Creates the window to set the project to default.

        '''

        QtGui.QMessageBox.warning(
            self, u"Warning", u"When creating a new project,"
            " all Values in Teaser will be removed.")
        self.create_new_project_ui_page = QtGui.QWizardPage()
        self.create_new_project_ui_page.setAttribute(
            QtCore.Qt.WA_DeleteOnClose)
        self.create_new_project_ui_page.setWindowTitle("Create new Zone")
        self.create_new_project_ui_page.setFixedWidth(350)
        self.create_new_project_ui_page.setFixedHeight(200)
        self.create_new_project_window_layout = QtGui.QGridLayout()
        self.create_new_project_ui_page.setLayout(
            self.create_new_project_window_layout)
        self.create_new_project_save_button = QtGui.QPushButton()
        self.create_new_project_save_button.setText("Save")
        self.connect(self.create_new_project_save_button,
                     SIGNAL("clicked()"), self.create_new_project)
        self.connect(self.create_new_project_save_button,
                     SIGNAL("clicked()"), self.create_new_project_ui_page,
                     QtCore.SLOT("close()"))
        self.create_new_project_cancel_button = QtGui.QPushButton()
        self.create_new_project_cancel_button.setText("Cancel")
        self.connect(self.create_new_project_cancel_button,
                     SIGNAL("clicked()"), self.create_new_project_ui_page,
                     QtCore.SLOT("close()"))
        self.create_new_project_window_layout.addWidget(
            self.create_new_project_save_button, 2, 0)
        self.create_new_project_window_layout.addWidget(
            self.create_new_project_cancel_button, 2, 1)
        self.create_new_project_ui_page.setWindowModality(Qt.ApplicationModal)
        self.create_new_project_ui_page.show()

    def create_new_building_ui(self):
        ''' Opens the create new building window.

        '''

        # TODO: Bin mir nicht sicher ob das self.no_building_warning_label
        # noch irgendwas tut, überprüfen und sonst löschen.
        self.generate_new_building_ui_page = QtGui.QWizardPage()
        self.generate_new_building_ui_page.setAttribute(
            QtCore.Qt.WA_DeleteOnClose)
        self.generate_new_building_ui_page.setWindowTitle(
            "Create new Building")
        self.generate_new_building_ui_page.setFixedWidth(350)
        self.generate_new_building_ui_page.setFixedHeight(200)
        self.generate_new_building_window_layout = QtGui.QGridLayout()
        self.generate_new_building_ui_page.setLayout(
            self.generate_new_building_window_layout)

        self.no_building_warning_label = QtGui.QLabel(
            "You need to specify a building first")

        self.generate_new_building_id_label = QtGui.QLabel("Id: ")
        self.generate_new_building_id_line_edit = QtGui.QLineEdit()
        self.generate_new_building_id_line_edit.setObjectName(
            "generate_new_building_id_line_edit")

        self.generate_new_building_save_button = QtGui.QPushButton()
        self.generate_new_building_save_button.setText("Save")
        self.connect(self.generate_new_building_save_button, SIGNAL(
            "clicked()"), self.check_new_building_inputs)
        self.connect(self.generate_new_building_save_button, SIGNAL(
            "clicked()"), self.generate_new_building_ui_page,
            QtCore.SLOT("close()"))

        self.generate_new_building_cancel_button = QtGui.QPushButton()
        self.generate_new_building_cancel_button.setText("Cancel")
        self.connect(self.generate_new_building_cancel_button, SIGNAL(
            "clicked()"), self.generate_new_building_ui_page,
            QtCore.SLOT("close()"))

        self.generate_new_building_window_layout.addWidget(
            self.no_building_warning_label, 0, 0)
        self.generate_new_building_window_layout.addWidget(
            self.generate_new_building_id_label, 1, 0)
        self.generate_new_building_window_layout.addWidget(
            self.generate_new_building_id_line_edit, 1, 1)
        self.generate_new_building_window_layout.addWidget(
            self.generate_new_building_save_button, 2, 0)
        self.generate_new_building_window_layout.addWidget(
            self.generate_new_building_cancel_button, 2, 1)
        self.generate_new_building_ui_page.setWindowModality(
            Qt.ApplicationModal)
        self.generate_new_building_ui_page.show()

    def create_new_element_ui(self):
        ''' Opens the window to create a new element.

        '''

        self.create_new_element_ui_page = QtGui.QWizardPage()
        self.create_new_element_ui_page.setAttribute(
            QtCore.Qt.WA_DeleteOnClose)
        self.create_new_element_ui_page.setWindowTitle("Create new Element")
        self.create_new_element_ui_page.setFixedWidth(350)
        self.create_new_element_ui_page.setFixedHeight(200)
        self.generate_new_element_window_layout = QtGui.QGridLayout()
        self.create_new_element_ui_page.setLayout(
            self.generate_new_element_window_layout)
        self.generate_new_element_name_label = QtGui.QLabel("Id: ")
        self.generate_new_element_name_line_edit = QtGui.QLineEdit()
        self.generate_new_element_name_line_edit.setObjectName(
            "generate_new_element_name_line_edit")
        self.generate_new_element_type_label = QtGui.QLabel("Type: ")
        self.generate_new_element_type_combobox = QtGui.QComboBox()
        self.generate_new_element_type_combobox.setObjectName(
            "generate_new_element_type_line_edit")
        self.generate_new_element_type_combobox.addItem(
            "Inner Wall", userData=None)
        self.generate_new_element_type_combobox.addItem(
            "Outer Wall", userData=None)
        self.generate_new_element_type_combobox.addItem(
            "Window", userData=None)
        self.generate_new_element_type_combobox.addItem(
            "GroundFloor", userData=None)
        self.generate_new_element_type_combobox.addItem(
            "Rooftop", userData=None)
        self.generate_new_element_type_combobox.addItem(
            "Ceiling", userData=None)
        self.generate_new_element_type_combobox.addItem(
            "Floor", userData=None)
        self.generate_new_element_area_label = QtGui.QLabel("Area: ")
        self.generate_new_element_area_line_edit = QtGui.QLineEdit()
        self.generate_new_element_area_line_edit.setObjectName(
            "generate_new_element_area_line_edit")

        self.generate_new_element_save_button = QtGui.QPushButton()
        self.generate_new_element_save_button.setText("Save")
        self.connect(self.generate_new_element_save_button, SIGNAL(
            "clicked()"), self.check_new_element_inputs)
        self.connect(self.generate_new_element_save_button, SIGNAL(
            "clicked()"), self.create_new_element_ui_page,
            QtCore.SLOT("close()"))

        self.generate_new_element_cancel_button = QtGui.QPushButton()
        self.generate_new_element_cancel_button.setText("Cancel")
        self.connect(self.generate_new_element_cancel_button, SIGNAL(
            "clicked()"), self.create_new_element_ui_page,
            QtCore.SLOT("close()"))
        self.generate_new_element_window_layout.addWidget(
            self.generate_new_element_name_label, 1, 0)
        self.generate_new_element_window_layout.addWidget(
            self.generate_new_element_name_line_edit, 1, 1)
        self.generate_new_element_window_layout.addWidget(
            self.generate_new_element_type_label, 2, 0)
        self.generate_new_element_window_layout.addWidget(
            self.generate_new_element_type_combobox, 2, 1)
        self.generate_new_element_window_layout.addWidget(
            self.generate_new_element_area_label, 3, 0)
        self.generate_new_element_window_layout.addWidget(
            self.generate_new_element_area_line_edit, 3, 1)
        self.generate_new_element_window_layout.addWidget(
            self.generate_new_element_save_button, 4, 0)
        self.generate_new_element_window_layout.addWidget(
            self.generate_new_element_cancel_button, 4, 1)
        self.create_new_element_ui_page.setWindowModality(
            Qt.ApplicationModal)
        self.create_new_element_ui_page.show()

    def create_new_envelope_ui(self):
        self.create__envelope_ui = WizardPage()
        self.create__envelope_ui.setAttribute(QtCore.Qt.WA_DeleteOnClose)
        self.create__envelope_ui.setWindowTitle("Set all construction")
        self.create__envelope_ui.setFixedWidth(400)
        self.create__envelope_ui.setFixedHeight(600)
        self.create__envelope_ui_window_layout = QtGui.QGridLayout()
        self.create__envelope_ui.setLayout(
            self.create__envelope_ui_window_layout)
        self.warning_message_groupbox_layout = QtGui.QGridLayout()
        self.warning_message_groupbox = QtGui.QGroupBox(
            u"Warning")
        self.warning_message_groupbox.setAlignment(0x0004)
        self.warning_message_groupbox.setGeometry(
            QtCore.QRect(0, 0, 60, 60))
        self.warning_message_groupbox.setLayout(
            self.warning_message_groupbox_layout)
        self.warning_message_label = QtGui.QLabel(
            self.warning_message_groupbox)
        self.warning_message_label.setText(
            "All walls with the current orientation in building will be" +
            " overwritten")
        self.warning_message_label.setAlignment(QtCore.Qt.AlignCenter)
        self.warning_message_groupbox.setMaximumHeight(48)
        self.warning_message_groupbox.setMinimumHeight(48)
        self.warning_message_groupbox_layout.addWidget(
            self.warning_message_label, 0, 0)
        self.set_all_constr_element_layout = QtGui.QGridLayout()
        self.set_all_constr_element_layout_groupBox = QtGui.QGroupBox(
            "Input values")
        self.set_all_constr_element_layout_groupBox.setLayout(
            self.set_all_constr_element_layout)

        validator = QtGui.QDoubleValidator()

        self.set_all_constr_element_bldg_label = QtGui.QLabel("Building")
        self.set_all_constr_element_bldg_textbox = QtGui.QLineEdit()
        self.set_all_constr_element_bldg_textbox.setText(
            self.current_building.name)
        self.set_all_constr_element_bldg_textbox.setReadOnly(True)
        self.set_all_constr_element_bldg_textbox.setMaximumHeight(24)

        self.set_all_constr_element_orientation_label = QtGui.QLabel(
            "Orientation")
        self.set_all_constr_element_orientation_textbox = QtGui.QLineEdit()
        self.set_all_constr_element_orientation_textbox.setText(
            self.envelope_orientation_combobox.currentText())
        self.set_all_constr_element_orientation_textbox.setReadOnly(True)
        self.set_all_constr_element_orientation_textbox.setMaximumHeight(24)

        self.set_all_constr_element_type_label = QtGui.QLabel("Type")
        self.set_all_constr_element_type_textbox = QtGui.QLineEdit()
        self.set_all_constr_element_type_textbox.setText(
            self.envelope_type_textbox.text())
        self.set_all_constr_element_type_textbox.setReadOnly(True)
        self.set_all_constr_element_type_textbox.setMaximumHeight(24)

        self.set_all_constr_element_tilt_label = QtGui.QLabel("Tilt")
        self.set_all_constr_element_tilt_textbox = QtGui.QLineEdit()
        self.set_all_constr_element_tilt_textbox.setValidator(validator)
        self.set_all_constr_element_tilt_textbox.setMaximumHeight(24)

        self.set_all_constr_element_inner_con_label = QtGui.QLabel(
            "Inner Convection")
        self.set_all_constr_element_inner_con_textbox = QtGui.QLineEdit()
        self.set_all_constr_element_inner_con_textbox.setValidator(validator)
        self.set_all_constr_element_inner_con_textbox.setMaximumHeight(24)

        self.set_all_constr_element_inner_rad_label = QtGui.QLabel(
            "Inner Radiation")
        self.set_all_constr_element_inner_rad_textbox = QtGui.QLineEdit()
        self.set_all_constr_element_inner_rad_textbox.setValidator(validator)
        self.set_all_constr_element_inner_rad_textbox.setMaximumHeight(24)

        self.set_all_constr_element_outer_con_label = QtGui.QLabel(
            "Outer Convection")
        self.set_all_constr_element_outer_con_textbox = QtGui.QLineEdit()
        self.set_all_constr_element_outer_con_textbox.setValidator(validator)
        self.set_all_constr_element_outer_con_textbox.setMaximumHeight(24)

        self.set_all_constr_element_outer_rad_label = QtGui.QLabel(
            "Outer Radiation")
        self.set_all_constr_element_outer_rad_textbox = QtGui.QLineEdit()
        self.set_all_constr_element_outer_rad_textbox.setValidator(validator)
        self.set_all_constr_element_outer_rad_textbox.setMaximumHeight(24)
        self.set_all_constr_save_cancel_layout = QtGui.QGridLayout()
        self.set_all_constr_save_cancel_layout_GroupBox = QtGui.QGroupBox()
        self.set_all_constr_save_cancel_layout_GroupBox.setLayout(
            self.set_all_constr_save_cancel_layout)
        self.set_all_constr_save_cancel_layout_GroupBox.setMaximumHeight(48)

        self.set_all_constr_element_add_material_button = QtGui.QPushButton()
        self.set_all_constr_element_add_material_button.setText("Add Layer")
        self.connect(self.set_all_constr_element_add_material_button,
                     SIGNAL("clicked()"),
                     lambda check_window="set all construction window":
                     self.create_new_layer_ui(check_window))

        self.set_all_constr_element_delete_material_button =\
            QtGui.QPushButton()
        self.set_all_constr_element_delete_material_button.setText(
            "Delete Layer")
        self.connect(self.set_all_constr_element_delete_material_button,
                     SIGNAL("clicked()"),
                     self.delete_selected_layer_set_all_constr)

        self.element_material_list_view = QtGui.QListView()
        self.set_all_constr_element_material_list_view = QtGui.QListView()
        self.set_all_constr_element_material_list_view.setGeometry(
            QtCore.QRect(10, 200, 170, 300))
        self.set_all_constr_element_material_list_view.setObjectName(
            _fromUtf8("ElementMaterialsListView"))
        self.set_all_constr_element_material_list_view.setModel(
            self.element_layer_model_set_all_constr)
        self.set_all_constr_element_material_list_view.setItemDelegate(
            self.lVZF)
        self.set_all_constr_element_material_list_view.setEditTriggers(
            QtGui.QAbstractItemView.NoEditTriggers)
        self.set_all_constr_element_material_list_view.doubleClicked.connect(
            self.show_layer_build_ui)

        self.set_all_constr_save_button = QtGui.QPushButton()
        self.set_all_constr_save_button.setText("Save")

        self.connect(self.set_all_constr_save_button, SIGNAL("clicked()"),
                     self.save_input_values_set_all_constr)
        self.connect(self.set_all_constr_save_button, SIGNAL("clicked()"),
                     self.clear_input_values_set_all_constr)
        self.connect(self.set_all_constr_save_button, SIGNAL("clicked()"),
                     self.create__envelope_ui, QtCore.SLOT("close()"))

        self.set_all_constr_cancel_button = QtGui.QPushButton()
        self.set_all_constr_cancel_button.setText("Cancel")
        self.connect(self.set_all_constr_cancel_button, SIGNAL("clicked()"),
                     self.clear_input_values_set_all_constr)
        self.connect(self.set_all_constr_cancel_button, SIGNAL("clicked()"),
                     self.create__envelope_ui, QtCore.SLOT("close()"))

        self.set_all_constr_element_layout.addWidget(
            self.set_all_constr_element_bldg_label, 1, 0)
        self.set_all_constr_element_layout.addWidget(
            self.set_all_constr_element_bldg_textbox, 1, 1)
        self.set_all_constr_element_layout.addWidget(
            self.set_all_constr_element_orientation_label, 2, 0)
        self.set_all_constr_element_layout.addWidget(
            self.set_all_constr_element_orientation_textbox, 2, 1)
        self.set_all_constr_element_layout.addWidget(
            self.set_all_constr_element_type_label, 3, 0)
        self.set_all_constr_element_layout.addWidget(
            self.set_all_constr_element_type_textbox, 3, 1)
        self.set_all_constr_element_layout.addWidget(
            self.set_all_constr_element_tilt_label, 4, 0)
        self.set_all_constr_element_layout.addWidget(
            self.set_all_constr_element_tilt_textbox, 4, 1)
        self.set_all_constr_element_layout.addWidget(
            self.set_all_constr_element_inner_con_label, 5, 0)
        self.set_all_constr_element_layout.addWidget(
            self.set_all_constr_element_inner_con_textbox, 5, 1)
        self.set_all_constr_element_layout.addWidget(
            self.set_all_constr_element_inner_rad_label, 6, 0)
        self.set_all_constr_element_layout.addWidget(
            self.set_all_constr_element_inner_rad_textbox, 6, 1)
        if self.set_all_constr_element_type_textbox.text() != "Ground Floor":
            self.set_all_constr_element_layout.addWidget(
                self.set_all_constr_element_outer_con_label, 7, 0)
            self.set_all_constr_element_layout.addWidget(
                self.set_all_constr_element_outer_con_textbox, 7, 1)
            self.set_all_constr_element_layout.addWidget(
                self.set_all_constr_element_outer_rad_label, 8, 0)
            self.set_all_constr_element_layout.addWidget(
                self.set_all_constr_element_outer_rad_textbox, 8, 1)
        self.set_all_constr_element_layout.addWidget(
            self.set_all_constr_element_add_material_button, 9, 0)
        self.set_all_constr_element_layout.addWidget(
            self.set_all_constr_element_delete_material_button, 9, 1)
        self.set_all_constr_element_layout.addWidget(
            self.set_all_constr_element_material_list_view, 10, 0, 11, 2)

        self.set_all_constr_save_cancel_layout.addWidget(
            self.set_all_constr_save_button,
            0, 0)
        self.set_all_constr_save_cancel_layout.addWidget(
            self.set_all_constr_cancel_button,
            0, 1)

        self.create__envelope_ui_window_layout.addWidget(
            self.warning_message_groupbox, 0, 0)
        self.create__envelope_ui_window_layout.addWidget(
            self.set_all_constr_element_layout_groupBox, 1, 0)
        self.create__envelope_ui_window_layout.addWidget(
            self.set_all_constr_save_cancel_layout_GroupBox, 2, 0)

        self.create__envelope_ui.closeEvent(
            self, elem_layer=self.element_layer_model_set_all_constr,
            layer_list=self.all_constr_layer_list)
        self.create__envelope_ui.setWindowModality(Qt.ApplicationModal)
        self.create__envelope_ui.show()

    def create_new_layer_ui(self, check):
        ''' Opens the window to create a new layer.

        '''

        self.create_layer_ui = QtGui.QWizardPage()
        self.create_layer_ui.setAttribute(QtCore.Qt.WA_DeleteOnClose)
        self.create_layer_ui.setWindowTitle("Layer Details")
        self.create_layer_ui.setFixedWidth(450)
        self.create_layer_ui.setFixedHeight(300)
        self.create_layer_ui_window_layout = QtGui.QGridLayout()
        self.create_layer_ui.setLayout(self.create_layer_ui_window_layout)
        self.materials = Controller.get_materials_from_file(self.project)
        self.is_switchable = False

        self.new_layer_general_layout = QtGui.QGridLayout()
        self.new_layer_general_layout_group_box = \
            QtGui.QGroupBox("Layer Values")
        self.new_layer_general_layout_group_box.setLayout(
            self.new_layer_general_layout)

        self.new_layer_position_label = QtGui.QLabel("Position")
        self.new_layer_position_combobox = QtGui.QComboBox()

        if check == "Element Details Window":
            num_layers = len(self.current_element.layer) + 1
        elif check == "set all construction window":
            num_layers = len(self.all_constr_layer_list) + 1

        if num_layers > 1:
            for x in range(0, num_layers):
                self.new_layer_position_combobox.addItem(
                    str(x), userData=None)
        else:
            self.new_layer_position_combobox.addItem(
                "0", userData=None)
        self.new_layer_position_combobox.setCurrentIndex(num_layers - 1)

        self.new_layer_thickness_label = QtGui.QLabel("Layer Thickness")
        self.new_layer_thickness_textbox = QtGui.QLineEdit()
        self.new_layer_thickness_textbox.setObjectName(
            _fromUtf8("ThicknessTextBox"))

        self.new_layer_material_density_label = QtGui.QLabel("Density")
        self.new_layer_material_density_textbox = QtGui.QLineEdit()
        self.new_layer_material_density_textbox.setObjectName(
            _fromUtf8("MaterialDensityTextBox"))

        self.new_layer_material_thermal_conduc_label = \
            QtGui.QLabel("ThermalConduc")
        self.new_layer_material_thermal_conduc_textbox = QtGui.QLineEdit()
        self.new_layer_material_thermal_conduc_textbox.setObjectName(
            _fromUtf8("MaterialThermalConducTextBox"))

        self.new_layer_material_heat_capac_label = QtGui.QLabel("HeatCapac")
        self.new_layer_material_heat_capac_textbox = QtGui.QLineEdit()
        self.new_layer_material_heat_capac_textbox.setObjectName(
            _fromUtf8("MaterialHeatCapacTextBox"))

        self.new_layer_material_solar_absorp_label = \
            QtGui.QLabel("SolarAbsorp")
        self.new_layer_material_solar_absorp_textbox = QtGui.QLineEdit()
        self.new_layer_material_solar_absorp_textbox.setObjectName(
            _fromUtf8("MaterialSolarAbsorpTextBox"))

        self.new_layer_material_ir_emissivity_label = \
            QtGui.QLabel("IrEmissivity")
        self.new_layer_material_ir_emissivity_textbox = QtGui.QLineEdit()
        self.new_layer_material_ir_emissivity_textbox.setObjectName(
            _fromUtf8("MaterialIrEmissivityTextBox"))

        self.new_layer_material_transmittance_label = \
            QtGui.QLabel("Transmittance")
        self.new_layer_material_transmittance_textbox = QtGui.QLineEdit()
        self.new_layer_material_transmittance_textbox.setObjectName(
            _fromUtf8("MaterialTransmittanceTextBox"))

        self.new_layer_material_label = QtGui.QLabel("Material")
        self.new_layer_material_combobox = QtGui.QComboBox()
        self.connect(self.new_layer_material_combobox, QtCore.SIGNAL(
            "currentIndexChanged(int)"), self.load_material)
        temp_list = []
        for material in self.materials:
            if material.name not in temp_list:
                temp_list.append(material.name)
        self.new_layer_material_combobox.addItems(sorted(temp_list))
        self.is_switchable = True

        self.new_layer_save_button = QtGui.QPushButton()
        self.new_layer_save_button.setText("Save")
        self.connect(self.new_layer_save_button, SIGNAL(
            "clicked()"), lambda check_window=check:
            self.check_new_layer_inputs(check_window))

        if check == "Element Details Window":
            self.connect(self.new_layer_save_button, SIGNAL(
                "clicked()"), self.update_element_details)

        elif check == "set all construction window":
            self.connect(self.new_layer_save_button, SIGNAL(
                "clicked()"), self.update_set_all_construction)

        self.connect(self.new_layer_save_button, SIGNAL(
            "clicked()"), self.create_layer_ui, QtCore.SLOT("close()"))

        self.new_layer_cancel_button = QtGui.QPushButton()
        self.new_layer_cancel_button.setText("Cancel")
        self.connect(self.new_layer_cancel_button, SIGNAL(
            "clicked()"), self.create_layer_ui, QtCore.SLOT("close()"))

        self.new_layer_general_layout.addWidget(
            self.new_layer_position_label, 1, 0)
        self.new_layer_general_layout.addWidget(
            self.new_layer_position_combobox, 1, 1)
        self.new_layer_general_layout.addWidget(
            self.new_layer_thickness_label, 2, 0)
        self.new_layer_general_layout.addWidget(
            self.new_layer_thickness_textbox, 2, 1)
        self.new_layer_general_layout.addWidget(
            self.new_layer_material_label, 3, 0)
        self.new_layer_general_layout.addWidget(
            self.new_layer_material_combobox, 3, 1)
        self.new_layer_general_layout.addWidget(
            self.new_layer_material_density_label, 4, 0)
        self.new_layer_general_layout.addWidget(
            self.new_layer_material_density_textbox, 4, 1)
        self.new_layer_general_layout.addWidget(
            self.new_layer_material_thermal_conduc_label, 5, 0)
        self.new_layer_general_layout.addWidget(
            self.new_layer_material_thermal_conduc_textbox, 5, 1)
        self.new_layer_general_layout.addWidget(
            self.new_layer_material_heat_capac_label, 6, 0)
        self.new_layer_general_layout.addWidget(
            self.new_layer_material_heat_capac_textbox, 6, 1)
        self.new_layer_general_layout.addWidget(
            self.new_layer_material_solar_absorp_label, 7, 0)
        self.new_layer_general_layout.addWidget(
            self.new_layer_material_solar_absorp_textbox, 7, 1)
        self.new_layer_general_layout.addWidget(
            self.new_layer_material_ir_emissivity_label, 8, 0)
        self.new_layer_general_layout.addWidget(
            self.new_layer_material_ir_emissivity_textbox, 8, 1)
        self.new_layer_general_layout.addWidget(
            self.new_layer_material_transmittance_label, 9, 0)
        self.new_layer_general_layout.addWidget(
            self.new_layer_material_transmittance_textbox, 9, 1)
        self.new_layer_general_layout.addWidget(
            self.new_layer_save_button, 10, 0)
        self.new_layer_general_layout.addWidget(
            self.new_layer_cancel_button, 10, 1)

        self.create_layer_ui_window_layout.addWidget(
            self.new_layer_general_layout_group_box)
        self.create_layer_ui.setWindowModality(Qt.ApplicationModal)
        self.create_layer_ui.show()

    def generate_type_building_ui(self):
        ''' Opens a window to create a new type building.

        '''

        self.popup_window_type_building = QtGui.QWizardPage()
        self.current_type_building = "Office"
        self.popup_window_type_building.setAttribute(
            QtCore.Qt.WA_DeleteOnClose)
        self.popup_window_type_building.setAttribute(
            QtCore.Qt.WA_DeleteOnClose)
        self.popup_window_type_building.setWindowTitle(
            u"generate " + self.current_type_building + " ...")
        self.popup_window_type_building.setFixedWidth(520)
        self.popup_window_type_building.setFixedHeight(800)
        self.popup_layout_type_building = QtGui.QGridLayout()
        self.popup_window_type_building.setLayout(
            self.popup_layout_type_building)
        self.group_box_type_building_sidecontrols = QtGui.QGroupBox(
            u"General Information")
        self.group_box_type_building_right_office = QtGui.QGroupBox(
            u"Specific Type Building Information")
        self.group_box_type_building_right_residential = QtGui.QGroupBox(
            u"Specific Type Building Information")

        self.window_construct_building_type_label = QtGui.QLabel(
            self.group_box_type_building_sidecontrols)
        self.window_construct_building_type_label.setGeometry(
            QtCore.QRect(10, 25, 90, 25))
        self.window_construct_building_type_label.setText("Type Building:")
        self.window_construct_building_combo_box = QtGui.QComboBox(
            self.group_box_type_building_sidecontrols)
        self.window_construct_building_combo_box.setGeometry(
            QtCore.QRect(110, 25, 120, 25))
        for type_building in self.guiinfo.type_buildings:
            self.window_construct_building_combo_box.addItem(type_building)
        self.connect(self.window_construct_building_combo_box, QtCore.SIGNAL(
            "currentIndexChanged(int)"), self.switch_type_building)
        self.window_construct_building_name_label = QtGui.QLabel(
            self.group_box_type_building_sidecontrols)
        self.window_construct_building_name_label.setGeometry(
            QtCore.QRect(10, 65, 90, 25))
        self.window_construct_building_name_label.setText("Name:")
        self.window_construct_building_name_line_edit = QtGui.QLineEdit(
            self.group_box_type_building_sidecontrols)
        self.window_construct_building_name_line_edit.setGeometry(
            QtCore.QRect(110, 65, 120, 25))
        self.window_construct_building_street_label = QtGui.QLabel(
            self.group_box_type_building_sidecontrols)
        self.window_construct_building_street_label.setGeometry(
            QtCore.QRect(10, 105, 90, 25))
        self.window_construct_building_street_label.setText("Street/Nr.:")
        self.window_construct_building_street_line_edit = QtGui.QLineEdit(
            self.group_box_type_building_sidecontrols)
        self.window_construct_building_street_line_edit.setGeometry(
            QtCore.QRect(110, 105, 120, 25))
        self.window_construct_building_location_label = QtGui.QLabel(
            self.group_box_type_building_sidecontrols)
        self.window_construct_building_location_label.setGeometry(
            QtCore.QRect(10, 145, 90, 25))
        self.window_construct_building_location_label.setText("ZIP/City:")
        self.window_construct_building_location_line_edit = QtGui.QLineEdit(
            self.group_box_type_building_sidecontrols)
        self.window_construct_building_location_line_edit.setGeometry(
            QtCore.QRect(110, 145, 120, 25))
        self.window_construct_building_year_label = QtGui.QLabel(
            self.group_box_type_building_sidecontrols)
        self.window_construct_building_year_label.setGeometry(
            QtCore.QRect(10, 185, 90, 25))
        self.window_construct_building_year_label.setText("Construction Year:")
        self.window_construct_building_year_line_edit = QtGui.QLineEdit(
            self.group_box_type_building_sidecontrols)
        self.window_construct_building_year_line_edit.setGeometry(
            QtCore.QRect(110, 185, 120, 25))
        self.window_construct_building_number_of_floors_label = QtGui.QLabel(
            self.group_box_type_building_sidecontrols)
        self.window_construct_building_number_of_floors_label.setGeometry(
            QtCore.QRect(10, 225, 90, 25))
        self.window_construct_building_number_of_floors_label.setText(
            "Number of Floors:")
        self.window_construct_building_number_of_floors_line_edit = \
            QtGui.QLineEdit(self.group_box_type_building_sidecontrols)
        self.window_construct_building_number_of_floors_line_edit.setGeometry(
            QtCore.QRect(110, 225, 120, 25))
        self.window_construct_building_height_of_floors_label = QtGui.QLabel(
            self.group_box_type_building_sidecontrols)
        self.window_construct_building_height_of_floors_label.setGeometry(
            QtCore.QRect(10, 265, 90, 25))
        self.window_construct_building_height_of_floors_label.setText(
            "Height of Floors:")
        self.window_construct_building_height_of_floors_line_edit = \
            QtGui.QLineEdit(self.group_box_type_building_sidecontrols)
        self.window_construct_building_height_of_floors_line_edit.setGeometry(
            QtCore.QRect(110, 265, 120, 25))
        self.window_construct_building_area_label = QtGui.QLabel(
            self.group_box_type_building_sidecontrols)
        self.window_construct_building_area_label.setGeometry(
            QtCore.QRect(10, 305, 90, 25))
        self.window_construct_building_area_label.setText("Net leased Area:")
        self.window_construct_building_area_line_edit = QtGui.QLineEdit(
            self.group_box_type_building_sidecontrols)
        self.window_construct_building_area_line_edit.setGeometry(
            QtCore.QRect(110, 305, 120, 25))
        self.test_button = QtGui.QPushButton(
            self.group_box_type_building_sidecontrols)
        self.test_button.setText("Generate random parameters")
        self.test_button.setGeometry(QtCore.QRect(10, 345, 230, 25))
        self.connect(self.test_button,
                     QtCore.SIGNAL("clicked()"),
                     self.fill_random_parameters)

        # Differentiates between the different types of buildings from combobox
        self.type_building_office_layout = QtGui.QGridLayout()
        self.group_box_type_building_right_office.setLayout(
            self.type_building_office_layout)

        self.group_box_office_layout = QtGui.QGroupBox(u"Layout")
        self.group_box_office_window_area = QtGui.QGroupBox(u"Window Layout")
        self.group_box_office_architecture = QtGui.QGroupBox(
            u"Construction Type")

        self.office_layout = QtGui.QGridLayout()
        self.office_layoutWindowArea = QtGui.QGridLayout()
        self.office_layout_architecture = QtGui.QGridLayout()

        self.group_box_office_layout.setLayout(self.office_layout)
        self.group_box_office_window_area.setLayout(
            self.office_layoutWindowArea)
        self.group_box_office_architecture.setLayout(
            self.office_layout_architecture)

        self.radio_button_office_layout_1 = QtGui.QRadioButton(
            u"Use default values")
        self.radio_button_office_layout_2 = QtGui.QRadioButton(
            u"Elongated, 1 floor")
        self.radio_button_office_layout_3 = QtGui.QRadioButton(
            u"Elongated, 2 floors")
        self.radio_button_office_layout_4 = QtGui.QRadioButton(
            u"Compact")
        self.radio_button_office_layout_1.setChecked(True)

        self.picture_layout_office_2 = QtGui.QLabel()
        self.picture_layout_office_3 = QtGui.QLabel()
        self.picture_layout_office_4 = QtGui.QLabel()
        self.picture_layout_office_2.setPixmap(
            QtGui.QPixmap(utilitis.get_full_path(
                "GUI/GUIImages/OfficeBuildings/elongated_1floor.png")).scaled(
                    70, 70))
        self.picture_layout_office_3.setPixmap(
            QtGui.QPixmap(utilitis.get_full_path(
                "GUI/GUIImages/OfficeBuildings/elongated_2floors.png")).scaled(
                    70, 70))
        self.picture_layout_office_4.setPixmap(QtGui.QPixmap(
            utilitis.get_full_path(
                "GUI/GUIImages/OfficeBuildings/compact_floor.png")).scaled(
                    70, 70))
        self.office_layout.addWidget(
            self.radio_button_office_layout_1, 1, 0)
        self.office_layout.addWidget(
            self.radio_button_office_layout_2, 2, 0)
        self.office_layout.addWidget(
            self.radio_button_office_layout_3, 3, 0)
        self.office_layout.addWidget(
            self.radio_button_office_layout_4, 4, 0)
        self.office_layout.addWidget(
            self.picture_layout_office_2, 2, 1, Qt.AlignRight)
        self.office_layout.addWidget(
            self.picture_layout_office_3, 3, 1, Qt.AlignRight)
        self.office_layout.addWidget(
            self.picture_layout_office_4, 4, 1, Qt.AlignRight)

        self.radio_button_window_area_office_1 = QtGui.QRadioButton(

            u"Use default values")
        self.radio_button_window_area_office_2 = QtGui.QRadioButton(

            u"Punctuated facade")
        self.radio_button_window_area_office_3 = QtGui.QRadioButton(

            u"Banner facade")
        self.radio_button_window_area_office_4 = QtGui.QRadioButton(

            u"Full glazing")
        self.radio_button_window_area_office_1.setChecked(True)

        self.picture_window_area_office_2 = QtGui.QLabel()
        self.picture_window_area_office_3 = QtGui.QLabel()
        self.picture_window_area_office_4 = QtGui.QLabel()
        self.picture_window_area_office_2.setPixmap(QtGui.QPixmap(
            utilitis.get_full_path(
                "GUI/GUIImages/OfficeBuildings/punctuatedFacade.png"))
            .scaled(70, 70))
        self.picture_window_area_office_3.setPixmap(QtGui.QPixmap(
            utilitis.get_full_path(
                "GUI/GUIImages/OfficeBuildings/bannerFacade.png"))
            .scaled(70, 70))
        self.picture_window_area_office_4.setPixmap(QtGui.QPixmap(
            utilitis.get_full_path(
                "GUI/GUIImages/OfficeBuildings/fullGlazing.png"))
            .scaled(70, 70))
        self.office_layoutWindowArea.addWidget(
            self.radio_button_window_area_office_1, 1, 0)
        self.office_layoutWindowArea.addWidget(
            self.radio_button_window_area_office_2, 2, 0)
        self.office_layoutWindowArea.addWidget(
            self.radio_button_window_area_office_3, 3, 0)
        self.office_layoutWindowArea.addWidget(
            self.radio_button_window_area_office_4, 4, 0)
        self.office_layoutWindowArea.addWidget(
            self.picture_window_area_office_2, 2, 1, Qt.AlignRight)
        self.office_layoutWindowArea.addWidget(
            self.picture_window_area_office_3, 3, 1, Qt.AlignRight)
        self.office_layoutWindowArea.addWidget(
            self.picture_window_area_office_4, 4, 1, Qt.AlignRight)

        self.radio_button_architecture_office_1 = QtGui.QRadioButton(
            u"Use default values")
        self.radio_button_architecture_office_2 = QtGui.QRadioButton(
            u"Heavy")
        self.radio_button_architecture_office_3 = QtGui.QRadioButton(
            u"Light")
        self.radio_button_architecture_office_1.setChecked(True)

        self.office_layout_architecture.addWidget(
            self.radio_button_architecture_office_1, 1, 0)
        self.office_layout_architecture.addWidget(
            self.radio_button_architecture_office_2, 2, 0)
        self.office_layout_architecture.addWidget(
            self.radio_button_architecture_office_3, 3, 0)

        self.construct_type_building_button = QtGui.QPushButton(
            u"Generate " + self.current_type_building + " Building ...")
        self.connect(self.construct_type_building_button, SIGNAL(
            "clicked()"), self.check_inputs_typebuilding)

        self.connect(self.construct_type_building_button, SIGNAL(
            "clicked()"), self.popup_window_type_building,
            QtCore.SLOT("close()"))
        self.type_building_residential_layout = QtGui.QGridLayout()
        self.group_box_type_building_right_residential.setLayout(
            self.type_building_residential_layout)

        self.group_box_residential_neighbour_buildings = QtGui.QGroupBox(
            u"Direct neighbour buildings")
        self.group_box_residential_layout = QtGui.QGroupBox(u"Layout")
        self.group_box_residential_roof = QtGui.QGroupBox(u"Roof")
        self.group_box_residential_basement = QtGui.QGroupBox(u"Basement")
        self.group_box_residential_architecture = QtGui.QGroupBox(
            u"Construction Type")

        self.layout_residential_neighbour_buildings = QtGui.QGridLayout()
        self.layout_residential_layout = QtGui.QGridLayout()
        self.layout_residential_roof = QtGui.QGridLayout()
        self.layout_residential_basement = QtGui.QGridLayout()
        self.layout_residential_architecture = QtGui.QGridLayout()

        self.group_box_residential_neighbour_buildings.setLayout(
            self.layout_residential_neighbour_buildings)
        self.group_box_residential_layout.setLayout(
            self.layout_residential_layout)
        self.group_box_residential_roof.setLayout(
            self.layout_residential_roof)
        self.group_box_residential_basement.setLayout(
            self.layout_residential_basement)
        self.group_box_residential_architecture.setLayout(
            self.layout_residential_architecture)

        self.radio_button_neighbour_1 = QtGui.QRadioButton(

            u"No neighbour")
        self.radio_button_neighbour_2 = QtGui.QRadioButton(

            u"One neighbour")
        self.radio_button_neighbour_3 = QtGui.QRadioButton(
            u"Two neighbours")
        self.radio_button_neighbour_1.setChecked(True)

        self.picture_neighbour_building_residential_1 = QtGui.QLabel()
        self.picture_neighbour_building_residential_2 = QtGui.QLabel()
        self.picture_neighbour_building_residential_3 = QtGui.QLabel()
        self.picture_neighbour_building_residential_1.setPixmap(QPixmap(
            utilitis.get_full_path("GUI/GUIImages/Residentials/"
                                 "noNeighbour.png")).scaled(29, 23))
        self.picture_neighbour_building_residential_2.setPixmap(QPixmap(
            utilitis.get_full_path("GUI/GUIImages/Residentials/"
                                 "oneNeighbour.png")).scaled(46, 23))
        self.picture_neighbour_building_residential_3.setPixmap(QPixmap(
            utilitis.get_full_path("GUI/GUIImages/Residentials/"
                                 "twoNeighbours.png")).scaled(56, 23))
        self.layout_residential_neighbour_buildings.addWidget(
            self.radio_button_neighbour_1, 1, 0)
        self.layout_residential_neighbour_buildings.addWidget(
            self.radio_button_neighbour_2, 2, 0)
        self.layout_residential_neighbour_buildings.addWidget(
            self.radio_button_neighbour_3, 3, 0)
        self.layout_residential_neighbour_buildings.addWidget(
            self.picture_neighbour_building_residential_1, 1, 1,
            Qt.AlignRight)
        self.layout_residential_neighbour_buildings.addWidget(
            self.picture_neighbour_building_residential_2, 2, 1,
            Qt.AlignRight)
        self.layout_residential_neighbour_buildings.addWidget(
            self.picture_neighbour_building_residential_3, 3, 1,
            Qt.AlignRight)

        self.radio_button_residential_layout_1 = QtGui.QRadioButton(
            u"Compact")
        self.radio_button_residential_layout_2 = QtGui.QRadioButton(
            u"Elongated/Complex")
        self.radio_button_residential_layout_1.setChecked(True)

        self.picture_layout_residential_1 = QtGui.QLabel()
        self.picture_layout_residential_2 = QtGui.QLabel()
        self.picture_layout_residential_1.setPixmap(QPixmap(

            utilitis.get_full_path("GUI/GUIImages/Residentials/"
                                 "compact.png")).scaled(28, 28))
        self.picture_layout_residential_2.setPixmap(QPixmap(

            utilitis.get_full_path("GUI/GUIImages/Residentials/"
                                 "elongatedComplex.png")).scaled(28, 28))
        self.layout_residential_layout.addWidget(
            self.radio_button_residential_layout_1, 1, 0)
        self.layout_residential_layout.addWidget(
            self.radio_button_residential_layout_2, 2, 0)
        self.layout_residential_layout.addWidget(
            self.picture_layout_residential_1, 1, 1, Qt.AlignRight)
        self.layout_residential_layout.addWidget(
            self.picture_layout_residential_2, 2, 1, Qt.AlignRight)

        self.radio_button_residential_roof_1 = QtGui.QRadioButton(
            u"Flat Roof")
        self.radio_button_residential_roof_2 = QtGui.QRadioButton(
            u"Non heated attic")
        self.radio_button_residential_roof_3 = QtGui.QRadioButton(
            u"Partly heated attic")
        self.radio_button_residential_roof_4 = QtGui.QRadioButton(
            u"Heated attic")
        self.radio_button_residential_roof_1.setChecked(True)

        self.h_line_roof = QtGui.QFrame()
        self.h_line_roof.setFrameShape(QtGui.QFrame.HLine)
        self.h_line_roof.setFrameShadow(QtGui.QFrame.Sunken)
        self.check_box_button_roof = QtGui.QCheckBox(
            u"Dormer or similar installations")
        self.picture_roof_residential_1 = QtGui.QLabel()
        self.picture_roof_residential_2 = QtGui.QLabel()
        self.picture_roof_residential_3 = QtGui.QLabel()
        self.picture_roof_residential_4 = QtGui.QLabel()
        self.picture_roof_residential_1.setPixmap(QPixmap(
            utilitis.get_full_path("GUI/GUIImages/Residentials/"
                                 "flatRoof.png")).scaled(32, 23))
        self.picture_roof_residential_2.setPixmap(QPixmap(
            utilitis.get_full_path("GUI/GUIImages/Residentials/"
                                 "nonHeatedAttic.png")).scaled(34, 23))
        self.picture_roof_residential_3.setPixmap(QPixmap(
            utilitis.get_full_path("GUI/GUIImages/Residentials/"
                                 "partyHeatedAttic.png")).scaled(34, 23))
        self.picture_roof_residential_4.setPixmap(QPixmap(
            utilitis.get_full_path("GUI/GUIImages/Residentials/"
                                 "heatedAttic.png")).scaled(34, 23))
        self.layout_residential_roof.addWidget(
            self.radio_button_residential_roof_1, 1, 0)

        self.layout_residential_roof.addWidget(
            self.radio_button_residential_roof_2, 2, 0)

        self.layout_residential_roof.addWidget(
            self.radio_button_residential_roof_3, 3, 0)

        self.layout_residential_roof.addWidget(
            self.radio_button_residential_roof_4, 4, 0)

        self.layout_residential_roof.addWidget(
            self.picture_roof_residential_1, 1, 1, Qt.AlignRight)

        self.layout_residential_roof.addWidget(
            self.picture_roof_residential_2, 2, 1, Qt.AlignRight)

        self.layout_residential_roof.addWidget(
            self.picture_roof_residential_3, 3, 1, Qt.AlignRight)

        self.layout_residential_roof.addWidget(
            self.picture_roof_residential_4, 4, 1, Qt.AlignRight)

        self.layout_residential_roof.addWidget(
            self.h_line_roof, 5, 0, 1, 0)

        self.layout_residential_roof.addWidget(
            self.check_box_button_roof, 6, 0, 1, 1)

        self.radio_button_residential_basement_1 = QtGui.QRadioButton(
            u"No cellar")
        self.radio_button_residential_basement_2 = QtGui.QRadioButton(
            u"Non heated cellar")
        self.radio_button_residential_basement_3 = QtGui.QRadioButton(
            u"Partly heated cellar")
        self.radio_button_residential_basement_4 = QtGui.QRadioButton(
            u"Heated cellar")
        self.radio_button_residential_basement_1.setChecked(True)

        self.picture_residential_basement_1 = QtGui.QLabel()
        self.picture_residential_basement_2 = QtGui.QLabel()
        self.picture_residential_basement_3 = QtGui.QLabel()
        self.picture_residential_basement_4 = QtGui.QLabel()
        self.picture_residential_basement_1.setPixmap(QPixmap(
            utilitis.get_full_path("GUI/GUIImages/Residentials/"
                                 "noCellar.png")).scaled(32, 28))
        self.picture_residential_basement_2.setPixmap(QPixmap(
            utilitis.get_full_path("GUI/GUIImages/Residentials/"
                                 "nonHeatedCellar.png")).scaled(32, 28))
        self.picture_residential_basement_3.setPixmap(QPixmap(
            utilitis.get_full_path("GUI/GUIImages/Residentials/"
                                 "partlyHeatedCellar.png")).scaled(32, 28))
        self.picture_residential_basement_4.setPixmap(QPixmap(
            utilitis.get_full_path("GUI/GUIImages/Residentials/"
                                 "heatedCellar.png")).scaled(32, 28))
        self.layout_residential_basement.addWidget(
            self.radio_button_residential_basement_1, 1, 0)
        self.layout_residential_basement.addWidget(
            self.radio_button_residential_basement_2, 2, 0)
        self.layout_residential_basement.addWidget(
            self.radio_button_residential_basement_3, 3, 0)
        self.layout_residential_basement.addWidget(
            self.radio_button_residential_basement_4, 4, 0)
        self.layout_residential_basement.addWidget(
            self.picture_residential_basement_1, 1, 1, Qt.AlignRight)
        self.layout_residential_basement.addWidget(
            self.picture_residential_basement_2, 2, 1, Qt.AlignRight)
        self.layout_residential_basement.addWidget(
            self.picture_residential_basement_3, 3, 1, Qt.AlignRight)
        self.layout_residential_basement.addWidget(
            self.picture_residential_basement_4, 4, 1, Qt.AlignRight)
        self.radio_button_residential_architecture_1 = QtGui.QRadioButton(
            u"Use default values")
        self.radio_button_residential_architecture_2 = QtGui.QRadioButton(
            u"Heavy")
        self.radio_button_residential_architecture_3 = QtGui.QRadioButton(
            u"Light")
        self.radio_button_residential_architecture_1.setChecked(True)

        self.layout_residential_architecture.addWidget(
            self.radio_button_residential_architecture_1, 1, 0)
        self.layout_residential_architecture.addWidget(
            self.radio_button_residential_architecture_2, 2, 0)
        self.layout_residential_architecture.addWidget(
            self.radio_button_residential_architecture_3, 3, 0)
        self.popup_layout_type_building.addWidget(
            self.group_box_type_building_sidecontrols, 0, 0, 5, 3)
        self.popup_layout_type_building.addWidget(

            self.group_box_office_architecture, 5, 0, 2, 3)
        self.type_building_office_layout.addWidget(
            self.group_box_office_layout, 0, 0, 1, 1)
        self.type_building_office_layout.addWidget(
            self.group_box_office_window_area, 3, 0, 1, 1)

        self.type_building_residential_layout.addWidget(
            self.group_box_residential_neighbour_buildings, 0, 0, 1, 1)
        self.type_building_residential_layout.addWidget(
            self.group_box_residential_layout, 1, 0, 1, 1)
        self.type_building_residential_layout.addWidget(
            self.group_box_residential_roof, 2, 0, 1, 1)
        self.type_building_residential_layout.addWidget(
            self.group_box_residential_basement, 3, 0, 1, 1)
        self.popup_layout_type_building.addWidget(
            self.group_box_residential_architecture, 5, 0, 2, 3)
        self.popup_layout_type_building.addWidget(
            self.group_box_type_building_right_office, 0, 3, 7, 1)
        self.popup_layout_type_building.addWidget(
            self.group_box_type_building_right_residential, 0, 3, 7, 1)
        self.group_box_type_building_right_residential.setVisible(False)
        self.popup_layout_type_building.addWidget(
            self.construct_type_building_button, 7, 0, 1, 4)
        self.popup_window_type_building.setLayout(
            self.popup_layout_type_building)
        self.popup_window_type_building.setWindowModality(Qt.ApplicationModal)
        self.popup_window_type_building.show()

    def generate_zone_ui(self):
        ''' Opens a window to create a new zone.

        '''

        self.generate_zone_ui_page = QtGui.QWizardPage()
        self.generate_zone_ui_page.setAttribute(QtCore.Qt.WA_DeleteOnClose)
        self.generate_zone_ui_page.setWindowTitle("Create new Zone")
        self.generate_zone_ui_page.setFixedWidth(350)
        self.generate_zone_ui_page.setFixedHeight(200)
        self.generate_zone_window_layout = QtGui.QGridLayout()
        self.generate_zone_ui_page.setLayout(self.generate_zone_window_layout)

        self.generate_zone_name_label = QtGui.QLabel("Name: ")
        self.generate_zone_name_line_edit = QtGui.QLineEdit()
        self.generate_zone_name_line_edit.setObjectName(
            "generate_zone_name_line_edit")

        self.generate_zone_area_label = QtGui.QLabel("Area: ")
        self.generate_zone_area_line_edit = QtGui.QLineEdit()
        self.generate_zone_area_line_edit.setObjectName(
            "generate_zone_area_line_edit")

        self.generate_zone_usage_label = QtGui.QLabel("Type: ")
        self.generate_zone_usage_combobox = QtGui.QComboBox()
        self.generate_zone_usage_combobox.setObjectName(
            "generate_zone_usage_combobox")
        for zone_type in self.guiinfo.thermal_zone_types:
            self.generate_zone_usage_combobox.addItem(zone_type)

        self.generate_zone_save_button = QtGui.QPushButton()
        self.generate_zone_save_button.setText("Save")
        self.connect(self.generate_zone_save_button, SIGNAL(
            "clicked()"), self.check_inputs_new_zone)
        self.connect(self.generate_zone_save_button, SIGNAL(
            "clicked()"), self.generate_zone_ui_page, QtCore.SLOT("close()"))

        self.generate_zone_cancel_button = QtGui.QPushButton()
        self.generate_zone_cancel_button.setText("Cancel")
        self.connect(self.generate_zone_cancel_button, SIGNAL("clicked()"),
                     self.generate_zone_ui_page, QtCore.SLOT("close()"))

        self.generate_zone_window_layout.addWidget(
            self.generate_zone_name_label, 1, 0)
        self.generate_zone_window_layout.addWidget(
            self.generate_zone_name_line_edit, 1, 1)
        self.generate_zone_window_layout.addWidget(
            self.generate_zone_area_label, 2, 0)
        self.generate_zone_window_layout.addWidget(
            self.generate_zone_area_line_edit, 2, 1)
        self.generate_zone_window_layout.addWidget(
            self.generate_zone_usage_label, 3, 0)
        self.generate_zone_window_layout.addWidget(
            self.generate_zone_usage_combobox, 3, 1)
        self.generate_zone_window_layout.addWidget(
            self.generate_zone_save_button, 4, 0)
        self.generate_zone_window_layout.addWidget(
            self.generate_zone_cancel_button, 4, 1)
        self.generate_zone_ui_page.setWindowModality(Qt.ApplicationModal)
        self.generate_zone_ui_page.show()

    def save_changed_layer_values(self):
        ''''Replaces the previous values of the current layer with the inputs
           from the text fields.

        '''

        for zone in self.current_building.thermal_zones:
            if zone.internal_id == self.current_zone.internal_id:
                for element in zone.inner_walls:
                    if element.internal_id == self.current_element.internal_id:
                        for layer in element.layer:
                            if layer.internal_id == self.current_layer.\
                                    internal_id:
                                layer.thickness = self.thickness_textbox.text()
                                layer.material.name = \
                                    self.material_combobox.currentText()
                                layer.material.density = \
                                    self.material_density_textbox.text()
                                layer.material.thermal_conduc = \
                                    self.material_thermal_conduc_textbox.text()
                                layer.material.heat_capac = \
                                    self.material_heat_capac_textbox.text()
                                layer.material.solar_absorp = \
                                    self.material_solar_absorp_textbox.text()
                                layer.material.ir_emissivity = \
                                    self.material_ir_emissivity_textbox.text()
                                layer.material.transmittance = \
                                    self.material_transmittance_textbox.text()
                                break
                for element in zone.outer_walls:
                    if element.internal_id == self.current_element.internal_id:
                        for layer in element.layer:
                            if layer.internal_id == self.current_layer.\
                                    internal_id:
                                layer.thickness = self.thickness_textbox.text()
                                layer.material.name = \
                                    self.material_combobox.currentText()
                                layer.material.density = \
                                    self.material_density_textbox.text()
                                layer.material.thermal_conduc = \
                                    self.material_thermal_conduc_textbox.text()
                                layer.material.heat_capac = \
                                    self.material_heat_capac_textbox.text()
                                layer.material.solar_absorp = \
                                    self.material_solar_absorp_textbox.text()
                                layer.material.ir_emissivity = \
                                    self.material_ir_emissivity_textbox.text()
                                layer.material.transmittance = \
                                    self.material_transmittance_textbox.text()
                                break
                for element in zone.windows:
                    if element.internal_id == self.current_element.internal_id:
                        for layer in element.layer:
                            if layer.internal_id == self.current_layer.\
                                    internal_id:
                                layer.thickness = self.thickness_textbox.text()
                                layer.material.name = \
                                    self.material_combobox.currentText()
                                layer.material.density = \
                                    self.material_density_textbox.text()
                                layer.material.thermal_conduc = \
                                    self.material_thermal_conduc_textbox.text()
                                layer.material.heat_capac = \
                                    self.material_heat_capac_textbox.text()
                                layer.material.solar_absorp = \
                                    self.material_solar_absorp_textbox.text()
                                layer.material.ir_emissivity = \
                                    self.material_ir_emissivity_textbox.text()
                                layer.material.transmittance = \
                                    self.material_transmittance_textbox.text()
                                break

    def save_changed_layer_values_set_all_constr(self):
        ''''Replaces the previous values of the current layer with the inputs
           from the text fields.

        '''

        for layer in self.all_constr_layer_list:
                if layer.internal_id == self.current_layer.internal_id:
                                layer.thickness = self.thickness_textbox.text()
                                layer.material.name =\
                                    self.material_combobox.currentText()
                                layer.material.density = \
                                    self.material_density_textbox.text()
                                layer.material.thermal_conduc = \
                                    self.material_thermal_conduc_textbox.text()
                                layer.material.heat_capac = \
                                    self.material_heat_capac_textbox.text()
                                layer.material.solar_absorp = \
                                    self.material_solar_absorp_textbox.text()
                                layer.material.ir_emissivity = \
                                    self.material_ir_emissivity_textbox.text()
                                layer.material.transmittance = \
                                    self.material_transmittance_textbox.text()
                                break

    def save_changed_simulation_values(self):
        '''Replaces the previous values of the current project with the inputs
           from the text fields in the simulation window.

        '''
        # TODO: Fehler beim User-Input abfangen

        self.project.name = self.project_name_lineedit.text()
        self.project.modelica_info.runtime_simulation =\
            self.simulation_runtime_lineedit.text()
        self.project.modelica_info.interval_output =\
            self.simulation_interval_output_lineedit.text()
        self.project.modelica_info.current_solver =\
            self.simulation_solver_combobox.currentText()
        if self.simulation_equidistant_output_checkbox.isChecked():
            self.project.modelica_info.equidistant_output = True
        else:
            self.project.modelica_info.equidistant_output = False

    def save_changed_element_values(self):
        '''Replaces the previous values of the current element with the inputs
           from the text fields.

        '''
        # TODO: Fehler beim User-Input abfangen

        for zone in self.current_building.thermal_zones:
            if zone.internal_id == self.current_zone.internal_id:
                for element in zone.inner_walls:
                    if element.internal_id == self.current_element.internal_id:
                        index = zone.inner_walls.index(element)
                        zone.inner_walls[index].name = \
                            str(self.element_name_textbox.text())
                        zone.inner_walls[index].construction_type = \
                            str(self.element_construction_type_combobox.
                                currentText())
                        zone.inner_walls[index].orientation = \
                            self.guiinfo.orientations_strings[
                            str(self.element_orientation_combobox.
                                currentText())]
                        zone.inner_walls[index].area = \
                            str(self.element_area_textbox.text())
                        zone.inner_walls[index].year_of_construction = \
                            str(self.element_year_of_construction_textbox.
                                text())
                        zone.inner_walls[index].year_of_retrofit = \
                            str(self.element_year_of_retrofit_textbox.text())
                        zone.inner_walls[index].tilt = \
                            str(self.element_tilt_textbox.text())
                        zone.inner_walls[index].inner_convection = \
                            str(self.element_inner_convection_textbox.text())
                        zone.inner_walls[index].inner_radiation = \
                            str(self.element_inner_radiation_textbox.text())
                for element in zone.outer_walls:
                    if element.internal_id == self.current_element.internal_id:
                        index = zone.outer_walls.index(element)
                        zone.outer_walls[index].name = \
                            str(self.element_name_textbox.text())
                        zone.outer_walls[index].construction_type = \
                            str(self.element_construction_type_combobox.
                                currentText())
                        zone.outer_walls[index].orientation = \
                            self.guiinfo.orientations_strings[
                            self.element_orientation_combobox.currentText()]
                        zone.outer_walls[index].area = \
                            str(self.element_area_textbox.text())
                        zone.outer_walls[index].year_of_construction = \
                            str(self.element_year_of_construction_textbox.
                                text())
                        zone.outer_walls[index].year_of_retrofit = \
                            str(self.element_year_of_retrofit_textbox.text())
                        zone.outer_walls[index].tilt = \
                            str(self.element_tilt_textbox.text())
                        zone.outer_walls[index].inner_convection = \
                            str(self.element_inner_convection_textbox.text())
                        zone.outer_walls[index].inner_radiation = \
                            str(self.element_inner_radiation_textbox.text())
                        zone.outer_walls[index].outer_convection = \
                            float(self.element_outer_convection_textbox.text())
                        zone.outer_walls[index].outer_radiation = \
                            float(self.element_outer_radiation_textbox.text())
                        break
                for element in zone.windows:
                    if element.internal_id == self.current_element.internal_id:
                        index = zone.windows.index(element)
                        zone.windows[index].name = \
                            str(self.element_name_textbox.text())
                        zone.windows[index].construction_type = \
                            str(self.element_construction_type_combobox.
                                currentText())
                        zone.windows[index].orientation = \
                            self.guiinfo.orientations_strings[
                            self.element_orientation_combobox.currentText()]
                        zone.windows[index].area = \
                            str(self.element_area_textbox.text())
                        zone.windows[index].year_of_construction = \
                            str(self.element_year_of_construction_textbox.
                                text())
                        zone.windows[index].year_of_retrofit = \
                            str(self.element_year_of_retrofit_textbox.text())
                        zone.windows[index].tilt = \
                            str(self.element_tilt_textbox.text())
                        zone.windows[index].inner_convection = \
                            str(self.element_inner_convection_textbox.text())
                        zone.windows[index].inner_radiation = \
                            str(self.element_inner_radiation_textbox.text())
                        zone.windows[index].outer_convection = \
                            float(self.element_outer_convection_textbox.text())
                        zone.windows[index].outer_radiation = \
                            float(self.element_outer_radiation_textbox.text())
                        break

    def save_input_values_set_all_constr(self):

        bldg = self.current_building
        orientation = int(self.guiinfo.orientations_strings[
                          str(self.set_all_constr_element_orientation_textbox.
                              text())])
        element_type = self.set_all_constr_element_type_textbox.text()

        tilt = float(self.set_all_constr_element_tilt_textbox.text())
        inner_con = float(self.set_all_constr_element_inner_con_textbox.text())
        inner_rad = float(self.set_all_constr_element_inner_rad_textbox.text())

        if element_type != "Ground Floor":
            if(element_type == "Outer Wall"):
                element_type = "OuterWall"
            outer_con = float(self.set_all_constr_element_outer_con_textbox.
                              text())
            outer_rad = float(self.set_all_constr_element_outer_rad_textbox.
                              text())
        elif element_type == "Ground Floor":
            element_type = "GroundFLoor"
            outer_con = None
            outer_rad = None
        layer_set = self.all_constr_layer_list

        Controller.click_change_all_constr(bldg, orientation, element_type,
                                           tilt, inner_con, inner_rad,
                                           outer_con, outer_rad, layer_set)
        self.display_current_building()

    def save_changed_zone_values(self):
        ''' Updates the displayed details of the currently
        selected zone after changes are saved.

        '''

        self.current_zone.name = self.zone_id_textbox.text()
        self.current_zone.area = self.zone_net_leased_area_textbox.text()
        self.current_zone.use_conditions.usage =\
            self.zone_type_combobox.currentText()
        if str(self.cooling_ahu_start_dropdown.currentText()).startswith('0'):
            self.current_zone.use_conditions.cooling_time[0] = \
                int(self.cooling_ahu_start_dropdown.currentText()[1])
        else:
            self.current_zone.use_conditions.cooling_time[0] = \
                int(self.cooling_ahu_start_dropdown.currentText()[0] +
                    self.cooling_ahu_start_dropdown.currentText()[1])
        if str(self.cooling_ahu_end_dropdown.currentText()).startswith('0'):
            self.current_zone.use_conditions.cooling_time[1] = \
                int(self.cooling_ahu_end_dropdown.currentText()[1])
        else:
            self.current_zone.use_conditions.cooling_time[1] = \
                int(self.cooling_ahu_end_dropdown.currentText()[0] +
                    self.cooling_ahu_end_dropdown.currentText()[1])
        if str(self.heating_ahu_start_dropdown.currentText()).startswith('0'):
            self.current_zone.use_conditions.heating_time[0] = \
                int(self.heating_ahu_start_dropdown.currentText()[1])
        else:
            self.current_zone.use_conditions.heating_time[0] = \
                int(self.heating_ahu_start_dropdown.currentText()[0] +
                    self.heating_ahu_start_dropdown.currentText()[1])
        if str(self.heating_ahu_end_dropdown.currentText()).startswith('0'):
            self.current_zone.use_conditions.heating_time[1] = \
                int(self.heating_ahu_end_dropdown.currentText()[1])
        else:
            self.current_zone.use_conditions.heating_time[1] = \
                int(self.heating_ahu_end_dropdown.currentText()[0] +
                    self.heating_ahu_end_dropdown.currentText()[1])

        self.current_zone.use_conditions.set_temp_heat = \
            self.set_temp_heat_line_edit.text()
        self.current_zone.use_conditions.set_temp_cool = \
            self.set_temp_cool_line_edit.text()
        self.current_zone.use_conditions.temp_set_back = \
            self.temp_set_back_line_edit.text()
        self.current_zone.use_conditions.min_air_exchange = \
            self.min_air_flow_line_edit.text()
        self.current_zone.use_conditions.min_ahu = \
            self.min_ahu_line_edit.text()
        self.current_zone.use_conditions.max_ahu = \
            self.max_ahu_line_edit.text()
        if self.with_ahu_combobox.currentText() == 'True':
            self.current_zone.use_conditions.with_ahu = True
        else:
            self.current_zone.use_conditions.with_ahu = False
        self.current_zone.use_conditions.rel_humidity = float(
            self.re_humidity_line_edit.text())
        self.current_zone.use_conditions.persons = \
            self.persons_line_edit.text()
        self.current_zone.use_conditions.machines = \
            self.machines_line_edit.text()
        self.current_zone.use_conditions.lighting_power = \
            self.lighting_line_edit.text()

        self.current_zone.t_inside = self.mean_temp_inner_line_edit.text()
        self.current_zone.t_outside = self.mean_temp_outer_line_edit.text()
        self.current_zone.infiltration_rate = \
            self.infiltration_rate_line_edit.text()

        # TODO: Not sure if this for loop is really necessary
        for zone in self.current_building.thermal_zones:
            if zone.internal_id == self.current_zone.internal_id:
                self.current_building.thermal_zones[self.current_building.
                                                    thermal_zones.
                                                    index(zone)] = \
                    self.current_zone

        self.display_current_building()

    def save_changed_envelopes_values(self):

        orientation_before_changing = \
            self.envelope_orientation_before_changing
        orientation_after_changing = \
            str(self.envelope_orientation_combobox.currentText())
        area = float(self.envelope_area_textbox.text())
        if self.current_envelope.startswith("Outer Wall"):
            element_type = "Outer Wall"
        elif self.current_envelope.startswith("Rooftop"):
            element_type = "Rooftop"
        elif self.current_envelope.startswith("Ground Floor"):
            element_type = "Ground Floor"
        elif self.current_envelope.startswith("Window"):
            element_type = "Window"
        if orientation_before_changing == orientation_after_changing:
            if self.current_envelope.startswith("Window"):
                for orientation_value in self.guiinfo.orientations_numbers.\
                                             keys():
                    orientation_string = str(self.guiinfo.orientations_numbers
                                             [orientation_value])
                    if self.envelope_orientation_combobox.currentText() == \
                            orientation_string:
                            self.current_building.set_window_area(
                                float(self.envelope_area_textbox.text()),
                                orientation_value)
            else:
                for orientation_value in self.guiinfo.orientations_numbers.\
                                             keys():
                    orientation_string = str(self.guiinfo.orientations_numbers
                                             [orientation_value])
                    if self.envelope_orientation_combobox.currentText() == \
                            orientation_string:
                            self.current_building.set_outer_wall_area(
                                float(self.envelope_area_textbox.text()),
                                orientation_value)
        else:
            orientation_number_before_changing = \
                self.guiinfo.orientations_strings[orientation_before_changing]
            orientation_number_after_changing = \
                self.guiinfo.orientations_strings[orientation_after_changing]
            Controller.click_save_envelopes(self.current_building,
                                            orientation_number_before_changing,
                                            orientation_number_after_changing,
                                            element_type, area)
        self.display_current_building()

    def clear_input_values_set_all_constr(self):
        try:
            self.element_layer_model_set_all_constr.clear()
            self.all_constr_layer_list.clear()
        except:
            self.element_layer_model_set_all_constr = QStandardItemModel()
            self.all_constr_layer_list = []

    def check_inputs_new_zone(self):
        '''Checks if the inputs from the new_zone window fulfill the specified
        criteria of not being empty.
        '''
        # TODO: Fehler beim User-Input abfangen
        if self.generate_zone_name_line_edit.text() == "":
            QtGui.QMessageBox.warning(self,
                                      u"Can't add Zone!",
                                      u"You need to fill out the Name field.")
        if self.generate_zone_area_line_edit.text() == "":
            QtGui.QMessageBox.warning(self,
                                      u"Can't add Zone!",
                                      u"You need to fill out the Area field.")
        if self.generate_zone_usage_combobox.currentText() == "":
            QtGui.QMessageBox.warning(self,
                                      u"Can't add Zone!",
                                      u"You need to fill out the Usage field.")
        if self.generate_zone_name_line_edit.text() != \
            "" and self.generate_zone_area_line_edit.text() != ""\
                and self.generate_zone_usage_combobox.currentText() != "":

            Controller.click_add_zone_button(
                self.current_building,
                self.generate_zone_name_line_edit.text(),
                self.generate_zone_area_line_edit.text(),
                self.generate_zone_usage_combobox.currentText())
            self.display_current_building()

    def check_inputs_edit_element(self):
        '''Checks conditions for inputs from the element edit window.
        '''
        # TODO: Fehler beim User-Input abfangen
        self.current_element.name = self.edit_element_name_line_edit.text()
        self.current_element.area = float(
            self.edit_element_area_line_edit.text())
        self.display_current_element()

    def check_inputs_edit_zone(self):
        ''' Checks if all necessary values to edit a given zone are still
        not empty '''
        # TODO: Fehler beim User-Input abfangen
        if self.edit_zone_area_line_edit.text() == "":
            self.edit_zone_failed_label.setVisible(True)
            self.edit_zone_area_label = self.set_text_color(
                self.edit_zone_area_label, "red")
            self.edit_zone_failed_label = self.set_text_color(
                self.edit_zone_failed_label, "red")
            self.edit_gen_inf_tab_widget.setCurrentIndex(0)
        else:
            self.edit_zone_area_label = self.set_text_color(
                self.edit_zone_area_label, "black")
        if self.new_zone_name_line_edit.text() == "":
            self.edit_zone_failed_label.setVisible(True)
            self.edit_zone_name_label = self.set_text_color(
                self.edit_zone_name_label, "red")
            self.edit_zone_failed_label = self.set_text_color(
                self.edit_zone_failed_label, "red")
            self.edit_gen_inf_tab_widget.setCurrentIndex(0)
        else:
            self.edit_zone_name_label = self.set_text_color(
                self.edit_zone_name_label, "black")
        if self.edit_zone_volume_line_edit.text() == "":
            self.edit_zone_failed_label.setVisible(True)
            self.edit_zone_volume_label = self.set_text_color(
                self.edit_zone_volume_label, "red")
            self.edit_zone_failed_label = self.set_text_color(
                self.edit_zone_failed_label, "red")
            self.edit_gen_inf_tab_widget.setCurrentIndex(0)
        else:
            self.edit_zone_volume_label = self.set_text_color(
                self.edit_zone_volume_label, "black")
        if self.edit_zone_area_line_edit.text() != ""\
            and self.edit_zone_name_line_edit.text() != ""\
                and self.edit_zone_volume_line_edit.text() != "":

                self.current_zone.area = self.edit_zone_area_line_edit.text()
                self.current_zone.name = self.edit_zone_name_line_edit.text()
                self.current_zone.volume = \
                    self.edit_zone_volume_line_edit.text()
                self.display_current_building()

    def check_inputs_typebuilding(self):
        ''' Checks if all necessary values to create a type building are
        not empty/floats '''

        self.fill_typebuilding_attributes()
        self.project, int_id = Controller.click_generate_type_building_button(
            self.project,
            self.window_construct_building_name_line_edit.text(),
            self.window_construct_building_year_line_edit.text(),
            self.window_construct_building_number_of_floors_line_edit.text(),
            self.window_construct_building_height_of_floors_line_edit.text(),
            self.current_type_building,
            self.window_construct_building_area_line_edit.text(),
            self.window_construct_building_street_line_edit.text(),
            self.window_construct_building_location_line_edit.text(),
            self.type_building_ind_att)
        for building in self.project.buildings:
            if building.internal_id == int_id:
                self.current_building = building
        self.display_current_building()

    def check_inputs_archertype(self):
        ''' Checks if all necessary values to create a archertype building'''

        self.project, int_id = Controller.click_generate_type_building_button(
            self.project,
            self.archtertype_building_name_line_edit.text(),
            self.archtertype_building_year_line_edit.text(),
            self.archtertype_building_number_of_floors_line_edit.text(),
            self.archtertype_building_height_of_floors_line_edit.text(),
            self.current_type_building,
            self.archtertype_building_area_line_edit.text(),
            self.archtertype_building_street_line_edit.text(),
            self.archtertype_building_location_line_edit.text(),
            self.type_building_ind_att)
        for building in self.project.buildings:
            if building.internal_id == int_id:
                self.current_building = building
        self.display_current_building()

    def check_new_building_inputs(self):
        ''' Creates a new empty building

        '''

        # TODO: Eventuell wollt ihr hier mehr Optionen beim Erstellen
        # ermöglichen, wie Grundfläche, Standort, etc. die würde ich
        # allerdings optional machen

        self.current_building = Controller.click_add_new_building(
            self.project, "temp")
        self.current_building.name = \
            self.generate_new_building_id_line_edit.text()
        self.project.buildings.append(self.current_building)
        self.display_current_building()

    def check_new_element_inputs(self):
        ''' Checks if all inputted values are correct and then updates
        the list of elements of the currently displayed zone.

        '''

        # TODO: Wir wollten keine Messageboxes mehr, also userinput
        # anders abfangen.

        try:
            float(self.generate_new_element_area_line_edit.text())
        except ValueError:
            QtGui.QMessageBox.warning(
                self, u"Warning", u"Area has to be a number.")
            return

        self.current_zone = Controller.click_add_new_element(
            self.current_zone, self.generate_new_element_name_line_edit.text(),
            self.generate_new_element_type_combobox.currentText(),
            float(self.generate_new_element_area_line_edit.text()))
        self.element_model.clear()

        for inner_wall in self.current_zone.inner_walls:
            if type(inner_wall).__name__ == "InnerWall":
                item = TrackableItem(
                    "Name:\t".expandtabs(8) + str(inner_wall.name) +
                    "\nType:\t".expandtabs(11) +
                    "Inner Wall \n Area:\t".expandtabs(11) +
                    str(inner_wall.area), inner_wall.internal_id)
                self.element_model.appendRow(item)
            if type(inner_wall).__name__ == "Floor":
                item = TrackableItem(
                    "Name:\t".expandtabs(8) + str(inner_wall.name) +
                    "\nType:\t".expandtabs(11) +
                    "Floor \n Area:\t".expandtabs(11) +
                    str(inner_wall.area), inner_wall.internal_id)
                self.element_model.appendRow(item)
            if type(inner_wall).__name__ == "Ceiling":
                item = TrackableItem(
                    "Name:\t".expandtabs(8) + str(inner_wall.name) +
                    "\nType:\t".expandtabs(11) +
                    "Ceiling \n Area:\t".expandtabs(11) +
                    str(inner_wall.area), inner_wall.internal_id)
                self.element_model.appendRow(item)
        for element in self.current_zone.outer_walls:
            if type(element).__name__ == "GroundFloor":
                item = TrackableItem(
                    "Name:\t".expandtabs(8) +
                    str(element.name) +
                    "\nType:\t".expandtabs(11) +
                    "Ground Floor \n Area:\t".expandtabs(11) +
                    str(element.area) +
                    "\n Orientation:\t".expandtabs(11) +
                    str(element.orientation),
                    element.internal_id)
                self.element_model.appendRow(item)
            if type(element).__name__ == "Rooftop":
                item = TrackableItem(
                    "Name:\t".expandtabs(8) +
                    str(element.name) +
                    "\nType:\t".expandtabs(11) +
                    "Rooftop \n Area:\t".expandtabs(11) +
                    str(element.area) +
                    "\n Orientation:\t".expandtabs(11) +
                    str(element.orientation),
                    element.internal_id)
                self.element_model.appendRow(item)
            if type(element).__name__ == "OuterWall":
                item = TrackableItem(
                    "Name:\t".expandtabs(8) +
                    str(element.name) +
                    "\nType:\t".expandtabs(11) +
                    "Outer Wall \n Area:\t".expandtabs(11) +
                    str(element.area) +
                    "\n Orientation:\t".expandtabs(11) +
                    str(element.orientation),
                    element.internal_id)
                self.element_model.appendRow(item)
        for element in self.current_zone.windows:
            item = TrackableItem(
                "Name:\t".expandtabs(8) + str(element.name) +
                "\nType:\t".expandtabs(11) +
                "Window \n Area:\t".expandtabs(11) +
                str(element.area), element.internal_id)
            self.element_model.appendRow(item)

    def check_new_layer_inputs(self, check):
        ''' Adds a new layer to the current element, checks if the
        input is correct

        '''

        if self.new_layer_thickness_textbox.text() is not "":
            thick = float(self.new_layer_thickness_textbox.text())
        else:
            thick = 1
        if self.new_layer_material_density_textbox.text() is not "":
            dens = float(self.new_layer_material_density_textbox.text())
        else:
            dens = 1
        if self.new_layer_material_thermal_conduc_textbox.text() is not "":
            therm = float(
                self.new_layer_material_thermal_conduc_textbox.text())
        else:
            therm = 1
        if self.new_layer_material_heat_capac_textbox.text() is not "":
            heat = float(self.new_layer_material_heat_capac_textbox.text())
        else:
            heat = 1
        if self.new_layer_material_solar_absorp_textbox.text() is not "":
            solar = float(self.new_layer_material_solar_absorp_textbox.text())
        else:
            solar = 1
        if self.new_layer_material_ir_emissivity_textbox.text() is not "":
            ir = float(self.new_layer_material_ir_emissivity_textbox.text())
        else:
            ir = 1
        if self.new_layer_material_transmittance_textbox.text() is not "":
            trans = float(self.new_layer_material_transmittance_textbox.text())
        else:
            trans = 1

        if check == "Element Details Window":
                self.current_element = Controller.click_add_new_layer(
                    self.current_element,
                    int(self.new_layer_position_combobox.currentText()),
                    thick, self.new_layer_material_combobox.currentText(),
                    dens, therm, heat, solar, ir, trans)

        elif check == "set all construction window":
            position = int(self.new_layer_position_combobox.currentText())
            exists = False
            for layer in self.all_constr_layer_list:
                if layer.position == position:
                        exists = True
                if exists:
                    layer.position = layer.position + 1

            self.all_constr_layer_list.insert(position,
                Controller.click_add_new_layer(
                None, int(self.new_layer_position_combobox.currentText()),
                thick, self.new_layer_material_combobox.currentText(), dens,
                therm, heat, solar, ir, trans))

    def change_zone_values_ui(self, item):
        ''' Opens a window to see all attributes from the
        currently selected zone.
        '''

        self.zone_element_model = QStandardItemModel()
        current_item = self.zone_model.itemFromIndex(item)
        for zone in self.current_building.thermal_zones:
            if zone.internal_id == current_item.internal_id:
                self.current_zone = zone
                self.display_current_zone()

        self.zone_value_window = QtGui.QWizardPage()
        self.zone_value_window.setAttribute(QtCore.Qt.WA_DeleteOnClose)
        self.zone_value_window.setAttribute(QtCore.Qt.WA_DeleteOnClose)
        self.zone_value_window.setWindowTitle("Zone Details")
        self.zone_value_window.setFixedWidth(450)
        self.zone_value_window.setFixedHeight(600)
        self.zone_value_window_layout = QtGui.QGridLayout()
        self.zone_value_window.setLayout(self.zone_value_window_layout)

        self.groupbox_general_zone_values_layout = QtGui.QGroupBox(
            u"General Zone Values")
        self.zone_values_tab = QTabWidget()
        self.groupbox_save_cancel_buttons = QtGui.QGroupBox()
        self.groupbox_zone_usage_layout = QtGui.QGroupBox(u"Usage")
        self.general_zone_values_layout = QtGui.QGridLayout()
        self.element_values_layout = QtGui.QGridLayout()
        self.save_cancel_layout = QtGui.QGridLayout()
        self.zone_usage_times_layout = QtGui.QGridLayout()
        self.zone_usage_layout = QtGui.QGridLayout()
        self.static_heat_layout = QtGui.QGridLayout()
        self.static_heat_layout.setHorizontalSpacing(10)

        tab_1 = QTabWidget()
        tab_2 = QTabWidget()
        tab_3 = QTabWidget()
        tab_4 = QTabWidget()

        self.zone_values_tab.addTab(tab_1, u"     Elements      ")
        self.zone_values_tab.addTab(tab_2, u"      Usage        ")
        self.zone_values_tab.addTab(tab_3, u"   Usage Times     ")
        self.zone_values_tab.addTab(tab_4, u"  Static Heat Load ")
        self.zone_values_tab.setStyleSheet(
            "QTabBar::tab { height: 25px; width: 104px; }")

        self.groupbox_general_zone_values_layout.setLayout(
            self.general_zone_values_layout)
        tab_1.setLayout(self.element_values_layout)
        tab_2.setLayout(self.zone_usage_times_layout)
        tab_3.setLayout(self.zone_usage_layout)
        tab_4.setLayout(self.static_heat_layout)
        self.groupbox_save_cancel_buttons.setLayout(self.save_cancel_layout)

        self.zone_type_label = QtGui.QLabel("Zone Type")

        self.zone_type_combobox = QtGui.QComboBox()
        self.zone_type_combobox.setObjectName(_fromUtf8("ZoneTypeGroupBox"))
        for thermal_zone_type in self.guiinfo.thermal_zone_types:
            self.zone_type_combobox.addItem(thermal_zone_type, userData=None)
        self.zone_type_combobox.setCurrentIndex(
            self.zone_type_combobox.findText(
                str(self.current_zone.use_conditions.usage)))
        self.connect(self.zone_type_combobox, QtCore.SIGNAL(
            "currentIndexChanged(int)"), self.switch_current_zone_type)

        self.zone_id_label = QtGui.QLabel("Zone Id")
        self.zone_id_textbox = QtGui.QLineEdit()
        self.zone_id_textbox.setObjectName(_fromUtf8("ZoneNameTextBox"))
        self.zone_id_textbox.setText(self.current_zone.name)

        self.zone_net_leased_area_label = QtGui.QLabel("Net leased Area")
        self.zone_net_leased_area_textbox = QtGui.QLineEdit()
        self.zone_net_leased_area_textbox.setObjectName(_fromUtf8(
            "ZoneNetLeasedAreaTextBox"))
        self.zone_net_leased_area_textbox.setText(str(self.current_zone.area))

        self.general_zone_values_layout.addWidget(self.zone_type_label, 1, 0)
        self.general_zone_values_layout.addWidget(
            self.zone_type_combobox, 1, 1)
        self.general_zone_values_layout.addWidget(self.zone_id_label, 2, 0)
        self.general_zone_values_layout.addWidget(self.zone_id_textbox, 2, 1)
        self.general_zone_values_layout.addWidget(
            self.zone_net_leased_area_label, 3, 0)
        self.general_zone_values_layout.addWidget(
            self.zone_net_leased_area_textbox, 3, 1)

        self.zone_element_list_view = QtGui.QListView()
        self.zone_element_list_view.setObjectName(
            _fromUtf8("zone_element_list_view"))
        self.zone_element_list_view.setModel(self.element_model)
        self.zone_element_list_view.setItemDelegate(self.lVZF)
        self.zone_element_list_view.doubleClicked.connect(
            self.show_element_build_ui)
        self.zone_element_list_view.setEditTriggers(
            QtGui.QAbstractItemView.NoEditTriggers)
        self.add_element_button = QtGui.QPushButton()
        self.add_element_button.setText("Add new Element")
        self.connect(self.add_element_button, SIGNAL(
            "clicked()"), self.create_new_element_ui)
        self.delete_element_button = QtGui.QPushButton()
        self.delete_element_button.setText("Delete Element")
        self.connect(self.delete_element_button, SIGNAL(
            "clicked()"), self.delete_current_element)
        self.element_values_layout.addWidget(self.add_element_button, 0, 0)
        self.element_values_layout.addWidget(self.delete_element_button, 0, 1)
        self.element_values_layout.addWidget(self.zone_element_list_view,
                                             1, 0, 1, 2)

        self.cooling_ahu_start_label = QtGui.QLabel("Cooling AHU Start: ")
        self.cooling_ahu_end_label = QtGui.QLabel("End: ")
        self.cooling_ahu_start_dropdown = QtGui.QComboBox()
        self.cooling_ahu_start_dropdown.setMaximumWidth(60)
        self.cooling_ahu_end_dropdown = QtGui.QComboBox()
        self.cooling_ahu_end_dropdown.setMaximumWidth(60)

        self.heating_ahu_start_label = QtGui.QLabel("Heating AHU Start: ")
        self.heating_ahu_end_label = QtGui.QLabel("End: ")
        self.heating_ahu_start_dropdown = QtGui.QComboBox()
        self.heating_ahu_start_dropdown.setMaximumWidth(60)
        self.heating_ahu_end_dropdown = QtGui.QComboBox()
        self.heating_ahu_end_dropdown.setMaximumWidth(60)

        for time in self.guiinfo.hoursInADay:
            self.cooling_ahu_start_dropdown.addItem(time, userData=None)
            self.cooling_ahu_end_dropdown.addItem(time, userData=None)
            self.heating_ahu_start_dropdown.addItem(time, userData=None)
            self.heating_ahu_end_dropdown.addItem(time, userData=None)
            if len(str(self.current_zone.use_conditions.cooling_time[0])) == 1:
                fixed_c_t_s = "0" + str(
                    self.current_zone.use_conditions.cooling_time[0]) + ":00"
            else:
                fixed_c_t_s = str(
                    self.current_zone.use_conditions.cooling_time[0]) + ":00"
            if len(str(self.current_zone.use_conditions.cooling_time[1])) == 1:
                fixed_c_t_e = "0" + str(
                    self.current_zone.use_conditions.cooling_time[1]) + ":00"
            else:
                fixed_c_t_e = str(
                    self.current_zone.use_conditions.cooling_time[1]) + ":00"
            if len(str(self.current_zone.use_conditions.heating_time[0])) == 1:
                fixed_h_t_s = "0" + str(
                    self.current_zone.use_conditions.heating_time[0]) + ":00"
            else:
                fixed_h_t_s = str(
                    self.current_zone.use_conditions.heating_time[0]) + ":00"
            if len(str(self.current_zone.use_conditions.heating_time[1])) == 1:
                fixed_h_t_e = "0" + str(
                    self.current_zone.use_conditions.heating_time[1]) + ":00"
            else:
                fixed_h_t_e = str(
                    self.current_zone.use_conditions.heating_time[1]) + ":00"
            if (time == fixed_c_t_s):
                self.cooling_ahu_start_dropdown.setCurrentIndex(
                    self.guiinfo.hoursInADay.index(time))
            if (time == fixed_c_t_e):
                self.cooling_ahu_end_dropdown.setCurrentIndex(
                    self.guiinfo.hoursInADay.index(time))
            if (time == fixed_h_t_s):
                self.heating_ahu_start_dropdown.setCurrentIndex(
                    self.guiinfo.hoursInADay.index(time))
            if (time == fixed_h_t_e):
                self.heating_ahu_end_dropdown.setCurrentIndex(
                    self.guiinfo.hoursInADay.index(time))

        self.zone_element_save_button = QtGui.QPushButton()
        self.zone_element_save_button.setText("Save")
        self.connect(self.zone_element_save_button, SIGNAL(
            "clicked()"), self.save_changed_zone_values)
        self.connect(self.zone_element_save_button, SIGNAL(
            "clicked()"), self.zone_value_window, QtCore.SLOT("close()"))

        self.zone_element_cancel_button = QtGui.QPushButton()
        self.zone_element_cancel_button.setText("Cancel")
        self.connect(self.zone_element_cancel_button, SIGNAL(
            "clicked()"), self.zone_value_window, QtCore.SLOT("close()"))

        self.set_temp_heat_label_1 = QtGui.QLabel("Set Temp Heating: ")
        self.set_temp_heat_line_edit = QtGui.QLineEdit()
        self.set_temp_heat_line_edit.setText(str(
            self.current_zone.use_conditions.set_temp_heat))
        self.set_temp_heat_label_2 = QtGui.QLabel("K")

        self.set_temp_cool_label_1 = QtGui.QLabel("Set Temp Cooling: ")
        self.set_temp_cool_line_edit = QtGui.QLineEdit()
        self.set_temp_cool_line_edit.setText(str(
            self.current_zone.use_conditions.set_temp_cool))
        self.set_temp_cool_label_2 = QtGui.QLabel("K")

        self.temp_set_back_label_1 = QtGui.QLabel("Temp Setback: ")
        self.temp_set_back_line_edit = QtGui.QLineEdit()
        self.temp_set_back_line_edit.setText(str(
            self.current_zone.use_conditions.temp_set_back))
        self.temp_set_back_label_2 = QtGui.QLabel("K")

        self.min_air_flow_label_1 = QtGui.QLabel("Minimal Airflow: ")
        self.min_air_flow_line_edit = QtGui.QLineEdit()
        self.min_air_flow_line_edit.setText(str(
            self.current_zone.use_conditions.min_air_exchange))
        self.min_air_flow_label_2 = QtGui.QLabel("m^3/(h m^2)")

        self.min_ahu_label_1 = QtGui.QLabel("Minimal AHU: ")
        self.min_ahu_line_edit = QtGui.QLineEdit()
        self.min_ahu_line_edit.setText(str(
            self.current_zone.use_conditions.min_ahu))
        self.min_ahu_label_2 = QtGui.QLabel("m^3/(h m^2)")

        self.max_ahu_label_1 = QtGui.QLabel("Maximal AHU: ")
        self.max_ahu_line_edit = QtGui.QLineEdit()
        self.max_ahu_line_edit.setText(str(
            self.current_zone.use_conditions.max_ahu))
        self.max_ahu_label_2 = QtGui.QLabel("m^3/(h m^2)")

        self.with_ahu_label_1 = QtGui.QLabel("With AHU: ")
        self.with_ahu_combobox = QtGui.QComboBox()
        self.with_ahu_combobox.addItem("False", userData=None)
        self.with_ahu_combobox.addItem("True", userData=None)
        if (self.current_zone.use_conditions.with_ahu == "True"):
            self.with_ahu_combobox.setCurrentIndex(
                self.with_ahu_combobox.findText("True"))
        else:
            self.with_ahu_combobox.setCurrentIndex(
                self.with_ahu_combobox.findText("False"))

        self.re_humidity_label_1 = QtGui.QLabel("Relative Humidity: ")
        self.re_humidity_line_edit = QtGui.QLineEdit()
        self.re_humidity_line_edit.setText(str(
            self.current_zone.use_conditions.rel_humidity))
        self.re_humidity_label_2 = QtGui.QLabel("%")

        self.persons_label_1 = QtGui.QLabel("Persons: ")
        self.persons_line_edit = QtGui.QLineEdit()
        self.persons_line_edit.setText(str(
            self.current_zone.use_conditions.persons))
        self.persons_label_2 = QtGui.QLabel("W/m^2")

        self.figure_profiles = plt.figure()
        self.canvas_profiles = FigureCanvas(self.figure_profiles)
        data_persons = [1.0 for x in range(24)]
        data_machines = [1.0 for x in range(24)]
        # TODO: data_lighting = [1.0 for x in range(24)]
        for hour in range(0, 24):
            try:
                data_persons[hour] =\
                    self.current_zone.use_conditions.profile_persons[hour]
                data_machines[hour] =\
                    self.current_zone.use_conditions.profile_machines[hour]
            # TODO: data_lighting[hour] = \
            # self.current_zone.use_conditions.profile_lighting[hour]
            except IndexError:
                break
        ax_p = self.figure_profiles.add_subplot(111)
        ax_p.hold(False)
        ax_p.plot(data_persons, 'b-', data_machines, 'r-')
        # TODO: ax_p.plot(data_persons,
        #                 'b-', data_machines, 'r-', data_lighting, 'g-')
        ax_p.set_ylim([0, 1])
        self.canvas_profiles.draw()
        # TODO: Find a better way to set up a caption to explain the colors
        self.graph_label = QtGui.QLabel("Red: Machines, Blue: Persons")
        # TODO: self.graph_label = QtGui.QLabel("Red: Machines, Blue: Persons"
        #                                         , Green: Lighting)

        self.usagePicPixMap = QtGui.QPixmap("GUI/sheep_PNG2186.png")
        self.usage_pic_label = QtGui.QLabel()
        self.usage_pic_label.setPixmap(self.usagePicPixMap)

        self.machines_label_1 = QtGui.QLabel("Machines: ")
        self.machines_line_edit = QtGui.QLineEdit()
        self.machines_line_edit.setText(str(
            self.current_zone.use_conditions.machines))
        self.machines_label_2 = QtGui.QLabel("W/m^2")

        self.lighting_label_1 = QtGui.QLabel("Lighting: ")
        self.lighting_line_edit = QtGui.QLineEdit()
        self.lighting_line_edit.setText(str(
            self.current_zone.use_conditions.maintained_illuminace))
        self.lighting_label_2 = QtGui.QLabel("W/m^2")

        self.mean_temp_out_label_1 = QtGui.QLabel("Mean Outdoor Temp: ")
        self.mean_temp_outer_line_edit = QtGui.QLineEdit()
        self.mean_temp_outer_line_edit.setText(
            str(self.current_zone.t_outside))
        self.mean_temp_out_label_2 = QtGui.QLabel("K")

        self.mean_temp_in_label_1 = QtGui.QLabel("Mean Indoor Temp: ")
        self.mean_temp_inner_line_edit = QtGui.QLineEdit()
        self.mean_temp_inner_line_edit.setText(str(self.current_zone.t_inside))
        self.mean_temp_in_label_2 = QtGui.QLabel("K")

        self.infiltration_rate_label_1 = QtGui.QLabel("Infiltration Rate: ")
        self.infiltration_rate_line_edit = QtGui.QLineEdit()
        if self.current_zone.infiltration_rate is not None:
            self.infiltration_rate_line_edit.setText(str(
                self.current_zone.infiltration_rate))
        else:
            self.infiltration_rate_line_edit.setText("1")
        self.infiltration_rate_label_2 = QtGui.QLabel("1/h")

        # Cheat to group the other controls on top
        self.space_label = QtGui.QLabel()

        self.zone_usage_times_layout.addWidget(
            self.cooling_ahu_start_label, 1, 1)
        self.zone_usage_times_layout.addWidget(
            self.cooling_ahu_start_dropdown, 1, 2)
        self.zone_usage_times_layout.addWidget(
            self.cooling_ahu_end_label, 1, 3)
        self.zone_usage_times_layout.addWidget(
            self.cooling_ahu_end_dropdown, 1, 4)
        self.zone_usage_times_layout.addWidget(
            self.heating_ahu_start_label, 2, 1)
        self.zone_usage_times_layout.addWidget(
            self.heating_ahu_start_dropdown, 2, 2)
        self.zone_usage_times_layout.addWidget(
            self.heating_ahu_end_label, 2, 3)
        self.zone_usage_times_layout.addWidget(
            self.heating_ahu_end_dropdown, 2, 4)
        self.zone_usage_times_layout.addWidget(
            self.set_temp_heat_label_1, 3, 1)
        self.zone_usage_times_layout.addWidget(
            self.set_temp_heat_line_edit, 3, 2)
        self.zone_usage_times_layout.addWidget(
            self.set_temp_heat_label_2, 3, 3)
        self.zone_usage_times_layout.addWidget(
            self.set_temp_cool_label_1, 4, 1)
        self.zone_usage_times_layout.addWidget(
            self.set_temp_cool_line_edit, 4, 2)
        self.zone_usage_times_layout.addWidget(
            self.set_temp_cool_label_2, 4, 3)
        self.zone_usage_times_layout.addWidget(
            self.temp_set_back_label_1, 5, 1)
        self.zone_usage_times_layout.addWidget(
            self.temp_set_back_line_edit, 5, 2)
        self.zone_usage_times_layout.addWidget(
            self.temp_set_back_label_2, 5, 3)
        self.zone_usage_times_layout.addWidget(self.min_air_flow_label_1, 6, 1)
        self.zone_usage_times_layout.addWidget(
            self.min_air_flow_line_edit, 6, 2)
        self.zone_usage_times_layout.addWidget(self.min_air_flow_label_2, 6, 3)
        self.zone_usage_times_layout.addWidget(self.min_ahu_label_1, 7, 1)
        self.zone_usage_times_layout.addWidget(self.min_ahu_line_edit, 7, 2)
        self.zone_usage_times_layout.addWidget(self.min_ahu_label_2, 7, 3)
        self.zone_usage_times_layout.addWidget(self.max_ahu_label_1, 8, 1)
        self.zone_usage_times_layout.addWidget(self.max_ahu_line_edit, 8, 2)
        self.zone_usage_times_layout.addWidget(self.max_ahu_label_2, 8, 3)
        self.zone_usage_times_layout.addWidget(self.with_ahu_label_1, 9, 1)
        self.zone_usage_times_layout.addWidget(self.with_ahu_combobox, 9, 2)
        self.zone_usage_times_layout.addWidget(self.re_humidity_label_1, 10, 1)
        self.zone_usage_times_layout.addWidget(
            self.re_humidity_line_edit, 10, 2)
        self.zone_usage_times_layout.addWidget(self.re_humidity_label_2, 10, 3)

        self.zone_usage_layout.addWidget(self.persons_label_1, 1, 1)
        self.zone_usage_layout.addWidget(self.persons_line_edit, 1, 2)
        self.zone_usage_layout.addWidget(self.persons_label_2, 1, 3)
        self.zone_usage_layout.addWidget(self.canvas_profiles, 2, 1, 2, 3)
        self.zone_usage_layout.addWidget(self.graph_label, 4, 1)
        self.zone_usage_layout.addWidget(self.machines_label_1, 5, 1)
        self.zone_usage_layout.addWidget(self.machines_line_edit, 5, 2)
        self.zone_usage_layout.addWidget(self.machines_label_2, 5, 3)
        self.zone_usage_layout.addWidget(self.lighting_label_1, 6, 1)
        self.zone_usage_layout.addWidget(self.lighting_line_edit, 6, 2)
        self.zone_usage_layout.addWidget(self.lighting_label_2, 6, 3)

        self.static_heat_layout.addWidget(self.mean_temp_out_label_1, 1, 1)
        self.static_heat_layout.addWidget(
            self.mean_temp_outer_line_edit, 1, 2)
        self.static_heat_layout.addWidget(self.mean_temp_out_label_2, 1, 3)
        self.static_heat_layout.addWidget(self.mean_temp_in_label_1, 2, 1)
        self.static_heat_layout.addWidget(
            self.mean_temp_inner_line_edit, 2, 2)
        self.static_heat_layout.addWidget(self.mean_temp_in_label_2, 2, 3)
        self.static_heat_layout.addWidget(self.infiltration_rate_label_1, 3, 1)
        self.static_heat_layout.addWidget(
            self.infiltration_rate_line_edit, 3, 2)
        self.static_heat_layout.addWidget(self.infiltration_rate_label_2, 3, 3)
        self.static_heat_layout.addWidget(self.space_label, 4, 0, 9, 3)

        self.save_cancel_layout.addWidget(self.zone_element_save_button, 1, 0)
        self.save_cancel_layout.addWidget(
            self.zone_element_cancel_button, 1, 1)

        self.groupbox_general_zone_values_layout.setMaximumHeight(120)
        self.zone_value_window_layout.addWidget(
            self.groupbox_general_zone_values_layout, 2, 0, 1, 0)
        self.zone_value_window_layout.addWidget(
            self.zone_values_tab, 7, 0, 1, 0)
        self.zone_value_window_layout.addWidget(
            self.groupbox_save_cancel_buttons, 8, 0, 1, 0)
        self.zone_value_window.setWindowModality(Qt.ApplicationModal)
        self.zone_value_window.show()

    def change_envelopes_values_ui(self, item):
        self.envelopes_value_window = QtGui.QWizardPage()
        self.envelopes_value_window.setAttribute(QtCore.Qt.WA_DeleteOnClose)
        self.envelopes_value_window.setWindowTitle("Envelopes Details")
        self.envelopes_value_window.setFixedWidth(300)
        self.envelopes_value_window.setFixedHeight(200)
        self.envelopes_value_window_layout = QtGui.QGridLayout()
        self.envelopes_value_window.setLayout(
            self.envelopes_value_window_layout)

        self.general_envelope_values_groupbox =\
            QtGui.QGroupBox(u"General Envelope Values")
        self.general_envelope_values_groupbox.setGeometry(
            QtCore.QRect(0, 0, 120, 120))
        self.general_envelope_values_layout = QtGui.QGridLayout()
        self.general_envelope_values_groupbox.setLayout(
            self.general_envelope_values_layout)

        self.envelope_type_label = QtGui.QLabel("Type")
        self.envelope_type_textbox = QtGui.QLineEdit()
        self.envelope_type_textbox.setObjectName(_fromUtf8(
            u"EnvelopeNameTextBox"))
        self.envelope_type_textbox.setReadOnly(True)

        self.envelope_area_label = QtGui.QLabel("Area")
        self.envelope_area_textbox = QtGui.QLineEdit()
        self.envelope_area_textbox.setObjectName(_fromUtf8(
            u"EnvelopeAreaTextBox"))

        self.envelope_orientation_label = QtGui.QLabel("Orientation")
        self.envelope_orientation_combobox = QtGui.QComboBox()
        self.envelope_orientation_combobox.setObjectName(_fromUtf8(
            "EnvelopeOrientationGroupBox"))
        for orientation in self.guiinfo.orientations:
            self.envelope_orientation_combobox.addItem(
                orientation, userData=None)

        current_item = self.outer_elements_model.itemFromIndex(item)
        string_current_item = str(current_item.text())
        listOfCurItem = string_current_item.split()
        self.current_envelope = string_current_item
        if string_current_item.startswith("Outer Wall"):
            self.envelope_type_textbox.setText(str("Outer Wall"))
            self.envelope_area_textbox.setText(str(listOfCurItem[5]))
            self.envelope_orientation_combobox.setCurrentIndex(
                self.envelope_orientation_combobox.findText(
                    str(listOfCurItem[3])))

        elif string_current_item.startswith("Rooftop"):
            self.envelope_type_textbox.setText(str("Rooftop"))
            self.envelope_area_textbox.setText(str(listOfCurItem[4]))
            self.envelope_orientation_combobox.setCurrentIndex(
                self.envelope_orientation_combobox.findText(
                    str(listOfCurItem[2])))

        elif string_current_item.startswith("Ground Floor"):
            self.envelope_type_textbox.setText(str("Ground Floor"))
            self.envelope_area_textbox.setText(str(listOfCurItem[5]))
            self.envelope_orientation_combobox.setCurrentIndex(
                self.envelope_orientation_combobox.findText(
                    str(listOfCurItem[3])))

        elif string_current_item.startswith("Window"):
            self.envelope_type_textbox.setText(str("Window"))
            self.envelope_area_textbox.setText(str(listOfCurItem[4]))
            self.envelope_orientation_combobox.setCurrentIndex(
                self.envelope_orientation_combobox.findText(
                    str(listOfCurItem[2])))

        self.envelope_orientation_before_changing = \
            str(self.envelope_orientation_combobox.currentText())
        self.groupbox_save_cancel_buttons = QtGui.QGroupBox()
        self.save_cancel_layout = QtGui.QGridLayout()
        self.groupbox_save_cancel_buttons.setLayout(self.save_cancel_layout)

        self.envelope_element_save_button = QtGui.QPushButton()
        self.envelope_element_save_button.setText("Save")

        self.envelope_element_cancel_button = QtGui.QPushButton()
        self.envelope_element_cancel_button.setText("Cancel")

        self.envelope_element_set_all_construction_button = QtGui.QPushButton()
        self.envelope_element_set_all_construction_button.setText(
            "Set all construction")
        self.connect(self.envelope_element_save_button, SIGNAL("clicked()"),
                     self.save_changed_envelopes_values)
        self.connect(self.envelope_element_save_button, SIGNAL("clicked()"),
                     self.envelopes_value_window, QtCore.SLOT("close()"))
        self.connect(self.envelope_element_cancel_button, SIGNAL("clicked()"),
                     self.envelopes_value_window, QtCore.SLOT("close()"))
        self.connect(self.envelope_element_set_all_construction_button,
                     SIGNAL("clicked()"), self.create_new_envelope_ui)
        self.save_cancel_layout.addWidget(
            self.envelope_element_save_button, 0, 0)
        self.save_cancel_layout.addWidget(
            self.envelope_element_cancel_button, 0, 1)
        self.save_cancel_layout.addWidget(
            self.envelope_element_set_all_construction_button, 1, 0, 1, 0)

        self.general_envelope_values_layout.addWidget(
            self.envelope_type_label, 1, 0)
        self.general_envelope_values_layout.addWidget(
            self.envelope_type_textbox, 1, 1)
        self.general_envelope_values_layout.addWidget(
            self.envelope_orientation_label, 2, 0)
        self.general_envelope_values_layout.addWidget(
            self.envelope_orientation_combobox, 2, 1)
        self.general_envelope_values_layout.addWidget(
            self.envelope_area_label, 3, 0)
        self.general_envelope_values_layout.addWidget(
            self.envelope_area_textbox, 3, 1)

        self.general_envelope_values_groupbox.setMaximumHeight(120)
        self.general_envelope_values_groupbox.setMinimumHeight(120)
        self.envelope_element_list_view = QtGui.QListView()
        self.envelope_element_list_view.setObjectName(
            _fromUtf8("envelope_element_list_view"))
        self.envelope_element_list_view.setModel(self.outer_elements_model)
        self.envelope_element_list_view.setItemDelegate(self.lVZF)
        self.envelopes_value_window_layout.addWidget(
            self.general_envelope_values_groupbox, 0, 0)
        self.envelopes_value_window_layout.addWidget(
            self.groupbox_save_cancel_buttons, 1, 0)
        self.envelopes_value_window.setWindowModality(Qt.ApplicationModal)
        self.envelopes_value_window.show()

    def update_zone_details(self):
        ''' Updates the Zone Details window after something has been changed

        '''
        self.element_model.clear()
        if self.current_zone.inner_walls:
            for inner_wall in self.current_zone.inner_walls:
                if type(inner_wall).__name__ == "InnerWall":
                    item = TrackableItem(
                        "Name:\t".expandtabs(8) + str(inner_wall.name) +
                        "\nType:\t".expandtabs(11) +
                        "Inner Wall \n Area:\t".expandtabs(11) +
                        str(inner_wall.area), inner_wall.internal_id)
                    self.element_model.appendRow(item)
                if type(inner_wall).__name__ == "Floor":
                    item = TrackableItem(
                        "Name:\t".expandtabs(8) + str(inner_wall.name) +
                        "\nType:\t".expandtabs(11) +
                        "Floor \n Area:\t".expandtabs(11) +
                        str(inner_wall.area), inner_wall.internal_id)
                    self.element_model.appendRow(item)
                if type(inner_wall).__name__ == "Ceiling":
                    item = TrackableItem(
                        "Name:\t".expandtabs(8) + str(inner_wall.name) +
                        "\nType:\t".expandtabs(11) +
                        "Ceiling \n Area:\t".expandtabs(11) +
                        str(inner_wall.area), inner_wall.internal_id)
                    self.element_model.appendRow(item)
        if self.current_zone.outer_walls:
            for outer_wall in self.current_zone.outer_walls:
                if type(outer_wall).__name__ == "OuterWall":
                    item = TrackableItem(
                        "Name:\t".expandtabs(8) +
                        str(outer_wall.name) +
                        "\nType:\t".expandtabs(11) +
                        "Outer Wall \n Area:\t".expandtabs(11) +
                        str(outer_wall.area) +
                        "\n Orientation:\t".expandtabs(11) +
                        str(outer_wall.orientation),
                        outer_wall.internal_id)
                    self.element_model.appendRow(item)
                if type(outer_wall).__name__ == \
                        "GroundFloor":
                    item = TrackableItem(
                        "Name:\t".expandtabs(8) +
                        str(outer_wall.name) +
                        "\nType:\t".expandtabs(11) +
                        "Ground Floor \n Area:\t".expandtabs(11) +
                        str(outer_wall.area) +
                        "\n Orientation:\t".expandtabs(11) +
                        str(outer_wall.orientation),
                        outer_wall.internal_id)
                    self.element_model.appendRow(item)
                if type(outer_wall).__name__ == "Rooftop":
                    item = TrackableItem(
                        "Name:\t".expandtabs(8) +
                        str(outer_wall.name) +
                        "\nType:\t".expandtabs(11) +
                        "Rooftop \n Area:\t".expandtabs(11) +
                        str(outer_wall.area) +
                        "\n Orientation:\t".expandtabs(11) +
                        str(outer_wall.orientation),
                        outer_wall.internal_id)
                    self.element_model.appendRow(item)
        if self.current_zone.windows:
            for window in self.current_zone.windows:
                item = TrackableItem(
                    "Name:\t".expandtabs(8) + str(window.name) +
                    "\nType:\t".expandtabs(11) +
                    "Windows \n Area:\t".expandtabs(11) +
                    str(window.area) +
                    "\n Orientation:\t".expandtabs(11) +
                    str(window.orientation), window.internal_id)
                self.element_model.appendRow(item)

        for time in self.guiinfo.hoursInADay:
            if len(str(self.current_zone.use_conditions.cooling_time[0])) == 1:
                fixed_c_t_s = "0" + str(
                    self.current_zone.use_conditions.cooling_time[0]) + ":00"
            else:
                fixed_c_t_s = str(
                    self.current_zone.use_conditions.cooling_time[0]) + ":00"
            if len(str(self.current_zone.use_conditions.cooling_time[1])) == 1:
                fixed_c_t_e = "0" + str(
                    self.current_zone.use_conditions.cooling_time[1]) + ":00"
            else:
                fixed_c_t_e = str(
                    self.current_zone.use_conditions.cooling_time[1]) + ":00"
            if len(str(self.current_zone.use_conditions.heating_time[0])) == 1:
                fixed_h_t_s = "0" + str(
                    self.current_zone.use_conditions.heating_time[0]) + ":00"
            else:
                fixed_h_t_s = str(
                    self.current_zone.use_conditions.heating_time[0]) + ":00"
            if len(str(self.current_zone.use_conditions.heating_time[1])) == 1:
                fixed_h_t_e = "0" + str(
                    self.current_zone.use_conditions.heating_time[1]) + ":00"
            else:
                fixed_h_t_e = str(
                    self.current_zone.use_conditions.heating_time[1]) + ":00"
            if (time == fixed_c_t_s):
                self.cooling_ahu_start_dropdown.setCurrentIndex(
                    self.guiinfo.hoursInADay.index(time))
            if (time == fixed_c_t_e):
                self.cooling_ahu_end_dropdown.setCurrentIndex(
                    self.guiinfo.hoursInADay.index(time))
            if (time == fixed_h_t_s):
                self.heating_ahu_start_dropdown.setCurrentIndex(
                    self.guiinfo.hoursInADay.index(time))
            if (time == fixed_h_t_e):
                self.heating_ahu_end_dropdown.setCurrentIndex(
                    self.guiinfo.hoursInADay.index(time))
        self.set_temp_heat_line_edit.setText(str(
            self.current_zone.use_conditions.set_temp_heat))
        self.set_temp_cool_line_edit.setText(str(
            self.current_zone.use_conditions.set_temp_cool))
        self.temp_set_back_line_edit.setText(str(
            self.current_zone.use_conditions.temp_set_back))
        self.min_air_flow_line_edit.setText(str(
            self.current_zone.use_conditions.min_air_exchange))
        self.min_ahu_line_edit.setText(str(
            self.current_zone.use_conditions.min_ahu))
        self.max_ahu_line_edit.setText(str(
            self.current_zone.use_conditions.max_ahu))
        if (self.current_zone.use_conditions.with_ahu == "True"):
            self.with_ahu_combobox.setCurrentIndex(
                self.with_ahu_combobox.findText("True"))
        else:
            self.with_ahu_combobox.setCurrentIndex(
                self.with_ahu_combobox.findText("False"))
        self.re_humidity_line_edit.setText(str(
            self.current_zone.use_conditions.rel_humidity))
        self.persons_line_edit.setText(str(
            self.current_zone.use_conditions.persons))
        self.machines_line_edit.setText(str(
            self.current_zone.use_conditions.machines))
        self.lighting_line_edit.setText(str(
            self.current_zone.use_conditions.maintained_illuminace))
        self.mean_temp_outer_line_edit.setText(str(
            self.current_zone.t_outside))
        self.mean_temp_inner_line_edit.setText(str(
            self.current_zone.t_inside))
        self.infiltration_rate_line_edit.setText(str(
            self.current_zone.infiltration_rate))
        self.canvas_profiles.repaint()
        data_persons = [1.0 for x in range(24)]
        data_machines = [1.0 for x in range(24)]
        # TODO: data_lighting = [1.0 for x in range(24)]
        for hour in range(0, 24):
            try:
                data_persons[hour] =\
                    self.current_zone.use_conditions.profile_persons[hour]
                data_machines[hour] =\
                    self.current_zone.use_conditions.profile_machines[hour]
            except IndexError:
                break
            # TODO: data_lighting[hour] =\
            #        self.current_zone.use_conditions.profile_lighting[hour]
        ax_p = self.figure_profiles.add_subplot(111)
        ax_p.hold(False)
        ax_p.plot(range(24), data_persons, 'b-',
                  range(24), data_machines, 'r-')
        # TODO: ax_p.plot(range(24), data_persons, 'b-', range(24),
        # data_machines, 'r-', data_lighting, 'g-')
        ax_p.set_ylim([0, 1])
        self.canvas_profiles.draw()

    def update_element_details(self):
        ''' Updates the element details after layers have been changed

        '''
        self.element_layer_model.clear()
        for layer in self.current_element.layer:
            item = TrackableItem(
                "Material:\t".expandtabs(8) + str(layer.material.name) +
                "\nThickness:\t".expandtabs(14) + str(layer.thickness) +
                "\t", layer.internal_id)
            self.element_layer_model.appendRow(item)

    def update_set_all_construction(self):
        ''' Updates the set all construction after layers have been changed

        '''

        self.element_layer_model_set_all_constr.clear()
        for layer in self.all_constr_layer_list:
            item = TrackableItem(
                "Material:\t".expandtabs(8) + str(layer.material.name) +
                "\nThickness:\t".expandtabs(14) + str(layer.thickness) +
                "\t", layer.internal_id)
            self.element_layer_model_set_all_constr.appendRow(item)

    def show_warning_window_ui(self):

        self.warning_window = QtGui.QWizardPage()
        self.warning_window.setAttribute(QtCore.Qt.WA_DeleteOnClose)
        self.warning_window.setWindowTitle("Warning")
        self.warning_window.setFixedWidth(300)
        self.warning_window.setFixedHeight(100)
        self.warning_window_layout = QtGui.QGridLayout()
        self.warning_window.setLayout(self.warning_window_layout)

        self.warning_label = QtGui.QLabel(self.warning_window)
        self.warning_label.setGeometry(QtCore.QRect(10, 0, 280, 50))
        self.warning_label.setText("This has no effect on your building" +
                                   " parameters, its just \n" +
                                   "general information.")
        self.warning_window_save_button = QtGui.QPushButton(
            self.warning_window)
        self.warning_window_save_button.setText("Ok")
        self.warning_window_save_button.setGeometry(
            QtCore.QRect(0, 60, 145, 25))
        self.connect(self.warning_window_save_button, SIGNAL("clicked()"),
                     self.warning_window, QtCore.SLOT("close()"))
        self.warning_window_cancel_button = QtGui.QPushButton(
            self.warning_window)
        self.warning_window_cancel_button.setText("Cancel")
        self.warning_window_cancel_button.setGeometry(
            QtCore.QRect(155, 60, 145, 25))
        self.connect(self.warning_window_cancel_button, SIGNAL("clicked()"),
                     self.warning_window, QtCore.SLOT("close()"))
        self.connect(self.warning_window_cancel_button, SIGNAL("clicked()"),
                     self.display_current_building)

        if isinstance(self.current_building, NonResidential) or \
           isinstance(self.current_building, Residential):
            self.warning_window_save_button.setGeometry(
                    QtCore.QRect(0, 60, 100, 25))
            self.warning_window_cancel_button.setGeometry(
                    QtCore.QRect(100, 60, 100, 25))
            self.warning_window_update_button = QtGui.QPushButton(
                self.warning_window)
            self.warning_window_update_button.setText("Update Archetype")
            self.warning_window_update_button.setGeometry(
                QtCore.QRect(200, 60, 100, 25))
            self.connect(self.warning_window_update_button,
                         SIGNAL("clicked()"),
                         self.warning_window, QtCore.SLOT("close()"))
            self.connect(self.warning_window_update_button,
                         SIGNAL("clicked()"),
                         self.show_update_archertype_ui)
        self.warning_window.setWindowModality(Qt.ApplicationModal)
        self.warning_window.show()

    def show_update_archertype_ui(self):
        ''' Opens a window to create a new archtertype building.

        '''

        self.archtertype_building_window = QtGui.QWizardPage()
        self.archtertype_building_window.setAttribute(
            QtCore.Qt.WA_DeleteOnClose)
        self.archtertype_building_window.setWindowTitle("Update Archertype")
        self.archtertype_building_window.setFixedWidth(300)
        self.archtertype_building_window.setFixedHeight(400)
        self.popup_layout_type_building = QtGui.QGridLayout()
        self.archtertype_building_window.setLayout(
            self.popup_layout_type_building)
        self.group_box_archtertype = QtGui.QGroupBox("Set Archertype values")

        validator = QtGui.QDoubleValidator()

        self.archtertype_building_name_label = QtGui.QLabel(
            self.group_box_archtertype)
        self.archtertype_building_name_label.setGeometry(
            QtCore.QRect(10, 20, 90, 25))
        self.archtertype_building_name_label.setText("Name:")
        self.archtertype_building_name_line_edit = QtGui.QLineEdit(
            self.group_box_archtertype)
        self.archtertype_building_name_line_edit.setGeometry(
            QtCore.QRect(110, 20, 120, 25))
        self.archtertype_building_street_label = QtGui.QLabel(
            self.group_box_archtertype)
        self.archtertype_building_street_label.setGeometry(
            QtCore.QRect(10, 60, 90, 25))
        self.archtertype_building_street_label.setText("Street/Nr.:")
        self.archtertype_building_street_line_edit = QtGui.QLineEdit(
            self.group_box_archtertype)
        self.archtertype_building_street_line_edit.setGeometry(
            QtCore.QRect(110, 60, 120, 25))
        self.archtertype_building_location_label = QtGui.QLabel(
            self.group_box_archtertype)
        self.archtertype_building_location_label.setGeometry(
            QtCore.QRect(10, 100, 90, 25))
        self.archtertype_building_location_label.setText("ZIP/City:")
        self.archtertype_building_location_line_edit = QtGui.QLineEdit(
            self.group_box_archtertype)
        self.archtertype_building_location_line_edit.setGeometry(
            QtCore.QRect(110, 100, 120, 25))
        self.archtertype_building_year_label = QtGui.QLabel(
            self.group_box_archtertype)
        self.archtertype_building_year_label.setGeometry(
            QtCore.QRect(10, 140, 90, 25))
        self.archtertype_building_year_label.setText("Construction Year:")
        self.archtertype_building_year_line_edit = QtGui.QLineEdit(
            self.group_box_archtertype)
        self.archtertype_building_year_line_edit.setValidator(validator)
        self.archtertype_building_year_line_edit.setGeometry(
            QtCore.QRect(110, 140, 120, 25))
        self.archtertype_building_number_of_floors_label = QtGui.QLabel(
            self.group_box_archtertype)
        self.archtertype_building_number_of_floors_label.setGeometry(
            QtCore.QRect(10, 180, 90, 25))
        self.archtertype_building_number_of_floors_label.setText(
            "Number of Floors:")
        self.archtertype_building_number_of_floors_line_edit = \
            QtGui.QLineEdit(self.group_box_archtertype)
        self.archtertype_building_number_of_floors_line_edit.setValidator(
                                                             validator)
        self.archtertype_building_number_of_floors_line_edit.setGeometry(
            QtCore.QRect(110, 180, 120, 25))
        self.archtertype_building_height_of_floors_label = QtGui.QLabel(
            self.group_box_archtertype)
        self.archtertype_building_height_of_floors_label.setGeometry(
            QtCore.QRect(10, 220, 90, 25))
        self.archtertype_building_height_of_floors_label.setText(
            "Height of Floors:")
        self.archtertype_building_height_of_floors_line_edit = \
            QtGui.QLineEdit(self.group_box_archtertype)
        self.archtertype_building_height_of_floors_line_edit.setValidator(
                                                             validator)
        self.archtertype_building_height_of_floors_line_edit.setGeometry(
            QtCore.QRect(110, 220, 120, 25))
        self.archtertype_building_area_label = QtGui.QLabel(
            self.group_box_archtertype)
        self.archtertype_building_area_label.setGeometry(
            QtCore.QRect(10, 260, 90, 25))
        self.archtertype_building_area_label.setText("Net leased Area:")
        self.archtertype_building_area_line_edit = QtGui.QLineEdit(
            self.group_box_archtertype)
        self.archtertype_building_area_line_edit.setValidator(validator)
        self.archtertype_building_area_line_edit.setGeometry(
            QtCore.QRect(110, 260, 120, 25))
        self.archtertype_generate_button = QtGui.QPushButton(
            self.group_box_archtertype)
        self.archtertype_generate_button.setText("generate")
        self.connect(self.archtertype_generate_button, SIGNAL("clicked()"),
                     self.check_inputs_archertype)
        self.connect(self.archtertype_generate_button, SIGNAL("clicked()"),
                     self.archtertype_building_window, QtCore.SLOT("close()"))
        self.archtertype_generate_button.setGeometry(
            QtCore.QRect(10, 300, 90, 25))
        self.popup_layout_type_building.addWidget(
            self.group_box_archtertype)
        self.archtertype_building_window.setWindowModality(Qt.ApplicationModal)
        self.archtertype_building_window.show()

    def show_element_build_ui(self, item):
        ''' Opens a window to display all attributes
        of the currently selected element.
        '''

        self.element_build_ui = QtGui.QWizardPage()
        self.element_build_ui.setAttribute(QtCore.Qt.WA_DeleteOnClose)
        self.element_build_ui.setWindowTitle("Element Details")
        self.element_build_ui.setFixedWidth(450)
        self.element_build_ui.setFixedHeight(600)
        self.element_build_ui_window_layout = QtGui.QGridLayout()
        self.element_build_ui.setLayout(self.element_build_ui_window_layout)

        self.element_layer_model.clear()

        current_item = self.element_model.itemFromIndex(item)
        if "Inner Wall" in current_item.text():
            for element in self.current_zone.inner_walls:
                if element.internal_id == current_item.internal_id:
                    self.current_element = element
        if "Floor" in current_item.text():
            for element in self.current_zone.inner_walls:
                if element.internal_id == current_item.internal_id:
                    self.current_element = element
        if "Ceiling" in current_item.text():
            for element in self.current_zone.inner_walls:
                if element.internal_id == current_item.internal_id:
                    self.current_element = element
        if "Outer Wall" in current_item.text():
            for element in self.current_zone.outer_walls:
                if element.internal_id == current_item.internal_id:
                    self.current_element = element
        if "Ground Floor" in current_item.text():
            for element in self.current_zone.outer_walls:
                if element.internal_id == current_item.internal_id:
                    self.current_element = element
        if "Rooftop" in current_item.text():
            for element in self.current_zone.outer_walls:
                if element.internal_id == current_item.internal_id:
                    self.current_element = element
        if "Window" in current_item.text():
            for element in self.current_zone.windows:
                if element.internal_id == current_item.internal_id:
                    self.current_element = element

        for layer in self.current_element.layer:
            item = TrackableItem("Material:\t".expandtabs(8) +
                                 str(layer.material.name) +
                                 "\nThickness:\t".expandtabs(14) +
                                 str(layer.thickness) +
                                 "\t", layer.internal_id)
            self.element_layer_model.appendRow(item)

        self.element_general_layout = QtGui.QGridLayout()
        self.element_general_layout_groupBox = QtGui.QGroupBox(
            "General Element Values")
        self.element_general_layout_groupBox.setLayout(
            self.element_general_layout)

        self.element_save_cancel_layout = QtGui.QGridLayout()
        self.element_save_cancel_layoutGroupBox = QtGui.QGroupBox()
        self.element_save_cancel_layoutGroupBox.setLayout(
            self.element_save_cancel_layout)
        self.element_save_cancel_layoutGroupBox.setMaximumHeight(48)

        self.element_type_label = QtGui.QLabel("Type")
        self.element_type_textbox = QtGui.QTextEdit()
        self.element_type_textbox.setText(
            type(self.current_element).__name__)
        self.element_type_textbox.setReadOnly(True)
        self.element_type_textbox.setMaximumHeight(24)

        self.element_construction_type_label = QtGui.QLabel(
            "Construction Type")
        self.element_construction_type_combobox = QtGui.QComboBox()
        self.element_construction_type_combobox.setObjectName(
            _fromUtf8("ElementConstructionTypeComboBox"))
        self.element_construction_type_combobox.addItem("heavy", userData=None)
        self.element_construction_type_combobox.addItem("light", userData=None)
        if self.current_element.construction_type == "heavy":
            self.element_construction_type_combobox.setCurrentIndex(0)
        if self.current_element.construction_type == "light":
            self.element_construction_type_combobox.setCurrentIndex(1)
        self.connect(self.element_construction_type_combobox, QtCore.SIGNAL(
            "currentIndexChanged(int)"), self.switch_constr_type)

        self.element_orientation_label = QtGui.QLabel("Orientation")
        self.element_orientation_combobox = QtGui.QComboBox()
        self.element_orientation_combobox.setObjectName(
            _fromUtf8("ElementOrientationComboBox"))
        for orientation in self.guiinfo.orientations:
            self.element_orientation_combobox.addItem(
                orientation, userData=None)
        if(self.current_element.orientation is not None):
            orientation_string = str(self.guiinfo.orientations_numbers
                                     [self.current_element.orientation])
            self.element_orientation_combobox.setCurrentIndex(
                self.element_orientation_combobox.findText(
                    orientation_string))
        else:
            self.element_orientation_combobox.setCurrentIndex(-1)

        self.element_name_label = QtGui.QLabel("Name")
        self.element_name_textbox = QtGui.QLineEdit()
        self.element_name_textbox.setObjectName(
            _fromUtf8("ElementNameTextBox"))
        self.element_name_textbox.setText(str(self.current_element.name))

        self.element_area_label = QtGui.QLabel("Area")
        self.element_area_textbox = QtGui.QLineEdit()
        self.element_area_textbox.setObjectName(
            _fromUtf8("ElementAreaTextBox"))
        self.element_area_textbox.setText(str(round(
            self.current_element.area, 2)))

        self.element_year_of_construction_label = QtGui.QLabel(
            "Year Of Construction")
        self.element_year_of_construction_textbox = QtGui.QLineEdit()
        self.element_year_of_construction_textbox.setObjectName(
            _fromUtf8("ElementYearOfConstructionTextBox"))
        if self.current_element.year_of_construction is None:
            self.element_year_of_construction_textbox.setText(
                str(0))
        else:
            self.element_year_of_construction_textbox.setText(
                str(self.current_element.year_of_construction))

        self.element_year_of_retrofit_label = QtGui.QLabel(
            "Year Of Retrofit")
        self.element_year_of_retrofit_textbox = QtGui.QLineEdit()
        self.element_year_of_retrofit_textbox.setObjectName(
            _fromUtf8("ElementYearOfRetrofitTextBox"))
        if self.current_element._year_of_retrofit is None:
            self.element_year_of_retrofit_textbox.setText(
                str(0))
        else:
            self.element_year_of_retrofit_textbox.setText(
                str(self.current_element._year_of_retrofit))

        self.element_tilt_label = QtGui.QLabel("Tilt")
        self.element_tilt_textbox = QtGui.QLineEdit()
        self.element_tilt_textbox.setObjectName(
            _fromUtf8("ElementTiltTextBox"))
        if self.current_element.tilt is None:
            self.element_tilt_textbox.setText(
                str(0))
        else:
            self.element_tilt_textbox.setText(
                str(self.current_element.tilt))

        self.element_inner_convection_label = QtGui.QLabel("Inner Convection")
        self.element_inner_convection_textbox = QtGui.QLineEdit()
        self.element_inner_convection_textbox.setObjectName(
            _fromUtf8("ElementInnerConvectionTextBox"))
        if self.current_element.inner_convection is None:
            self.element_inner_convection_textbox.setText(
                str(0))
        else:
            self.element_inner_convection_textbox.setText(
                str(self.current_element.inner_convection))

        self.element_inner_radiation_label = QtGui.QLabel("Inner Radiation")
        self.element_inner_radiation_textbox = QtGui.QLineEdit()
        self.element_inner_radiation_textbox.setObjectName(
            _fromUtf8("ElementInnerRadiationTextBox"))
        if self.current_element.inner_radiation is None:
            self.element_inner_radiation_textbox.setText(
                str(0))
        else:
            self.element_inner_radiation_textbox.setText(
                str(self.current_element.inner_radiation))

        if not type(self.current_element).__name__ == "InnerWall":

            self.element_outer_convection_label = QtGui.QLabel(
                "Outer Convection")
            self.element_outer_convection_textbox = QtGui.QLineEdit()
            self.element_outer_convection_textbox.setObjectName(
                _fromUtf8("ElementOuterConvectionTextBox"))
            self.element_outer_convection_textbox.setText(
                str(self.current_element.outer_convection))

            self.element_outer_radiation_label = QtGui.QLabel(
                "Outer Radiation")
            self.element_outer_radiation_textbox = QtGui.QLineEdit()
            self.element_outer_radiation_textbox.setObjectName(
                _fromUtf8("ElementOuterRadiationTextBox"))
            self.element_outer_radiation_textbox.setText(
                str(self.current_element.outer_radiation))

        self.element_uvalue_label = QtGui.QLabel("U-Value (W/m2K)")
        self.element_uvalue_textbox = QtGui.QLineEdit()
        self.element_uvalue_textbox.setObjectName(
            _fromUtf8("ElementUValueTextBox"))
        self.element_uvalue_textbox.setText(str(float(
            Controller.get_u_value(self.current_element))))
        self.element_uvalue_textbox.setReadOnly(True)

        self.element_add_material_button = QtGui.QPushButton()
        self.element_add_material_button.setText("Add Layer")
        self.connect(self.element_add_material_button, SIGNAL("clicked()"),
                     lambda check_window="Element Details Window":
                     self.create_new_layer_ui(check_window))

        self.element_delete_material_button = QtGui.QPushButton()
        self.element_delete_material_button.setText("Delete Layer")
        self.connect(self.element_delete_material_button, SIGNAL("clicked()"),
                     self.delete_selected_layer)

        self.set_all_constr_element_material_list_view = QtGui.QListView()
        self.element_material_list_view = QtGui.QListView()
        self.element_material_list_view.setGeometry(
            QtCore.QRect(10, 200, 170, 300))
        self.element_material_list_view.setObjectName(
            _fromUtf8("ElementMaterialsListView"))
        self.element_material_list_view.setModel(self.element_layer_model)
        self.element_material_list_view.setItemDelegate(self.lVZF)
        self.element_material_list_view.setEditTriggers(
            QtGui.QAbstractItemView.NoEditTriggers)
        self.element_material_list_view.doubleClicked.connect(
            self.show_layer_build_ui)
        self.element_material_list_label = QtGui.QLabel()
        self.element_material_list_label.setGeometry(
            QtCore.QRect(175, 200, 25, 300))
        self.element_material_list_label.setText("From inner\n\n\n\n\n\n\n\n"
                                                 "To Outer")

        self.element_save_button = QtGui.QPushButton()
        self.element_save_button.setText("Save")

        self.connect(self.element_save_button, SIGNAL("clicked()"),
                     self.load_constr_type)
        self.connect(self.element_save_button, SIGNAL("clicked()"),
                     self.save_changed_element_values)
        self.connect(self.element_save_button, SIGNAL("clicked()"),
                     self.update_zone_details)
        self.connect(self.element_save_button, SIGNAL("clicked()"),
                     self.element_build_ui, QtCore.SLOT("close()"))
        # self.connect(self.element_save_button, SIGNAL("clicked()"),
        #              self.zone_value_window, QtCore.SLOT("update()"))

        self.element_cancel_button = QtGui.QPushButton()
        self.element_cancel_button.setText("Cancel")
        self.connect(self.element_cancel_button, SIGNAL("clicked()"),
                     self.element_build_ui, QtCore.SLOT("close()"))

        if type(self.current_element).__name__ == "InnerWall":

            self.element_general_layout.addWidget(
                self.element_type_label, 1, 0)
            self.element_general_layout.addWidget(
                self.element_type_textbox, 1, 1)
            self.element_general_layout.addWidget(
                self.element_construction_type_label, 2, 0)
            self.element_general_layout.addWidget(
                self.element_construction_type_combobox, 2, 1)
            self.element_general_layout.addWidget(
                self.element_orientation_label, 3, 0)
            self.element_general_layout.addWidget(
                self.element_orientation_combobox, 3, 1)
            self.element_general_layout.addWidget(
                self.element_name_label, 4, 0)
            self.element_general_layout.addWidget(
                self.element_name_textbox, 4, 1)
            self.element_general_layout.addWidget(
                self.element_area_label, 5, 0)
            self.element_general_layout.addWidget(
                self.element_area_textbox, 5, 1)
            self.element_general_layout.addWidget(
                self.element_year_of_construction_label, 6, 0)
            self.element_general_layout.addWidget(
                self.element_year_of_construction_textbox, 6, 1)
            self.element_general_layout.addWidget(
                self.element_year_of_retrofit_label, 7, 0)
            self.element_general_layout.addWidget(
                self.element_year_of_retrofit_textbox, 7, 1)
            self.element_general_layout.addWidget(
                self.element_tilt_label, 8, 0)
            self.element_general_layout.addWidget(
                self.element_tilt_textbox, 8, 1)
            self.element_general_layout.addWidget(
                self.element_inner_convection_label, 9, 0)
            self.element_general_layout.addWidget(
                self.element_inner_convection_textbox, 9, 1)
            self.element_general_layout.addWidget(
                self.element_inner_radiation_label, 10, 0)
            self.element_general_layout.addWidget(
                self.element_inner_radiation_textbox, 10, 1)
            self.element_general_layout.addWidget(
                self.element_uvalue_label, 11, 0)
            self.element_general_layout.addWidget(
                self.element_uvalue_textbox, 11, 1)
            self.element_general_layout.addWidget(
                self.element_add_material_button, 12, 0)
            self.element_general_layout.addWidget(
                self.element_delete_material_button, 12, 1)
            self.element_general_layout.addWidget(
                self.element_material_list_view, 13, 0, 14, 3)
            self.element_general_layout.addWidget(
                self.element_material_list_label, 13, 3, 14, 4)
            self.element_save_cancel_layout.addWidget(
                self.element_save_button, 0, 0)
            self.element_save_cancel_layout.addWidget(
                self.element_cancel_button, 0, 1)

        else:

            self.element_general_layout.addWidget(
                self.element_type_label, 1, 0)
            self.element_general_layout.addWidget(
                self.element_type_textbox, 1, 1)
            self.element_general_layout.addWidget(
                self.element_construction_type_label, 2, 0)
            self.element_general_layout.addWidget(
                self.element_construction_type_combobox, 2, 1)
            self.element_general_layout.addWidget(
                self.element_orientation_label, 3, 0)
            self.element_general_layout.addWidget(
                self.element_orientation_combobox, 3, 1)
            self.element_general_layout.addWidget(
                self.element_name_label, 4, 0)
            self.element_general_layout.addWidget(
                self.element_name_textbox, 4, 1)
            self.element_general_layout.addWidget(
                self.element_area_label, 5, 0)
            self.element_general_layout.addWidget(
                self.element_area_textbox, 5, 1)
            self.element_general_layout.addWidget(
                self.element_year_of_construction_label, 6, 0)
            self.element_general_layout.addWidget(
                self.element_year_of_construction_textbox, 6, 1)
            self.element_general_layout.addWidget(
                self.element_year_of_retrofit_label, 7, 0)
            self.element_general_layout.addWidget(
                self.element_year_of_retrofit_textbox, 7, 1)
            self.element_general_layout.addWidget(
                self.element_tilt_label, 8, 0)
            self.element_general_layout.addWidget(
                self.element_tilt_textbox, 8, 1)
            self.element_general_layout.addWidget(
                self.element_inner_convection_label, 9, 0)
            self.element_general_layout.addWidget(
                self.element_inner_convection_textbox, 9, 1)

            self.element_general_layout.addWidget(
                self.element_inner_radiation_label, 10, 0)
            self.element_general_layout.addWidget(
                self.element_inner_radiation_textbox, 10, 1)
            self.element_general_layout.addWidget(
                self.element_outer_convection_label, 11, 0)
            self.element_general_layout.addWidget(
                self.element_outer_convection_textbox, 11, 1)
            self.element_general_layout.addWidget(
                self.element_outer_radiation_label, 12, 0)
            self.element_general_layout.addWidget(
                self.element_outer_radiation_textbox, 12, 1)
            self.element_general_layout.addWidget(
                self.element_uvalue_label, 13, 0)
            self.element_general_layout.addWidget(
                self.element_uvalue_textbox, 13, 1)
            self.element_general_layout.addWidget(
                self.element_add_material_button, 14, 0)
            self.element_general_layout.addWidget(
                self.element_delete_material_button, 14, 1)
            self.element_general_layout.addWidget(
                self.element_material_list_view, 15, 0, 15, 3)
            self.element_general_layout.addWidget(
                self.element_material_list_label, 15, 3, 15, 4)
            self.element_save_cancel_layout.addWidget(
                self.element_save_button, 0, 0)
            self.element_save_cancel_layout.addWidget(
                self.element_cancel_button, 0, 1)

        self.element_build_ui_window_layout.addWidget(
            self.element_general_layout_groupBox)
        self.element_build_ui_window_layout.addWidget(
            self.element_save_cancel_layoutGroupBox)
        self.element_build_ui.setWindowModality(Qt.ApplicationModal)
        self.element_build_ui.show()

    def show_export_window(self):
        ''' Opens a window that displays the options to export the project.

        '''

        self.export_window_ui = QtGui.QWizardPage()
        self.export_window_ui.setAttribute(QtCore.Qt.WA_DeleteOnClose)
        self.export_window_ui.setWindowTitle("Export")
        self.export_window_ui.setFixedWidth(380)
        self.export_window_ui.setFixedHeight(320)
        self.export_window_ui_layout = QtGui.QGridLayout()
        self.export_window_ui.setLayout(self.export_window_ui_layout)

        self.export_groupbox = QtGui.QGroupBox("Export")
        self.export_groupbox.setGeometry(QtCore.QRect(5, 5, 360, 155))
        self.export_groupbox.setMinimumSize(QtCore.QSize(360, 155))
        self.export_groupbox.setMaximumSize(QtCore.QSize(360, 155))
        self.export_groupbox.setObjectName(_fromUtf8("exportGroupBox"))

        self.aixlib_groupbox = QtGui.QGroupBox("AixLib")
        self.aixlib_groupbox.setGeometry(QtCore.QRect(5, 5, 360, 120))
        self.aixlib_groupbox.setMinimumSize(QtCore.QSize(360, 120))
        self.aixlib_groupbox.setMaximumSize(QtCore.QSize(360, 120))
        self.aixlib_groupbox.setObjectName(_fromUtf8("AixLibGroupBox"))

        self.annex_groupbox = QtGui.QGroupBox("Annex60")
        self.annex_groupbox.setGeometry(QtCore.QRect(5, 5, 360, 120))
        self.annex_groupbox.setMinimumSize(QtCore.QSize(360, 120))
        self.annex_groupbox.setMaximumSize(QtCore.QSize(360, 120))
        self.annex_groupbox.setObjectName(_fromUtf8("AnnexGroupBox"))
        self.annex_groupbox.setVisible(False)

        self.export_model_groupbox = QtGui.QGroupBox("")
        self.export_model_groupbox.setGeometry(QtCore.QRect(5, 5, 360, 120))
        self.export_model_groupbox.setMinimumSize(QtCore.QSize(360, 120))
        self.export_model_groupbox.setMaximumSize(QtCore.QSize(360, 120))
        self.export_model_groupbox.setObjectName(_fromUtf8("GroupBoxModel"))

        self.export_button = QtGui.QPushButton(self.export_groupbox)
        self.export_button.setGeometry(QtCore.QRect(5, 20, 305, 25))
        self.export_button.clicked.connect(self.click_export_button)
        self.export_button.setText("Export model for all buildings")
        self.export_button_one = QtGui.QPushButton(self.export_groupbox)
        self.export_button_one.setGeometry(QtCore.QRect(5, 55, 305, 25))
        self.export_button_one.clicked.connect(self.click_export_button)
        self.export_button_one.setText("Export model for current building")
        self.export_save_template_label = QtGui.QLabel(self.export_groupbox)
        self.export_save_template_label.setGeometry(
            QtCore.QRect(5, 90, 110, 25))
        self.export_save_template_label.setText("File path:")
        self.export_save_template_lineedit = QtGui.QLineEdit(
            self.export_groupbox)
        self.export_save_template_lineedit .setGeometry(
            QtCore.QRect(130, 90, 130, 25))
        if self.file_path == "":
            self.export_save_template_lineedit.setText(
                utilitis.get_default_path())
            utilitis.create_path(str(
                                self.export_save_template_lineedit.text()))
            self.file_path = self.export_save_template_lineedit.text()
        else:
            self.export_save_template_lineedit.setText(self.file_path)
            utilitis.create_path(str(
                                self.export_save_template_lineedit.text()))
        self.export_save_template_button = QtGui.QPushButton(
            self.export_groupbox)
        self.export_save_template_button.setGeometry(
            QtCore.QRect(265, 90, 80, 25))
        self.export_save_template_button.setText("Browse")
        self.export_save_template_button.clicked.connect(
            self.click_browse_button)
        self.export_label_library = QtGui.QLabel(self.export_groupbox)
        self.export_label_library.setGeometry(
            QtCore.QRect(5, 125, 120, 25))
        self.export_label_library.setText("Library:")
        self.export_create_library_combobox = QtGui.QComboBox(
            self.export_groupbox)
        self.export_create_library_combobox.setGeometry(
            QtCore.QRect(130, 125, 215, 25))

        self.export_template_label_model = QtGui.QLabel(self.aixlib_groupbox)
        self.export_template_label_model.setGeometry(
            QtCore.QRect(5, 20, 120, 25))
        self.export_template_label_model.setText("Model type:")
        self.export_create_template_model_combobox = QtGui.QComboBox(
            self.aixlib_groupbox)
        self.export_create_template_model_combobox.setGeometry(
            QtCore.QRect(130, 20, 215, 25))
        self.export_template_label_zone = QtGui.QLabel(self.aixlib_groupbox)
        self.export_template_label_zone.setGeometry(
            QtCore.QRect(5, 55, 120, 25))
        self.export_template_label_zone.setText("Zone type:")
        self.export_create_template_zone_combobox = QtGui.QComboBox(
            self.aixlib_groupbox)
        self.export_create_template_zone_combobox.setGeometry(
            QtCore.QRect(130, 55, 215, 25))
        self.export_template_label_corG = QtGui.QLabel(self.aixlib_groupbox)
        self.export_template_label_corG.setGeometry(
            QtCore.QRect(5, 90, 120, 25))
        self.export_template_label_corG.setText("corG:")
        self.radio_button_corG_1 = QtGui.QRadioButton(self.aixlib_groupbox)
        self.radio_button_corG_1.setGeometry(QtCore.QRect(130, 90, 120, 25))
        self.radio_button_corG_1.setText("with CorG")
        self.radio_button_corG_2 = QtGui.QRadioButton(self.aixlib_groupbox)
        self.radio_button_corG_2.setGeometry(QtCore.QRect(250, 90, 120, 25))
        self.radio_button_corG_2.setText("without CorG")
        self.radio_button_corG_1.setChecked(True)

        self.annex_number_of_elements = QtGui.QLabel(self.annex_groupbox)
        self.annex_number_of_elements.setGeometry(
            QtCore.QRect(5, 20, 120, 25))
        self.annex_number_of_elements.setText("Number of elements:")
        self.annex_create_number_of_elements_combobox = QtGui.QComboBox(
            self.annex_groupbox)
        self.annex_create_number_of_elements_combobox.setGeometry(
            QtCore.QRect(130, 20, 215, 25))
        self.annex_merge_windows = QtGui.QLabel(self.annex_groupbox)
        self.annex_merge_windows.setGeometry(
            QtCore.QRect(5, 55, 120, 25))
        self.annex_merge_windows.setText("Merge windows:")
        self.annex_create_merge_windows_combobox = QtGui.QComboBox(
            self.annex_groupbox)
        self.annex_create_merge_windows_combobox.setGeometry(
            QtCore.QRect(130, 55, 215, 25))

        library_type_list = ["AixLib", "Annex60"]
        modelTypeList = ["MultizoneEquipped", "Multizone", "None"]
        zoneTypeList = ["ThermalZoneEquipped", "ThermalZone", "None"]
        number_of_elements_list = ["2", "3", "4"]
        merging_windows_list = ["True", "False"]

        self.export_create_library_combobox.addItems(library_type_list)
        self.export_create_template_model_combobox.addItems(modelTypeList)
        self.export_create_template_zone_combobox.addItems(zoneTypeList)
        self.annex_create_number_of_elements_combobox.addItems(
                                                    number_of_elements_list)
        self.annex_create_merge_windows_combobox.addItems(
                                                    merging_windows_list)

        self.connect(self.export_create_library_combobox, QtCore.SIGNAL(
            "currentIndexChanged(int)"), self.switch_lib)

        self.export_window_ui_layout.addWidget(
            self.export_groupbox, 1, 1)
        self.export_window_ui_layout.addWidget(
            self.aixlib_groupbox, 2, 1)
        self.export_window_ui_layout.addWidget(
            self.annex_groupbox, 2, 1)

        self.export_window_ui.setWindowModality(Qt.ApplicationModal)
        self.export_window_ui.show()

    def show_simulation_window(self):
        ''' Opens a window to display the project name and
        all simulation attributes.
        '''

        self.simulation_window_ui = QtGui.QWizardPage()
        self.simulation_window_ui.setAttribute(QtCore.Qt.WA_DeleteOnClose)
        self.simulation_window_ui.setWindowTitle("Simulation")
        self.simulation_window_ui.setFixedWidth(330)
        self.simulation_window_ui.setFixedHeight(280)
        self.simulation_window_ui_layout = QtGui.QGridLayout()
        self.simulation_window_ui.setLayout(self.simulation_window_ui_layout)

        self.project_name_groupbox = QtGui.QGroupBox("Project")
        self.project_name_groupbox.setGeometry(QtCore.QRect(10, 10, 315, 40))
        self.project_name_groupbox.setMinimumSize(QtCore.QSize(315, 40))
        self.project_name_groupbox.setMaximumSize(QtCore.QSize(315, 40))
        self.project_name_label = QtGui.QLabel(self.project_name_groupbox)
        self.project_name_label.setGeometry(QtCore.QRect(5, 10, 90, 25))
        self.project_name_label.setText("Project Name:")
        self.project_name_lineedit = QtGui.QLineEdit(
            self.project_name_groupbox)
        self.project_name_lineedit.setGeometry(QtCore.QRect(100, 10, 180, 25))
        self.project_name_lineedit.setText(str(self.project.name))

        self.simulation_groupbox = QtGui.QGroupBox("Simulation")
        self.simulation_groupbox.setGeometry(QtCore.QRect(380, 85, 315, 160))
        self.simulation_groupbox.setMinimumSize(QtCore.QSize(315, 160))
        self.simulation_groupbox.setMaximumSize(QtCore.QSize(315, 160))
        self.simulation_groupbox.setObjectName(_fromUtf8("simulationGroupBox"))
        self.simulation_runtime_label_1 = QtGui.QLabel(
            self.simulation_groupbox)
        self.simulation_runtime_label_1.setGeometry(
            QtCore.QRect(5, 20, 90, 25))
        self.simulation_runtime_label_1.setText("Runtime Simulation:")
        self.simulation_runtime_lineedit = QtGui.QLineEdit(
            self.simulation_groupbox)
        self.simulation_runtime_lineedit.setGeometry(
            QtCore.QRect(100, 20, 180, 25))
        self.simulation_runtime_lineedit.setText(
            self.project.modelica_info.runtime_simulation)
        self.simulation_runtime_label_2 = QtGui.QLabel(
            self.simulation_groupbox)
        self.simulation_runtime_label_2.setGeometry(
            QtCore.QRect(285, 20, 10, 25))
        self.simulation_runtime_label_2.setText("s")
        self.simulation_interval_output_label_1 = QtGui.QLabel(
            self.simulation_groupbox)
        self.simulation_interval_output_label_1.setGeometry(
            QtCore.QRect(5, 55, 90, 25))
        self.simulation_interval_output_label_1.setText("Interval Output:")
        self.simulation_interval_output_lineedit = QtGui.QLineEdit(
            self.simulation_groupbox)
        self.simulation_interval_output_lineedit.setGeometry(
            QtCore.QRect(100, 55, 180, 25))
        self.simulation_interval_output_lineedit.setText(
            self.project.modelica_info.interval_output)
        self.simulation_interval_output_label_2 = QtGui.QLabel(
            self.simulation_groupbox)
        self.simulation_interval_output_label_2.setGeometry(
            QtCore.QRect(285, 55, 10, 25))
        self.simulation_interval_output_label_2.setText("s")
        self.simulation_solver_label = QtGui.QLabel(self.simulation_groupbox)
        self.simulation_solver_label.setGeometry(QtCore.QRect(5, 90, 90, 25))
        self.simulation_solver_label.setText("Solver:")
        self.simulation_solver_combobox = QtGui.QComboBox(
            self.simulation_groupbox)
        self.simulation_solver_combobox.setGeometry(
            QtCore.QRect(100, 90, 180, 25))
        for solver in self.project.modelica_info.solver:
            self.simulation_solver_combobox.addItem(solver)
        self.simulation_solver_combobox.setCurrentIndex(
            self.simulation_solver_combobox.findText(
                self.project.modelica_info.current_solver))
        self.simulation_equidistant_output_checkbox = QtGui.QCheckBox(
            self.simulation_groupbox)
        self.simulation_equidistant_output_checkbox.setGeometry(
            QtCore.QRect(5, 125, 290, 20))
        self.simulation_equidistant_output_checkbox.setChecked(
            self.project.modelica_info.equidistant_output)
        self.simulation_equidistant_output_checkbox.setText(
            "Equidistant Output")

        self.simulation_save_cancel_groupbox = QtGui.QGroupBox()
        self.simulation_save_cancel_groupbox.setGeometry(
            QtCore.QRect(10, 530, 315, 35))
        self.simulation_save_cancel_groupbox.setMinimumSize(
            QtCore.QSize(315, 35))
        self.simulation_save_cancel_groupbox.setMaximumSize(
            QtCore.QSize(315, 35))
        self.simulation_save_button = QtGui.QPushButton(
            self.simulation_save_cancel_groupbox)
        self.simulation_save_button.setText("Save")
        self.simulation_save_button.setGeometry(QtCore.QRect(5, 5, 90, 25))
        self.connect(self.simulation_save_button, SIGNAL("clicked()"),
                     self.save_changed_simulation_values)
        self.connect(self.simulation_save_button, SIGNAL("clicked()"),
                     self.simulation_window_ui, QtCore.SLOT("close()"))
        self.simulation_cancel_button = QtGui.QPushButton(
            self.simulation_save_cancel_groupbox)
        self.simulation_cancel_button.setText("Cancel")
        self.simulation_cancel_button.setGeometry(QtCore.QRect(100, 5, 80, 25))
        self.connect(self.simulation_cancel_button, SIGNAL("clicked()"),
                     self.simulation_window_ui, QtCore.SLOT("close()"))

        self.simulation_window_ui_layout.addWidget(
            self.project_name_groupbox, 1, 1)
        self.simulation_window_ui_layout.addWidget(
            self.simulation_groupbox, 2, 1)
        self.simulation_window_ui_layout.addWidget(
            self.simulation_save_cancel_groupbox, 3, 1)
        self.simulation_window_ui.setWindowModality(Qt.ApplicationModal)
        self.simulation_window_ui.show()

    def show_layer_build_ui(self, item):
        ''' Opens a window to see all attributes from the
        currently selected layer.
        '''

        self.layer_build_ui = QtGui.QWizardPage()
        self.layer_build_ui.setAttribute(QtCore.Qt.WA_DeleteOnClose)
        self.layer_build_ui.setWindowTitle("Layer Details")
        self.layer_build_ui.setFixedWidth(450)
        self.layer_build_ui.setFixedHeight(300)
        self.layer_build_ui_window_layout = QtGui.QGridLayout()
        self.layer_build_ui.setLayout(self.layer_build_ui_window_layout)
        self.layer_model = QtGui.QStandardItemModel()
        self.materials = Controller.get_materials_from_file(self.project)
        self.is_switchable = False

        sender = self.sender()
        if(sender == self.element_material_list_view):
            current_item = self.element_layer_model.itemFromIndex(item)
            current_layer = self.current_element.layer
        else:
            current_item = \
                self.element_layer_model_set_all_constr.itemFromIndex(item)
            current_layer = self.all_constr_layer_list

        for layer in current_layer:
            if (layer.internal_id == current_item.internal_id):
                self.current_layer = layer
                break
        self.layer_general_layout = QtGui.QGridLayout()
        self.layer_general_layout_group_box = QtGui.QGroupBox("Layer Values")
        self.layer_general_layout_group_box.setLayout(
            self.layer_general_layout)

        self.thickness_label = QtGui.QLabel("Layer Thickness")
        self.thickness_textbox = QtGui.QLineEdit()
        self.thickness_textbox.setObjectName(_fromUtf8("ThicknessTextBox"))
        self.thickness_textbox.setText(str(self.current_layer.thickness))

        self.material_label = QtGui.QLabel("Material")
        self.material_combobox = QtGui.QComboBox()
        self.connect(self.material_combobox, QtCore.SIGNAL(
            "currentIndexChanged(int)"), self.switch_material)
        temp_list = []
        for material in self.materials:
            if material.name not in temp_list:
                temp_list.append(material.name)
        if self.current_layer.material.name not in temp_list and\
                self.current_layer.material.name is not None:
            temp_list.append(self.current_layer.material.name)
        self.material_combobox.addItems(sorted(temp_list))
        self.material_combobox.setCurrentIndex(
            self.material_combobox.findText(self.current_layer.material.name))
        self.is_switchable = True

        self.material_density_label = QtGui.QLabel("Density")
        self.material_density_textbox = QtGui.QLineEdit()
        self.material_density_textbox.setObjectName(
            _fromUtf8("MaterialDensityTextBox"))
        self.material_density_textbox.setText(
            str(self.current_layer.material.density))

        self.material_thermal_conduc_label = QtGui.QLabel("ThermalConduc")
        self.material_thermal_conduc_textbox = QtGui.QLineEdit()
        self.material_thermal_conduc_textbox.setObjectName(
            _fromUtf8("MaterialThermalConducTextBox"))
        self.material_thermal_conduc_textbox.setText(
            str(self.current_layer.material.thermal_conduc))

        self.material_heat_capac_label = QtGui.QLabel("HeatCapac")
        self.material_heat_capac_textbox = QtGui.QLineEdit()
        self.material_heat_capac_textbox.setObjectName(
            _fromUtf8("MaterialHeatCapacTextBox"))
        self.material_heat_capac_textbox.setText(
            str(self.current_layer.material.heat_capac))

        self.material_solar_absorp_label = QtGui.QLabel("SolarAbsorp")
        self.material_solar_absorp_textbox = QtGui.QLineEdit()
        self.material_solar_absorp_textbox.setObjectName(
            _fromUtf8("MaterialSolarAbsorpTextBox"))
        self.material_solar_absorp_textbox.setText(
            str(self.current_layer.material.solar_absorp))

        self.material_ir_emissivity_label = QtGui.QLabel("IrEmissivity")
        self.material_ir_emissivity_textbox = QtGui.QLineEdit()
        self.material_ir_emissivity_textbox.setObjectName(
            _fromUtf8("MaterialIrEmissivityTextBox"))
        self.material_ir_emissivity_textbox.setText(
            str(self.current_layer.material.ir_emissivity))

        self.material_transmittance_label = QtGui.QLabel("Transmittance")
        self.material_transmittance_textbox = QtGui.QLineEdit()
        self.material_transmittance_textbox.setObjectName(
            _fromUtf8("MaterialTransmittanceTextBox"))
        self.material_transmittance_textbox.setText(
            str(self.current_layer.material.transmittance))

        self.layer_save_button = QtGui.QPushButton()
        self.layer_save_button.setText("Save")

        if(sender == self.element_material_list_view):
            self.connect(self.layer_save_button, SIGNAL(
                "clicked()"), self.save_changed_layer_values)
            self.connect(self.layer_save_button, SIGNAL(
                "clicked()"), self.update_element_details)
        else:
            self.connect(self.layer_save_button, SIGNAL(
                "clicked()"), self.save_changed_layer_values_set_all_constr)
            self.connect(self.layer_save_button, SIGNAL(
                "clicked()"), self.update_set_all_construction)

        self.connect(self.layer_save_button, SIGNAL(
            "clicked()"), self.layer_build_ui, QtCore.SLOT("close()"))

        self.layer_cancel_button = QtGui.QPushButton()
        self.layer_cancel_button.setText("Cancel")
        self.connect(self.layer_cancel_button, SIGNAL(
            "clicked()"), self.layer_build_ui, QtCore.SLOT("close()"))

        self.layer_general_layout.addWidget(self.thickness_label, 1, 0)
        self.layer_general_layout.addWidget(self.thickness_textbox, 1, 1)
        self.layer_general_layout.addWidget(self.material_label, 2, 0)
        self.layer_general_layout.addWidget(self.material_combobox, 2, 1)
        self.layer_general_layout.addWidget(self.material_density_label, 3, 0)
        self.layer_general_layout.addWidget(
            self.material_density_textbox, 3, 1)
        self.layer_general_layout.addWidget(
            self.material_thermal_conduc_label, 4, 0)
        self.layer_general_layout.addWidget(
            self.material_thermal_conduc_textbox, 4, 1)
        self.layer_general_layout.addWidget(
            self.material_heat_capac_label, 5, 0)
        self.layer_general_layout.addWidget(
            self.material_heat_capac_textbox, 5, 1)
        self.layer_general_layout.addWidget(
            self.material_solar_absorp_label, 6, 0)
        self.layer_general_layout.addWidget(
            self.material_solar_absorp_textbox, 6, 1)
        self.layer_general_layout.addWidget(
            self.material_ir_emissivity_label, 7, 0)
        self.layer_general_layout.addWidget(
            self.material_ir_emissivity_textbox, 7, 1)
        self.layer_general_layout.addWidget(
            self.material_transmittance_label, 8, 0)
        self.layer_general_layout.addWidget(
            self.material_transmittance_textbox, 8, 1)
        self.layer_general_layout.addWidget(self.layer_save_button, 9, 0)
        self.layer_general_layout.addWidget(self.layer_cancel_button, 9, 1)

        self.layer_build_ui_window_layout.addWidget(
            self.layer_general_layout_group_box)
        self.layer_build_ui.setWindowModality(Qt.ApplicationModal)
        self.layer_build_ui.show()

    def display_current_building(self):
        ''' Changes all the values to the new building
        '''

        if (self.current_building):

            """ Displaying values on the sidebar controls"""

            self.side_bar_id_line_edit.setText(
                str(self.current_building.name))
            self.side_bar_construction_year_line_edit.setText(
                str(self.current_building.year_of_construction))
            self.side_bar_height_of_floors_line_edit.setText(
                str(self.current_building.height_of_floors))
            self.side_bar_location_line_edit.setText(
                str(self.current_building.city))
            self.side_bar_net_leased_area_line_edit.setText(
                str(self.current_building.net_leased_area))
            self.side_bar_number_of_floors_line_edit.setText(
                str(self.current_building.number_of_floors))
            self.side_bar_street_line_edit.setText(
                str(self.current_building.street_name))

            """ Updates the combobox displaying all buildings """

            try:
                if (self.side_bar_buildings_combo_box.findData(
                        str(self.current_building.internal_id)) == -1):
                    self.side_bar_buildings_combo_box.addItem(
                        self.current_building.name,
                        str(self.current_building.internal_id))
                    self.side_bar_buildings_combo_box.setCurrentIndex(
                        self.side_bar_buildings_combo_box.findData(
                            str(self.current_building.internal_id)))
                elif (self.side_bar_buildings_combo_box.currentText !=
                      self.side_bar_id_line_edit.text):
                    self.side_bar_buildings_combo_box.setItemText(
                        self.side_bar_buildings_combo_box.currentIndex(),
                        self.current_building.name)
            except AttributeError:
                pass

            """ Displaying zones in the two list views in the main frame """

            self.zone_model.clear()
            self.outer_elements_model.clear()
            self.element_model.clear()
            for zone in self.project.\
                buildings[self.project.buildings.index(
                    self.current_building)].thermal_zones:
                item = TrackableItem(
                    "Name:\t".expandtabs(8) + str(zone.name) +
                    "\n" + "Type:\t".expandtabs(11) +
                    str(type(zone).__name__) + "\n Area:\t".expandtabs(11) +
                    str(zone.area), zone.internal_id)
                self.zone_model.appendRow(item)
                if zone.inner_walls:
                    for inner_wall in zone.inner_walls:
                        if type(inner_wall).__name__ == \
                                "InnerWall":
                            item = TrackableItem(
                                "Name:\t".expandtabs(8) + str(inner_wall.name)
                                + "\nType:\t".expandtabs(11) +
                                "Inner Wall \n Area:\t".expandtabs(11) +
                                str(inner_wall.area), inner_wall.internal_id)
                            self.element_model.appendRow(item)
                        if type(inner_wall).__name__ == \
                                "Floor":
                            item = TrackableItem(
                                "Name:\t".expandtabs(8) + str(inner_wall.name)
                                + "\nType:\t".expandtabs(11) +
                                "Floor \n Area:\t".expandtabs(11) +
                                str(inner_wall.area), inner_wall.internal_id)
                            self.element_model.appendRow(item)
                        if type(inner_wall).__name__ == \
                                "Ceiling":
                            item = TrackableItem(
                                "Name:\t".expandtabs(8) + str(inner_wall.name)
                                + "\nType:\t".expandtabs(11) +
                                "Ceiling \n Area:\t".expandtabs(11) +
                                str(inner_wall.area), inner_wall.internal_id)
                            self.element_model.appendRow(item)
                if zone.outer_walls:
                    for outer_wall in zone.outer_walls:
                        if type(outer_wall).__name__ == \
                                "GroundFloor":
                            item = TrackableItem(
                                "Name:\t".expandtabs(8) +
                                str(outer_wall.name) +
                                "\nType:\t".expandtabs(11) +
                                "Ground Floor \n Area:\t".expandtabs(11) +
                                str(outer_wall.area) +
                                "\n Orientation:\t".expandtabs(11) +
                                str(outer_wall.orientation),
                                outer_wall.internal_id)
                            self.element_model.appendRow(item)
                        if type(outer_wall).__name__ == \
                                "Rooftop":
                            item = TrackableItem(
                                "Name:\t".expandtabs(8) +
                                str(outer_wall.name) +
                                "\nType:\t".expandtabs(11) +
                                "Rooftop \n Area:\t".expandtabs(11) +
                                str(outer_wall.area) +
                                "\n Orientation:\t".expandtabs(11) +
                                str(outer_wall.orientation),
                                outer_wall.internal_id)
                            self.element_model.appendRow(item)
                        if type(outer_wall).__name__ == \
                                "OuterWall":
                            item = TrackableItem(
                                "Name:\t".expandtabs(8) +
                                str(outer_wall.name) +
                                "\nType:\t".expandtabs(11) +
                                "Outer Wall \n Area:\t".expandtabs(11) +
                                str(outer_wall.area) +
                                "\n Orientation:\t".expandtabs(11) +
                                str(outer_wall.orientation),
                                outer_wall.internal_id)
                            self.element_model.appendRow(item)
                if zone.windows:
                    for window in zone.windows:
                        item = TrackableItem(
                            "Name:\t".expandtabs(8) + str(window.name) +
                            "\nType:\t".expandtabs(11) +
                            "Windows \n Area:\t".expandtabs(11) +
                            str(window.area) +
                            "\n Orientation:\t".expandtabs(11) +
                            str(window.orientation),
                            window.internal_id)
                        self.element_model.appendRow(item)

            for orientation in self.guiinfo.orientations_numbers.keys():
                if self.current_building.get_outer_wall_area(orientation) != 0:
                    if orientation == -1:
                        item1 = QStandardItem(
                         "Rooftop \nOrientation:\t" +
                         str(self.guiinfo.orientations_numbers[orientation]) +
                         "\t".expandtabs(12) + "\n" + " Area: " +
                         str(self.current_building.
                             get_outer_wall_area(orientation)))

                    elif orientation == -2:
                        item1 = QStandardItem(
                         "Ground Floor \nOrientation:\t" +
                         str(self.guiinfo.orientations_numbers[orientation]) +
                         "\t".expandtabs(12) + "\n" + " Area: " +
                         str(self.current_building.
                             get_outer_wall_area(orientation)))
                    else:
                        item1 = QStandardItem(
                         "Outer Wall \nOrientation:\t" +
                         str(self.guiinfo.orientations_numbers[orientation]) +
                         "\t".expandtabs(12) + "\n" + " Area: " +
                         str(self.current_building.
                             get_outer_wall_area(orientation)))

                    self.outer_elements_model.appendRow(item1)

                if self.current_building.get_window_area(orientation) != 0:
                    item2 = QStandardItem(
                        "Window \nOrientation:\t" +
                        str(self.guiinfo.orientations_numbers[orientation]) +
                        "\t".expandtabs(16) + "\n" + " Area: " +
                        str(self.current_building.
                            get_window_area(orientation)))
                    self.outer_elements_model.appendRow(item2)

    def display_current_zone(self):
        ''' Updates the lists in the main window
        '''

        if (self.current_zone):
            self.element_model.clear()
            self.edit_zone_area_line_edit.setText(str(self.current_zone.area))
            self.edit_zone_name_line_edit.setText(str(self.current_zone.name))
            self.edit_zone_volume_line_edit.setText(
                str(self.current_zone.volume))
            for inner_wall in self.current_zone.inner_walls:
                if type(inner_wall).__name__ == "InnerWall":
                    item = TrackableItem(
                        "Name:\t".expandtabs(8) + str(inner_wall.name) +
                        "\nType:\t".expandtabs(11) +
                        "Inner Wall \n Area:\t".expandtabs(11) +
                        str(inner_wall.area), inner_wall.internal_id)
                    self.element_model.appendRow(item)
                if type(inner_wall).__name__ == "Floor":
                    item = TrackableItem(
                        "Name:\t".expandtabs(8) + str(inner_wall.name) +
                        "\nType:\t".expandtabs(11) +
                        "Floor \n Area:\t".expandtabs(11) +
                        str(inner_wall.area), inner_wall.internal_id)
                    self.element_model.appendRow(item)
                if type(inner_wall).__name__ == "Ceiling":
                    item = TrackableItem(
                        "Name:\t".expandtabs(8) + str(inner_wall.name) +
                        "\nType:\t".expandtabs(11) +
                        "Ceiling \n Area:\t".expandtabs(11) +
                        str(inner_wall.area), inner_wall.internal_id)
                    self.element_model.appendRow(item)
            for element in self.current_zone.outer_walls:
                if type(element).__name__ == "GroundFloor":
                    item = TrackableItem(
                        "Name:\t".expandtabs(8) +
                        str(element.name) +
                        "\nType:\t".expandtabs(11) +
                        "Ground Floor \n Area:\t".expandtabs(11) +
                        str(element.area) +
                        "\n Orientation:\t".expandtabs(11) +
                        str(element.orientation),
                        element.internal_id)
                    self.element_model.appendRow(item)
                if type(element).__name__ == "Rooftop":
                    item = TrackableItem(
                        "Name:\t".expandtabs(8) +
                        str(element.name) +
                        "\nType:\t".expandtabs(11) +
                        "Rooftop \n Area:\t".expandtabs(11) +
                        str(element.area) +
                        "\n Orientation:\t".expandtabs(11) +
                        str(element.orientation),
                        element.internal_id)
                    self.element_model.appendRow(item)
                if type(element).__name__ == "OuterWall":
                    item = TrackableItem(
                        "Name:\t".expandtabs(8) +
                        str(element.name) +
                        "\nType:\t".expandtabs(11) +
                        "Outer Wall \n Area:\t".expandtabs(11) +
                        str(element.area) +
                        "\n Orientation:\t".expandtabs(11) +
                        str(element.orientation),
                        element.internal_id)
                    self.element_model.appendRow(item)
            for element in self.current_zone.windows:
                item = TrackableItem(
                    "Name:\t".expandtabs(8) + str(element.name) +
                    "\nType:\t".expandtabs(11) +
                    "Window \n Area:\t".expandtabs(11) +
                    str(element.area) + "\n Orientation:\t".expandtabs(11) +
                    str(element.orientation), element.internal_id)
                self.element_model.appendRow(item)

    def display_current_element(self):
        ''' Transfers all relevant values of the current
        element to gui controls like text fields and the list of layers.

        '''

        if (self.current_element):

            """ Displaying values on the sidebar controls"""

            self.edit_element_name_line_edit.setText(
                str(self.current_element.name))
            self.edit_element_area_line_edit.setText(
                str(self.current_element.area))
            self.edit_element_type_line_edit.setText(
                str(self.current_element.construction_type))

            """ Displaying layer in the list of layers in the main frame """

            self.layer_model.clear()
            for layer in self.current_element.layer:
                item = TrackableItem("Name:\t".expandtabs(8) +
                                     str(layer.id) + "\n" +
                                     "Material:\t".expandtabs(11) +
                                     str(layer.material.name) +
                                     "\n Thickness:\t".expandtabs(11) +
                                     str(layer.thickness), layer.internal_id)
                self.layer_model.appendRow(item)

    def display_current_layer(self):
        ''' Transfers all relevant values of the current
        layer to gui text fields.

        '''

        if (self.current_layer):

            self.edit_layer_name_line_edit.setText(
                str(self.current_layer.id))
            self.edit_layer_thickness_line_edit.setText(
                str(self.current_layer.thickness))
            self.edit_layer_material_name_line_edit.setText(
                str(self.current_layer.material.name))
            self.edit_layer_density_line_edit.setText(
                str(self.current_layer.material.density))
            self.edit_layer_thermal_conduct_line_edit.setText(
                str(self.current_layer.material.thermal_conduc))
            self.edit_layer_heat_capacity_line_edit.setText(
                str(self.current_layer.material.heat_capac))
            self.edit_layer_solar_absorp_line_edit.setText(
                str(self.current_layer.material.solar_absorp))
            self.edit_layer_ir_emissivity_line_edit.setText(
                str(self.current_layer.material.ir_emissivity))
            self.edit_layer_transmittance_line_edit.setText(
                str(self.current_layer.material.transmittance))

    def click_save_current_project(self):
        '''Opens a dialog window for the user to input a path
        then issues the controller to create and save the file.

        '''

        path = QtGui.QFileDialog.getSaveFileName(
            caption='Choose Filepath',
            directory=utilitis.get_default_path()+"/"+self.project.name,
            filter="Teaser File (*.teaserXML);; GML (*.gml)")
        last_name = path.split('/')
        length = len(last_name)
        last_part = str(last_name[length-1])
        if last_part.endswith("teaserXML"):
            self.project.name = last_part[:-10]
        elif last_part.endswith("gml"):
            self.project.name = last_part[:-4]
        Controller.click_save_button(self.project, str(path))

    def click_export_button(self):
        # path in GUI, which is need for the output
        path_output_folder = str(self.export_save_template_lineedit.text())

        list_of_building_name = []
        for i in range(self.side_bar_buildings_combo_box.count()):
            list_of_building_name.append(
                self.side_bar_buildings_combo_box.itemText(i))

        if self.export_create_library_combobox.currentText() == "AixLib":
            sender = self.sender()
            building_model = \
                self.export_create_template_model_combobox.currentText()
            zone_model = \
                self.export_create_template_zone_combobox.currentText()
            if self.radio_button_corG_1.isChecked():
                corG = True
            elif self.radio_button_corG_2.isChecked():
                corG = False
            elemInCombobox = \
                self.export_create_template_model_combobox.currentText()

            if(sender.text() == self.export_button.text()):
                Controller.click_export_button(self.project, building_model,
                                               zone_model, corG, None,
                                               path_output_folder)
                QtGui.QMessageBox.information(self, 'Message',
                                              "Export Modelica " +
                                              "record " + elemInCombobox +
                                              " all building finished ")
            elif(sender.text() == self.export_button_one.text()):
                Controller.click_export_button(self.project, building_model,
                                               zone_model, corG,
                                               self.current_building.internal_id,
                                               path_output_folder)
                QtGui.QMessageBox.information(self, 'Message',
                                              "Export Modelica " +
                                              "record " + elemInCombobox +
                                              " for current building " +
                                              "finished ")

        elif self.export_create_library_combobox.currentText() == "Annex60":
            sender = self.sender()
            num_of_elem = int(
                self.annex_create_number_of_elements_combobox.currentText())
            if self.annex_create_merge_windows_combobox.currentText() == \
               "True":
                    merge_win = True
            else:
                    merge_win = False

            if(sender.text() == self.export_button.text()):
                Controller.click_export_button_annex(
                                               self.project, num_of_elem,
                                               merge_win, None,
                                               path_output_folder)
                QtGui.QMessageBox.information(self, 'Message',
                                              "Export Modelica " +
                                              "record " + "Annex" +
                                              " all building finished ")
            elif(sender.text() == self.export_button_one.text()):
                Controller.click_export_button_annex(
                                               self.project, num_of_elem,
                                               merge_win,
                                               self.current_building.internal_id,
                                               path_output_folder)
                QtGui.QMessageBox.information(self, 'Message',
                                              "Export Modelica " +
                                              "record " + "Annex" +
                                              " for current building " +
                                              "finished ")

        utilitis.create_path(str(self.file_path))

    def click_browse_button(self):
        self.export_save_template_lineedit.setText(QtGui.QFileDialog.
                                                   getExistingDirectory())
        if self.export_save_template_lineedit.text() != "":
            utilitis.create_path(self.export_save_template_lineedit.text())
            self.file_path = self.export_save_template_lineedit.text()
        else:
            self.export_save_template_lineedit.setText(self.file_path)

    def switch_building(self):
        ''' Handles the buildings combobo
        '''

        cIndex = self.side_bar_buildings_combo_box.currentIndex()
        for building in self.project.buildings:
            fIndex = self.side_bar_buildings_combo_box.findData(
                str(building.internal_id))
            if fIndex == cIndex:
                self.current_building = building
                self.display_current_building()

    def switch_type_building(self):
        '''After changing the index of the combobox this function replaces
        the controls to fit the current type building.

        '''

        cIndex = self.window_construct_building_combo_box.currentText()
        self.current_type_building = str(cIndex)
        self.construct_type_building_button.setText(
            u"Generate " + self.current_type_building + " Building ...")
        if self.current_type_building == "SingleFamilyDwelling":
            self.group_box_type_building_right_office.setVisible(False)
            self.group_box_type_building_right_residential.setVisible(True)
            self.group_box_office_architecture.setVisible(False)
            self.group_box_residential_architecture.setVisible(True)
            self.construct_type_building_button.clicked.disconnect()
            self.connect(self.construct_type_building_button, SIGNAL(
                "clicked()"), self.check_inputs_typebuilding)
            self.connect(self.construct_type_building_button, SIGNAL(
                "clicked()"), self.popup_window_type_building,
                QtCore.SLOT("close()"))
        elif self.current_type_building == "Office" or self.current_type_building ==\
            "Institute 4" or self.current_type_building == "Institute 8" or\
                self.current_type_building == "Institute General":
            self.group_box_type_building_right_office.setVisible(True)
            self.group_box_type_building_right_residential.setVisible(False)
            self.group_box_office_architecture.setVisible(True)
            self.group_box_residential_architecture.setVisible(False)
            self.construct_type_building_button.clicked.disconnect()
            self.connect(self.construct_type_building_button, SIGNAL(
                "clicked()"), self.check_inputs_typebuilding)
            self.connect(self.construct_type_building_button, SIGNAL(
                "clicked()"), self.popup_window_type_building,
                QtCore.SLOT("close()"))

    def switch_current_zone_type(self):
        '''If the type of the current zone is swapped, this
        gets the values for the new type and updates the window

        '''

        zone_type = self.zone_type_combobox.currentText()
        self.project = Controller.switch_zone_type(
            zone_type, self.project, self.current_zone.internal_id)
        self.update_zone_details()

    def switch_current_zone(self):
        ''' Switches the current zone if the user clicks on it
        used for things like delete_thermal_zone.
        '''

        current_item = self.zone_model.itemFromIndex(
            self.edit_zone_list.currentIndex())
        for zone in self.current_building.thermal_zones:
            if zone.internal_id == current_item.internal_id:
                self.current_zone = zone
        self.display_current_zone()

    def switch_current_element(self):
        ''' Switches the current element if the user clicks on it
        used for things like delete_current_element.
        '''

        current_item = self.element_model.itemFromIndex(
            self.edit_element_list.currentIndex())
        for element in self.current_zone.outer_walls:
            if element.internal_id == current_item.internal_id:
                self.current_element = element
        for element in self.current_zone.inner_walls:
            if element.internal_id == current_item.internal_id:
                self.current_element = element
        for element in self.current_zone.windows:
            if element.internal_id == current_item.internal_id:
                self.current_element = element
        self.display_current_element()

    def switch_lib(self):
        if self.export_create_library_combobox.currentText() == "AixLib":
            #self.export_model_groupbox = self.aixlib_groupbox
            self.annex_groupbox.setVisible(False)
            self.aixlib_groupbox.setVisible(True)
        else:
            #self.export_model_groupbox = self.annex_groupbox
            self.aixlib_groupbox.setVisible(False)
            self.annex_groupbox.setVisible(True)
        """
        if self.export_create_library_combobox.currentText() == "AixLib":

        else:
            self.aixlib_groupbox.setVisible(False)
            self.annex_groupbox.setVisible(True)
        """

    def switch_current_layer(self):
        ''' Switches the current layer if the user clicks on it
        used for things like delete_current_layer.

        '''

        current_item = self.layer_model.itemFromIndex(
            self.edit_current_layer_list.currentIndex())
        for layer in self.current_element.layer:
            if layer.internal_id == current_item.internal_id:
                self.current_layer = layer
        self.display_current_layer()

    def switch_constr_type(self):
        try:
            self.construction_type_switched = True
            self.element_material_list_view.doubleClicked.disconnect()
        except:
            pass

    def switch_material(self):
        '''If the current material is swapped, this gets the
        values for the new type and updates the window

        '''

        if self.is_switchable:
            cIndex = self.material_combobox.currentText()
            for material in self.materials:
                fIndex = material.name
                if fIndex == cIndex:
                    self.current_layer.material.name = material.name
                    self.current_layer.material.density = material.density
                    self.current_layer.material.thermal_conduc = \
                        material.thermal_conduc
                    self.current_layer.material.heat_capac = \
                        material.heat_capac
                    self.material_density_textbox.setText(
                        str(self.current_layer.material.density))
                    self.material_thermal_conduc_textbox.setText(
                        str(self.current_layer.material.thermal_conduc))
                    self.material_heat_capac_textbox.setText(
                        str(self.current_layer.material.heat_capac))

    def add_thermal_zone(self):
        '''Checks if a building exists, if it does opens a window to create
        a new zone.
        '''

        if(self.current_building == 0):
            QtGui.QMessageBox.warning(self,
                                      u"No building error!",
                                      u"You need to specify a building first.")
        else:
            self.generate_zone_ui()

    def delete_building(self):
        '''Checks if a building exists, if it does the currently
        selected building is deleted from the Project.
        '''

        if (self.current_building == 0):
            QtGui.QMessageBox.warning(self, u"No building error!",
                                      u"You need to specify a building first.")
        else:
                for building in self.project.buildings:
                    if building.internal_id == self.current_building.internal_id:
                        ind = self.project.buildings.index(building)
                self.project.buildings.pop(ind)
                self.current_building = 0
                self.current_zone = 0
                self.current_element = 0
                self.current_layer = 0
                self.zone_model.clear()
                self.outer_elements_model.clear()
                self.element_model.clear()
                self.layer_model.clear()
                self.buildings_combo_box_model.removeColumn(ind+1)
                self.side_bar_buildings_combo_box.removeItem(ind)
                self.side_bar_construction_year_line_edit.clear()
                self.side_bar_height_of_floors_line_edit.clear()
                self.side_bar_id_line_edit.clear()
                self.side_bar_location_line_edit.clear()
                self.side_bar_net_leased_area_line_edit.clear()
                self.side_bar_number_of_floors_line_edit.clear()
                self.side_bar_street_line_edit.clear()
                self.display_current_building()

    def delete_thermal_zone(self):
        '''Checks if a building exists, if it does the currently
        selected zone is deleted from the current building.
        '''

        if (self.current_building == 0):
            QtGui.QMessageBox.warning(self, u"No building error!",
                                      u"You need to specify a building first.")
        else:
            try:
                item = self.zone_model.itemFromIndex(
                    self.zones_list_view.currentIndex())
                for building in self.project.buildings:
                    for zone in building.thermal_zones:
                        if (zone.internal_id == item.internal_id):
                            ind = building.thermal_zones.index(zone)
                            building.thermal_zones[ind].delete()
                            self.display_current_building()
            except (ValueError, AttributeError):
                QtGui.QMessageBox.warning(self,
                                          u"No zone selected",
                                          u"You need to select a"
                                          "thermal zone first.")

    def delete_current_element(self):
        '''Checks if an element is currently selected and
        deletes the selected element.

        '''

        try:
            item = self.element_model.itemFromIndex(
                self.zone_element_list_view.currentIndex())
            for building in self.project.buildings:
                for zone in building.thermal_zones:
                    for element in zone.outer_walls:
                        if (element.internal_id == item.internal_id):
                            ind = zone.outer_walls.index(element)
                            del zone.outer_walls[ind]
                            self.update_zone_details()
                    for element in zone.inner_walls:
                        if (element.internal_id == item.internal_id):
                            ind = zone.inner_walls.index(element)
                            del zone.inner_walls[ind]
                            self.update_zone_details()
                    for element in zone.windows:
                        if (element.internal_id == item.internal_id):
                            ind = zone.windows.index(element)
                            del zone.windows[ind]
                            self.update_zone_details()
        except (ValueError, AttributeError):
            QtGui.QMessageBox.warning(self,
                                      u"No element selected",
                                      u"You need to select an element first.")

    def delete_selected_layer(self):
        '''Checks if a layer is currently selected and
        deletes the selected layer.

        '''

        try:
            item = self.element_layer_model.itemFromIndex(
                self.element_material_list_view.currentIndex())
            for building in self.project.buildings:
                for zone in building.thermal_zones:
                    for element in zone.outer_walls:
                        for current_layer in element.layer:
                            if (current_layer.internal_id == item.internal_id):
                                ind = element.layer.index(current_layer)
                                del element.layer[ind]
                                self.update_element_details()
                    for element in zone.inner_walls:
                        for current_layer in element.layer:
                            if (current_layer.internal_id == item.internal_id):
                                ind = element.layer.index(current_layer)
                                del element.layer[ind]
                                self.update_element_details()
                    for element in zone.windows:
                        for current_layer in element.layer:
                            if (current_layer.internal_id == item.internal_id):
                                ind = element.layer.index(current_layer)
                                del element.layer[ind]
                                self.update_element_details()
        except (ValueError, AttributeError):
            QtGui.QMessageBox.warning(self,
                                      u"No layer selected",
                                      u"You need to select a layer first.")

    def delete_selected_layer_set_all_constr(self):
        try:
            item = self.element_layer_model_set_all_constr.itemFromIndex(
                self.set_all_constr_element_material_list_view.currentIndex())
            for current_layer in self.all_constr_layer_list:
                if (current_layer.internal_id == item.internal_id):

                    ind = self.all_constr_layer_list.index(current_layer)
                    del self.all_constr_layer_list[ind]
                    self.update_set_all_construction()

        except (ValueError, AttributeError):
            QtGui.QMessageBox.warning(self,
                                      u"No layer selected",
                                      u"You need to select a layer first.")

    def load_material(self):
        '''If the current material is swapped, this gets the
        values for the new type and updates the window

        '''

        try:
            cIndex = self.new_layerX_material_combobox.currentText()
            check = 0
        except:
            cIndex = self.new_layer_material_combobox.currentText()
            check = 1
        for material in self.materials:
            fIndex = material.name
            if fIndex == cIndex:

                if check == 0:
                    self.new_layerX_material_density_textbox.setText(
                        str(material.density))
                    self.new_layerX_material_thermal_conduc_textbox.setText(
                        str(material.thermal_conduc))
                    self.new_layerX_material_heat_capac_textbox.setText(
                        str(material.heat_capac))
                else:
                    self.new_layer_material_density_textbox.setText(
                        str(material.density))
                    self.new_layer_material_thermal_conduc_textbox.setText(
                        str(material.thermal_conduc))
                    self.new_layer_material_heat_capac_textbox.setText(
                        str(material.heat_capac))

    def load_building_button(self):
        ''' Loads the chosen building from a dialog window and
        puts it on display.
        '''
        # click_save_current_project
        path = QtGui.QFileDialog.getOpenFileName(
            self, caption='Choose Filepath', directory='')
        if path:
            loaded_project = Controller.click_load_button(str(path))
            self.merge_projects(loaded_project)

    def load_constr_type(self):
        if self.construction_type_switched is True:
            self.current_element.load_type_element(
                int(self.element_year_of_construction_textbox.text()),
                str(self.element_construction_type_combobox.currentText()))

        self.construction_type_switched = False

    def merge_projects(self, loaded_project):
        ''' If a new project is loaded in the buildings are merged
        into the list of buildings of the older project and all the
        values of the old project are overwritten
        '''
        for building in self.project.buildings:
            loaded_project.buildings.insert(0, building)
        self.project = loaded_project
        self.project.modelica_info = ModelicaInfo()

        self.current_building = self.project.buildings[-1]
        self.display_current_building()

    def fill_random_parameters(self):
        import random
        self.window_construct_building_name_line_edit.setText("Random")
        self.window_construct_building_street_line_edit.setText(
            "Random Street")
        self.window_construct_building_location_line_edit.setText(
            "Random City")
        value = str(random.randint(1900, 2015))
        self.window_construct_building_year_line_edit.setText(value)
        value = str(random.randint(1, 10))
        self.window_construct_building_number_of_floors_line_edit.setText(
            value)
        value = str(round(random.uniform(2.5, 5.5), 2))
        self.window_construct_building_height_of_floors_line_edit.setText(
            value)
        value = str(round(random.uniform(100, 10000), 2))
        self.window_construct_building_area_line_edit.setText(value)

    def fill_typebuilding_attributes(self):
        '''Fills in values for type buildings from the combo boxes
        next to the pictures in the Create Type Building window.
        '''

        text = self.window_construct_building_combo_box.currentText()

        if text == "Office" or text == "Institute 4" or text ==\
                "Institute 8" or text == "Institute General":
            if self.radio_button_office_layout_1.isChecked():
                self.type_building_ind_att['layoutArea'] = 0
            if self.radio_button_office_layout_2.isChecked():
                self.type_building_ind_att['layoutArea'] = 1
            if self.radio_button_office_layout_3.isChecked():
                self.type_building_ind_att['layoutArea'] = 2
            if self.radio_button_office_layout_4.isChecked():
                self.type_building_ind_att['layoutArea'] = 3
            if self.radio_button_window_area_office_1.isChecked():
                self.type_building_ind_att['layoutWindowArea'] = 0
            if self.radio_button_window_area_office_2.isChecked():
                self.type_building_ind_att['layoutWindowArea'] = 1
            if self.radio_button_window_area_office_3.isChecked():
                self.type_building_ind_att['layoutWindowArea'] = 2
            if self.radio_button_window_area_office_4.isChecked():
                self.type_building_ind_att['layoutWindowArea'] = 3
            if self.radio_button_architecture_office_1.isChecked():
                self.type_building_ind_att['constructionType'] = "heavy"
            if self.radio_button_architecture_office_2.isChecked():
                self.type_building_ind_att['constructionType'] = "heavy"
            if self.radio_button_architecture_office_3.isChecked():
                self.type_building_ind_att['constructionType'] = "light"
        if text == "SingleFamilyDwelling":
            if self.radio_button_residential_layout_1.isChecked():
                self.type_building_ind_att['layoutArea'] = 0
            if self.radio_button_residential_layout_2.isChecked():
                self.type_building_ind_att['layoutArea'] = 1
            if self.radio_button_neighbour_1.isChecked():
                self.type_building_ind_att['neighbour_building'] = 0
            if self.radio_button_neighbour_2.isChecked():
                self.type_building_ind_att['neighbour_building'] = 1
            if self.radio_button_neighbour_3.isChecked():
                self.type_building_ind_att['neighbour_building'] = 2
            if self.radio_button_residential_roof_1.isChecked():
                self.type_building_ind_att['layout_attic'] = 0
            if self.radio_button_residential_roof_2.isChecked():
                self.type_building_ind_att['layout_attic'] = 1
            if self.radio_button_residential_roof_3.isChecked():
                self.type_building_ind_att['layout_attic'] = 2
            if self.radio_button_residential_roof_4.isChecked():
                self.type_building_ind_att['layout_attic'] = 3
            if self.radio_button_residential_basement_1.isChecked():
                self.type_building_ind_att['layout_cellar'] = 0
            if self.radio_button_residential_basement_2.isChecked():
                self.type_building_ind_att['layout_cellar'] = 1
            if self.radio_button_residential_basement_3.isChecked():
                self.type_building_ind_att['layout_cellar'] = 2
            if self.radio_button_residential_basement_4.isChecked():
                self.type_building_ind_att['layout_cellar'] = 3
            if self.check_box_button_roof.isChecked():
                self.type_building_ind_att['dormer'] = 1
            else:
                self.type_building_ind_att['dormer'] = 0
            if self.radio_button_residential_architecture_1.isChecked():
                self.type_building_ind_att['constructionType'] = "heavy"
            if self.radio_button_residential_architecture_2.isChecked():
                self.type_building_ind_att['constructionType'] = "heavy"
            if self.radio_button_residential_architecture_3.isChecked():
                self.type_building_ind_att['constructionType'] = "light"

    def key_press_event(self, event):
        ''' Implements shortcuts for the most important buttons

        '''

        # TODO: Ok also das hier funktioniert generell und tut auch schon
        # Problem: Der User muss die Shortcuts auch mitbekommen, also
        # am besten den jeweiligen shortcut-Buchstaben im Label unter dem
        # Button/ auf dem Button etwas hervorheben (unterstreichen oder fett machen)
        # Der Modifier ist STRG also müssten für die buttons bspw. STRG+C gedrückt werden.

        key = event.key()
        if key == QtCore.Qt.Key_C and\
                QtGui.QApplication.keyboardModifiers() == \
                QtCore.Qt.ControlModifier:
            self.generate_type_building_ui("Office")
        if key == QtCore.Qt.Key_E and\
                QtGui.QApplication.keyboardModifiers() == \
                QtCore.Qt.ControlModifier:
            self.create_new_building_ui()
        if key == QtCore.Qt.Key_P and\
                QtGui.QApplication.keyboardModifiers() == \
                QtCore.Qt.ControlModifier:
            self.create_new_project_ui()
        if key == QtCore.Qt.Key_Z and\
                QtGui.QApplication.keyboardModifiers() == \
                QtCore.Qt.ControlModifier:
            self.add_thermal_zone()
        if key == QtCore.Qt.Key_D and\
                QtGui.QApplication.keyboardModifiers() == \
                QtCore.Qt.ControlModifier:
            self.delete_thermal_zone()
        if key == QtCore.Qt.Key_L and\
                QtGui.QApplication.keyboardModifiers() == \
                QtCore.Qt.ControlModifier:
            self.load_building_button()
        if key == QtCore.Qt.Key_B and\
                QtGui.QApplication.keyboardModifiers() == \
                QtCore.Qt.ControlModifier:
            self.edit_building()

    def set_text_color(self, qObject, color):
        '''Switches the color of text between red and black
        '''
        # werden soll, beim Löschen auf weitere Abhängigkeiten überprüfen!
        palette = QtGui.QPalette()
        if (color == "red"):
            palette.setColor(QtGui.QPalette.Foreground, QtCore.Qt.red)
        if (color == "black"):
            palette.setColor(QtGui.QPalette.Foreground, QtCore.Qt.black)
        qObject.setPalette(palette)
        return qObject

class WizardPage(QtGui.QWizardPage):
    def closeEvent(self, evnt, elem_layer=None, layer_list=None):
            if(elem_layer is not None or layer_list is not None):
                if (str(platform.python_version())).startswith('2'):
                    elem_layer = []
                    layer_list = []
                elif (str(platform.python_version())).startswith('3'):
                    elem_layer.clear()
                    layer_list.clear()

class EmittingStream(QtCore.QObject):
    ''' Part of the package to display the console in the project.

    '''

    textWritten = QtCore.pyqtSignal(str)

    def write(self, text):
        self.textWritten.emit(str(text))

    def flush(self):
        pass<|MERGE_RESOLUTION|>--- conflicted
+++ resolved
@@ -858,13 +858,8 @@
         self.delete_label = QtGui.QLabel(self.ribbon_group_box)
         self.delete_label.setGeometry(QtCore.QRect(265, 80, 70, 25))
         self.delete_label.setText("Delete Cur- \nrent Zone")
-<<<<<<< HEAD
         self.delete_building_button = PictureButton(QtGui.QPixmap(
-            utilitis.get_full_path("GUI\\GUIImages\\EditBuilding.png")),
-=======
-        self.edit_building_button = PictureButton(QtGui.QPixmap(
             utilitis.get_full_path("GUI/GUIImages/EditBuilding.png")),
->>>>>>> 22072aef
             self.ribbon_widget)
         self.delete_building_button.setGeometry(QtCore.QRect(350, 5, 70, 70))
         #self.delete_building_button.clicked.connect(self.edit_building)
