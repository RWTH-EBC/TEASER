# -*- coding: utf-8 -*-
# created June 2015
# by TEASER4 Development Team

import os
import sys
import inspect
from PyQt4 import QtCore, QtGui
from PyQt4.Qt import QDialog, QStandardItemModel
from PyQt4.Qt import Qt
from PyQt4.QtCore import SIGNAL
from PyQt4.QtGui import QStandardItem, QTabWidget, QPixmap
from matplotlib.backends.backend_qt4agg import FigureCanvasQTAgg as FigureCanvas
import matplotlib.pyplot as plt
from numpy.distutils.pathccompiler import PathScaleCCompiler
from teaser.gui.guihelp.guiinfo import GUIInfo
from teaser.gui.guihelp.listviewzonesfiller import ListViewZonesFiller
from teaser.gui.controller.controller import Controller
from teaser.gui.guihelp.picturebutton import PictureButton
from teaser.gui.guihelp.trackableitem import TrackableItem
from teaser.project import Project
from teaser.logic.simulation.modelicainfo import ModelicaInfo
import teaser.logic.utilities as utilitis
import platform
from teaser.logic.archetypebuildings.residential import Residential
from teaser.logic.archetypebuildings.nonresidential import NonResidential


try:
    _fromUtf8 = Qt.QString.fromUtf8
except AttributeError:
    def _fromUtf8(s):
        return s

try:
    _encoding = QtGui.QApplication.UnicodeUTF8

    def _translate(context, text, disambig):
        return QtGui.QApplication.translate(context, text, disambig, _encoding)
except AttributeError:
    def _translate(context, text, disambig):
        return QtGui.QApplication.translate(context, text, disambig)


class MainUI(QDialog):
    '''GUI Class

    This class represents the GUI

    Parameters
    -----------

    Note: the listed attributes are the ones that are need to show
          the GUI

    Attributes
    ----------

    '''

    # Constructor defines all elements in the GUI and sets the listModels for
    # the listViews
    def __init__(self, parent=None, gui=True, dir=None, file=None):
        super(MainUI, self).__init__(parent)

        """ General layout and gui-global variables """

        # Used to display the console inside the program.
        sys.stdout = EmittingStream(textWritten=self.normal_output_written)
        sys.stdin = EmittingStream(textWritten=self.normal_output_written)
        sys.stderr = EmittingStream(textWritten=self.normal_output_written)

        self.setWindowFlags(self.windowFlags() | Qt.WindowMinMaxButtonsHint)
        self.setAttribute(QtCore.Qt.WA_DeleteOnClose)
        self.dailyHoursRange = range(0, 23)
        self.current_building = 0
        self.current_zone = 0
        self.current_element = 0
        self.current_layer = 0
        self.current_transformation = "standard"
        self.current_type_building = "Office"
        self.is_switchable = False
        self.construction_type_switched = False
        self.type_building_ind_att = dict(layout_area=0.0,
                                          layout_window_area=0.0,
                                          layout_attic=0.0,
                                          layout_cellar=0.0,
                                          construction_type=0.0,
                                          neighbour_building=0.0,
                                          dormer=0.0)
        self.saved_values_for_edit = {"year": "", "height": "", "name": "",
                                      "location": "", "area": "", "number": "",
                                      "street": ""}
        self.temp_zones = {}
        self.all_constr_layer_list = []
        self.zone_model = QStandardItemModel()
        self.outer_elements_model = QStandardItemModel()
        self.element_model = QStandardItemModel()
        self.layer_model = QStandardItemModel()
        self.element_layer_model = QStandardItemModel()
        self.element_layer_model_set_all_constr = QStandardItemModel()
        self.project = Project()
        self.project.modelica_info = ModelicaInfo()
        self.guiinfo = GUIInfo()
        self.lVZF = ListViewZonesFiller()
        self.is_empty_building_button = False
        self.file_path = ""
        self.setObjectName(_fromUtf8("MainWindow"))
        self.resize(900, 800)
        self.setMinimumSize(QtCore.QSize(900, 800))
        self.setMaximumSize(QtCore.QSize(900, 800))
        teaserVersion = "0.3.6 beta"
        self.setWindowTitle("TEASER Version %s" % teaserVersion)
        self.central_widget = QtGui.QWidget(self)
        self.central_widget.setObjectName(_fromUtf8("central_widget"))
        self.ribbon_widget = QtGui.QTabWidget(self.central_widget)
        self.ribbon_widget.setGeometry(QtCore.QRect(1, 1, 899, 109))
        self.side_bar_widget = QtGui.QTabWidget(self.central_widget)
        self.side_bar_widget.setGeometry(QtCore.QRect(1, 110, 210, 590))
        self.main_widget = QtGui.QTabWidget(self.central_widget)
        self.main_widget.setGeometry(QtCore.QRect(211, 110, 689, 590))
        self.standard_view_group_box = QtGui.QGroupBox(self.main_widget)
        self.standard_view_group_box.setGeometry(QtCore.QRect(0, 0, 689, 590))
        self.standard_view_group_box.setVisible(True)
        self.standard_view_group_box.setAutoFillBackground(True)
        palette = self.standard_view_group_box.palette()
        palette.setColor(self.standard_view_group_box.backgroundRole(),
                         QtGui.QColor(100, 100, 100, 20))
        self.standard_view_group_box.setPalette(palette)
        self.side_bar_group_box = QtGui.QGroupBox(self.side_bar_widget)
        self.side_bar_group_box.setGeometry(QtCore.QRect(0, 0, 210, 590))
        self.side_bar_group_box.setVisible(True)
        self.side_bar_group_box.setAutoFillBackground(True)
        palette = self.side_bar_group_box.palette()
        palette.setColor(self.side_bar_group_box.backgroundRole(),
                         QtGui.QColor(100, 100, 100, 20))
        self.side_bar_group_box.setPalette(palette)
        self.ribbon_group_box = QtGui.QGroupBox(self.ribbon_widget)
        self.ribbon_group_box.setGeometry(QtCore.QRect(0, 0, 899, 109))
        self.ribbon_group_box.setVisible(True)
        self.ribbon_group_box.setAutoFillBackground(True)
        palette = self.ribbon_group_box.palette()
        palette.setColor(self.ribbon_group_box.backgroundRole(),
                         QtGui.QColor(100, 100, 100, 20))
        self.ribbon_group_box.setPalette(palette)
        self.bottom_group_box = QtGui.QGroupBox(self)
        self.bottom_group_box.setGeometry(QtCore.QRect(0, 700, 900, 100))
        self.text_edit = QtGui.QTextEdit(self.bottom_group_box)
        self.text_edit.setGeometry(QtCore.QRect(0, 0, 900, 100))

        """ All controls in the main frame """

        self.mask_label_0 = QtGui.QLabel(self.main_widget)
        self.mask_label_0.setGeometry(QtCore.QRect(240, 100, 250, 100))
        self.mask_label_0.setVisible(False)
        self.mask_label_0.setStyleSheet("background-color:\
                                        rgba(255,255,255,255)")
        self.mask_label_5 = QtGui.QLabel(self.main_widget)
        self.mask_label_5.setGeometry(QtCore.QRect(0, 0, 900, 100))
        self.mask_label_5.setVisible(False)
        self.mask_label_5.setStyleSheet("background-color:rgba(0,0,0,80)")
        self.mask_label_6 = QtGui.QLabel(self.main_widget)
        self.mask_label_6.setGeometry(QtCore.QRect(0, 100, 240, 490))
        self.mask_label_6.setVisible(False)
        self.mask_label_6.setStyleSheet("background-color:rgba(0,0,0,80)")
        self.mask_label_7 = QtGui.QLabel(self.main_widget)
        self.mask_label_7.setGeometry(QtCore.QRect(490, 100, 410, 490))
        self.mask_label_7.setVisible(False)
        self.mask_label_7.setStyleSheet("background-color:rgba(0,0,0,80)")
        self.mask_label_8 = QtGui.QLabel(self.main_widget)
        self.mask_label_8.setGeometry(QtCore.QRect(240, 200, 250, 390))
        self.mask_label_8.setVisible(False)
        self.mask_label_8.setStyleSheet("background-color:rgba(0,0,0,80)")
        self.mask_label_9 = QtGui.QLabel(self.main_widget)
        self.mask_label_9.setGeometry(QtCore.QRect(255, 105, 220, 35))
        self.mask_label_9.setVisible(False)
        self.mask_label_9.setText("Press Save to exit edit-mode with\nchanges"
                                  "or Cancel to exit without:")
        self.mask_label_9.setStyleSheet("background-color:"
                                        "rgba(255,255,255,255)")
        f = QtGui.QFont("Arial", 11)
        self.mask_label_9.setFont(f)
        self.zones_list_label = QtGui.QLabel(self.standard_view_group_box)
        self.zones_list_label.setGeometry(QtCore.QRect(165, 5, 50, 20))
        self.zones_list_label.setText("Zones")
        self.zones_list_view = QtGui.QListView(self.standard_view_group_box)
        self.zones_list_view.setGeometry(QtCore.QRect(35, 30, 311, 558))
        self.zones_list_view.setObjectName(_fromUtf8("zones_list_view"))
        self.zones_list_view.setModel(self.zone_model)
        self.zones_list_view.setItemDelegate(self.lVZF)
        self.zones_list_view.doubleClicked.connect(self.change_zone_values_ui)
        self.zones_list_view.setEditTriggers(
            QtGui.QAbstractItemView.NoEditTriggers)
        self.envelopes_list_label = QtGui.QLabel(self.standard_view_group_box)
        self.envelopes_list_label.setGeometry(QtCore.QRect(480, 5, 50, 20))
        self.envelopes_list_label.setText("Envelopes")
        self.envelopes_list_view = QtGui.QListView(
            self.standard_view_group_box)
        self.envelopes_list_view.setGeometry(QtCore.QRect(350, 30, 311, 558))
        self.envelopes_list_view.setObjectName(
            _fromUtf8("envelopes_list_view"))
        self.envelopes_list_view.setModel(self.outer_elements_model)
        self.envelopes_list_view.setItemDelegate(self.lVZF)
        self.envelopes_list_view.doubleClicked.connect(
            self.change_envelopes_values_ui)
        self.envelopes_list_view.setEditTriggers(
            QtGui.QAbstractItemView.NoEditTriggers)

        """ All controls for creating a new thermal zone """

        self.create_new_zone_groupbox = QtGui.QGroupBox(self.main_widget)
        self.create_new_zone_groupbox.setGeometry(QtCore.QRect(0, 0, 900, 590))
        self.create_new_zone_groupbox.setVisible(False)
        self.create_new_zone_groupbox.setAutoFillBackground(True)
        palette = self.create_new_zone_groupbox.palette()
        palette.setColor(self.create_new_zone_groupbox.backgroundRole(),
                         QtGui.QColor(100, 100, 100, 20))
        self.create_new_zone_groupbox.setPalette(palette)
        self.new_zone_gen_inf_groupbox = QtGui.QGroupBox(
            self.create_new_zone_groupbox)
        self.new_zone_gen_inf_groupbox.setGeometry(
            QtCore.QRect(5, 1, 210, 584))
        self.new_zone_gen_inf_groupbox.setTitle("General Zone Information")
        self.new_zone_gen_inf_groupbox.setAutoFillBackground(True)
        palette = self.new_zone_gen_inf_groupbox.palette()
        palette.setColor(self.new_zone_gen_inf_groupbox.backgroundRole(),
                         QtGui.QColor(100, 100, 100, 20))
        self.new_zone_gen_inf_groupbox.setPalette(palette)
        self.new_zone_name_label = QtGui.QLabel(self.new_zone_gen_inf_groupbox)
        self.new_zone_name_label.setGeometry(QtCore.QRect(10, 60, 90, 25))
        self.new_zone_name_label.setText("Name:")
        self.new_zone_name_line_edit = QtGui.QLineEdit(
            self.new_zone_gen_inf_groupbox)
        self.new_zone_name_line_edit.setGeometry(QtCore.QRect(110, 60, 90, 25))
        self.new_zone_area_label = QtGui.QLabel(self.new_zone_gen_inf_groupbox)
        self.new_zone_area_label.setGeometry(QtCore.QRect(10, 95, 90, 25))
        self.new_zone_area_label.setText("Area:")
        self.new_zone_area_line_edit = QtGui.QLineEdit(
            self.new_zone_gen_inf_groupbox)
        self.new_zone_area_line_edit.setGeometry(QtCore.QRect(110, 95, 90, 25))
        self.new_zone_usage_label = QtGui.QLabel(
            self.new_zone_gen_inf_groupbox)
        self.new_zone_usage_label.setGeometry(QtCore.QRect(10, 130, 90, 25))
        self.new_zone_usage_label.setText("Usage type:")
        self.new_zone_usage_line_edit = QtGui.QLineEdit(
            self.new_zone_gen_inf_groupbox)
        self.new_zone_usage_line_edit.setGeometry(
            QtCore.QRect(110, 130, 90, 25))
        self.new_zone_save_button = QtGui.QPushButton(
            self.new_zone_gen_inf_groupbox)
        self.new_zone_save_button.setGeometry(QtCore.QRect(10, 305, 90, 25))
        self.new_zone_save_button.setText("Save")
        self.new_zone_save_button.clicked.connect(self.check_inputs_new_zone)
        self.new_zone_cancel_button = QtGui.QPushButton(
            self.new_zone_gen_inf_groupbox)
        self.new_zone_cancel_button.setGeometry(QtCore.QRect(110, 305, 90, 25))
        self.new_zone_cancel_button.setText("Cancel")
        self.new_zone_failed_label = QtGui.QLabel(
            self.new_zone_gen_inf_groupbox)
        self.new_zone_failed_label.setGeometry(QtCore.QRect(10, 340, 180, 50))
        self.new_zone_failed_label.setText(
            "Please insert values for Name, \nnet leased area and usage.")
        self.new_zone_failed_label.setVisible(False)

        """ All controls for editing a thermal zone """

        self.edit_zone_groupbox = QtGui.QGroupBox(self.main_widget)
        self.edit_zone_groupbox.setGeometry(QtCore.QRect(0, 0, 900, 590))
        self.edit_zone_groupbox.setVisible(False)
        self.edit_zone_groupbox.setAutoFillBackground(True)
        palette = self.edit_zone_groupbox.palette()
        palette.setColor(self.edit_zone_groupbox.backgroundRole(),
                         QtGui.QColor(100, 100, 100, 20))
        self.edit_zone_groupbox.setPalette(palette)
        self.edit_gen_inf_groupbox = QtGui.QGroupBox(self.edit_zone_groupbox)
        self.edit_gen_inf_groupbox.setGeometry(QtCore.QRect(5, 1, 210, 584))
        self.edit_gen_inf_groupbox.setTitle("General Zone Information")
        self.edit_gen_inf_groupbox.setVisible(False)
        self.edit_gen_inf_tab_widget = QtGui.QTabWidget(
            self.edit_gen_inf_groupbox)
        self.edit_gen_inf_tab_widget.setGeometry(QtCore.QRect(0, 20, 210, 484))
        self.edit_gen_inf_tab_widget.setTabShape(QtGui.QTabWidget.Rounded)
        self.edit_gen_inf_tab = QtGui.QWidget()
        self.edit_usage_tab = QtGui.QWidget()
        self.edit_gen_inf_tab_widget.addTab(
            self.edit_gen_inf_tab, _fromUtf8(""))
        self.edit_gen_inf_tab_widget.addTab(self.edit_usage_tab, _fromUtf8(""))
        self.edit_gen_inf_tab_widget.setTabText(
            self.edit_gen_inf_tab_widget.indexOf(
                self.edit_gen_inf_tab), QtGui.QApplication.translate(
                "MainWindow", "General Info", None))
        self.edit_gen_inf_tab_widget.setTabText(
            self.edit_gen_inf_tab_widget.indexOf(self.edit_usage_tab),
            _translate("MainWindow", "Usage", None))
        self.edit_zone_name_label = QtGui.QLabel(self.edit_gen_inf_tab)
        self.edit_zone_name_label.setGeometry(QtCore.QRect(10, 30, 90, 25))
        self.edit_zone_name_label.setText("Name:")
        self.edit_zone_name_line_edit = QtGui.QLineEdit(self.edit_gen_inf_tab)
        self.edit_zone_name_line_edit.setGeometry(
            QtCore.QRect(110, 30, 90, 25))
        self.edit_zone_area_label = QtGui.QLabel(self.edit_gen_inf_tab)
        self.edit_zone_area_label.setGeometry(QtCore.QRect(10, 65, 90, 25))
        self.edit_zone_area_label.setText("Area:")
        self.edit_zone_area_line_edit = QtGui.QLineEdit(self.edit_gen_inf_tab)
        self.edit_zone_area_line_edit.setGeometry(
            QtCore.QRect(110, 65, 90, 25))
        self.edit_zone_area_inner_wall_label = QtGui.QLabel(
            self.edit_gen_inf_tab)
        self.edit_zone_area_inner_wall_label.setGeometry(
            QtCore.QRect(10, 100, 90, 25))
        self.edit_zone_area_inner_wall_label.setText("Inner Wall Area:")
        self.edit_zone_area_inner_wall_line_edit = QtGui.QLineEdit(
            self.edit_gen_inf_tab)
        self.edit_zone_area_inner_wall_line_edit.setGeometry(
            QtCore.QRect(110, 100, 90, 25))
        self.edit_zone_area_ceiling_label = QtGui.QLabel(self.edit_gen_inf_tab)
        self.edit_zone_area_ceiling_label.setGeometry(
            QtCore.QRect(10, 135, 90, 25))
        self.edit_zone_area_ceiling_label.setText("Ceiling Area:")
        self.edit_zone_area_ceiling_line_edit = QtGui.QLineEdit(
            self.edit_gen_inf_tab)
        self.edit_zone_area_ceiling_line_edit.setGeometry(
            QtCore.QRect(110, 135, 90, 25))
        self.edit_zone_area_floor_label = QtGui.QLabel(self.edit_gen_inf_tab)
        self.edit_zone_area_floor_label.setGeometry(
            QtCore.QRect(10, 170, 90, 25))
        self.edit_zone_area_floor_label.setText("Floor Area:")
        self.edit_zone_area_floor_line_edit = QtGui.QLineEdit(
            self.edit_gen_inf_tab)
        self.edit_zone_area_floor_line_edit.setGeometry(
            QtCore.QRect(110, 170, 90, 25))
        self.edit_zone_volume_label = QtGui.QLabel(self.edit_gen_inf_tab)
        self.edit_zone_volume_label.setGeometry(QtCore.QRect(10, 205, 90, 25))
        self.edit_zone_volume_label.setText("Volume:")
        self.edit_zone_volume_line_edit = QtGui.QLineEdit(
            self.edit_gen_inf_tab)
        self.edit_zone_volume_line_edit.setGeometry(
            QtCore.QRect(110, 205, 90, 25))

        self.edit_usage_infiltration_rate_label = QtGui.QLabel(
            self.edit_usage_tab)
        self.edit_usage_infiltration_rate_label.setGeometry(
            QtCore.QRect(10, 20, 90, 25))
        self.edit_usage_infiltration_rate_label.setText("Infiltration Rate:")
        self.edit_usage_infiltration_rate_line_edit = QtGui.QLineEdit(
            self.edit_usage_tab)
        self.edit_usage_infiltration_rate_line_edit.setGeometry(
            QtCore.QRect(110, 20, 90, 25))
        self.edit_usage_cooling_time_label = QtGui.QLabel(self.edit_usage_tab)
        self.edit_usage_cooling_time_label.setGeometry(
            QtCore.QRect(5, 55, 50, 25))
        self.edit_usage_cooling_time_label.setText("Cooling:")
        self.edit_usage_cooling_time_line_edit = QtGui.QLineEdit(
            self.edit_usage_tab)
        self.edit_usage_cooling_time_line_edit.setGeometry(
            QtCore.QRect(65, 55, 40, 25))
        self.edit_usage_heating_time_label = QtGui.QLabel(self.edit_usage_tab)
        self.edit_usage_heating_time_label.setGeometry(
            QtCore.QRect(110, 55, 50, 25))
        self.edit_usage_heating_time_label.setText("Heating:")
        self.edit_usage_heating_time_line_edit = QtGui.QLineEdit(
            self.edit_usage_tab)
        self.edit_usage_heating_time_line_edit.setGeometry(
            QtCore.QRect(165, 55, 40, 25))
        self.edit_usage_set_temp_heat_label = QtGui.QLabel(self.edit_usage_tab)
        self.edit_usage_set_temp_heat_label.setGeometry(
            QtCore.QRect(5, 90, 50, 25))
        self.edit_usage_set_temp_heat_label.setText("TempHeat:")
        self.edit_usage_set_temp_heat_line_edit = QtGui.QLineEdit(
            self.edit_usage_tab)
        self.edit_usage_set_temp_heat_line_edit.setGeometry(
            QtCore.QRect(65, 90, 40, 25))
        self.edit_usage_set_temp_cool_label = QtGui.QLabel(self.edit_usage_tab)
        self.edit_usage_set_temp_cool_label.setGeometry(
            QtCore.QRect(110, 90, 50, 25))
        self.edit_usage_set_temp_cool_label.setText("TempCool:")
        self.edit_usage_set_temp_cool_line_edit = QtGui.QLineEdit(
            self.edit_usage_tab)
        self.edit_usage_set_temp_cool_line_edit.setGeometry(
            QtCore.QRect(165, 90, 40, 25))
        self.edit_usage_temp_set_back_label = QtGui.QLabel(self.edit_usage_tab)
        self.edit_usage_temp_set_back_label.setGeometry(
            QtCore.QRect(10, 125, 90, 25))
        self.edit_usage_temp_set_back_label.setText("Temp set back:")
        self.edit_usage_temp_set_back_line_edit = QtGui.QLineEdit(
            self.edit_usage_tab)
        self.edit_usage_temp_set_back_line_edit.setGeometry(
            QtCore.QRect(110, 125, 90, 25))
        self.edit_usage_min_air_exchange_label = QtGui.QLabel(
            self.edit_usage_tab)
        self.edit_usage_min_air_exchange_label.setGeometry(
            QtCore.QRect(10, 160, 90, 25))
        self.edit_usage_min_air_exchange_label.setText("Min Air Exchange:")
        self.edit_usage_min_air_exchange_line_edit = QtGui.QLineEdit(
            self.edit_usage_tab)
        self.edit_usage_min_air_exchange_line_edit.setGeometry(
            QtCore.QRect(110, 160, 90, 25))
        self.edit_usage_min_ahu_label = QtGui.QLabel(self.edit_usage_tab)
        self.edit_usage_min_ahu_label.setGeometry(QtCore.QRect(5, 195, 50, 25))
        self.edit_usage_min_ahu_label.setText("Min AHU:")
        self.edit_usage_min_ahu_line_edit = QtGui.QLineEdit(
            self.edit_usage_tab)
        self.edit_usage_min_ahu_line_edit.setGeometry(
            QtCore.QRect(65, 195, 40, 25))
        self.edit_usage_max_ahu_label = QtGui.QLabel(self.edit_usage_tab)
        self.edit_usage_max_ahu_label.setGeometry(
            QtCore.QRect(110, 195, 50, 25))
        self.edit_usage_max_ahu_label.setText("Max AHU:")
        self.edit_usage_max_ahu_line_edit = QtGui.QLineEdit(
            self.edit_usage_tab)
        self.edit_usage_max_ahu_line_edit.setGeometry(
            QtCore.QRect(165, 195, 40, 25))
        self.edit_usage_with_ahu_label = QtGui.QLabel(self.edit_usage_tab)
        self.edit_usage_with_ahu_label.setGeometry(
            QtCore.QRect(10, 230, 90, 25))
        self.edit_usage_with_ahu_label.setText("With AHU:")
        self.edit_usage_with_ahu_line_edit = QtGui.QLineEdit(
            self.edit_usage_tab)
        self.edit_usage_with_ahu_line_edit.setGeometry(
            QtCore.QRect(110, 230, 90, 25))
        self.edit_usage_rel_humidity_label = QtGui.QLabel(self.edit_usage_tab)
        self.edit_usage_rel_humidity_label.setGeometry(
            QtCore.QRect(10, 265, 90, 25))
        self.edit_usage_rel_humidity_label.setText("Rel Humidity:")
        self.edit_usage_rel_humidity_line_edit = QtGui.QLineEdit(
            self.edit_usage_tab)
        self.edit_usage_rel_humidity_line_edit.setGeometry(
            QtCore.QRect(110, 265, 90, 25))
        self.edit_usage_persons_label = QtGui.QLabel(self.edit_usage_tab)
        self.edit_usage_persons_label.setGeometry(
            QtCore.QRect(10, 300, 90, 25))
        self.edit_usage_persons_label.setText("Persons:")
        self.edit_usage_persons_line_edit = QtGui.QLineEdit(
            self.edit_usage_tab)
        self.edit_usage_persons_line_edit.setGeometry(
            QtCore.QRect(110, 300, 90, 25))
        self.edit_usage_machines_label = QtGui.QLabel(self.edit_usage_tab)
        self.edit_usage_machines_label.setGeometry(
            QtCore.QRect(10, 335, 90, 25))
        self.edit_usage_machines_label.setText("Machines:")
        self.edit_usage_machines_line_edit = QtGui.QLineEdit(
            self.edit_usage_tab)
        self.edit_usage_machines_line_edit.setGeometry(
            QtCore.QRect(110, 335, 90, 25))

        self.edit_zone_save_button = QtGui.QPushButton(
            self.edit_gen_inf_groupbox)
        self.edit_zone_save_button.setGeometry(QtCore.QRect(10, 509, 90, 25))
        self.edit_zone_save_button.setText("Save")
        self.edit_zone_save_button.clicked.connect(self.check_inputs_edit_zone)
        self.edit_zone_cancel_button = QtGui.QPushButton(
            self.edit_gen_inf_groupbox)
        self.edit_zone_cancel_button.setGeometry(
            QtCore.QRect(110, 509, 90, 25))
        self.edit_zone_cancel_button.setText("Cancel")
        self.edit_zone_failed_label = QtGui.QLabel(self.edit_gen_inf_groupbox)
        self.edit_zone_failed_label.setGeometry(QtCore.QRect(40, 524, 180, 50))
        self.edit_zone_failed_label.setText(
            "Please insert values for Name, \nnet leased area and usage.")
        self.edit_zone_failed_label.setVisible(False)
        self.edit_zone_list_label = QtGui.QLabel(self.edit_zone_groupbox)
        self.edit_zone_list_label.setGeometry(QtCore.QRect(350, 5, 50, 20))
        self.edit_zone_list_label.setText("Zones")
        self.edit_zone_list = QtGui.QListView(self.edit_zone_groupbox)
        self.edit_zone_list.setGeometry(QtCore.QRect(220, 30, 311, 558))
        self.edit_zone_list.setObjectName(_fromUtf8("zones_list_view"))
        self.edit_zone_list.setModel(self.zone_model)
        self.edit_zone_list.setItemDelegate(self.lVZF)
        self.edit_zone_list.setEditTriggers(
            QtGui.QAbstractItemView.NoEditTriggers)
        self.edit_zone_list.clicked.connect(self.switch_current_zone)
        self.edit_zone_objects_list_label = QtGui.QLabel(
            self.edit_zone_groupbox)
        self.edit_zone_objects_list_label.setGeometry(
            QtCore.QRect(671, 5, 50, 20))
        self.edit_zone_objects_list_label.setText("Elements")
        self.edit_zone_objects_list = QtGui.QListView(self.edit_zone_groupbox)
        self.edit_zone_objects_list.setGeometry(
            QtCore.QRect(541, 30, 311, 558))
        self.edit_zone_objects_list.setObjectName(
            _fromUtf8("objects_list_view"))
        self.edit_zone_objects_list.setModel(self.element_model)
        self.edit_zone_objects_list.setItemDelegate(self.lVZF)
        self.edit_zone_objects_list.setEditTriggers(
            QtGui.QAbstractItemView.NoEditTriggers)

        """ All controls to edit a layer """

        self.edit_layer_group_box = QtGui.QGroupBox(self.main_widget)
        self.edit_layer_group_box.setGeometry(QtCore.QRect(0, 0, 900, 590))
        self.edit_layer_group_box.setVisible(False)
        self.edit_layer_group_box.setAutoFillBackground(True)
        palette = self.edit_layer_group_box.palette()
        palette.setColor(self.edit_layer_group_box.backgroundRole(),
                         QtGui.QColor(100, 100, 100, 20))
        self.edit_layer_group_box.setPalette(palette)
        self.edit_current_layer_list_label = QtGui.QLabel(
            self.edit_layer_group_box)
        self.edit_current_layer_list_label.setGeometry(
            QtCore.QRect(350, 5, 50, 20))
        self.edit_current_layer_list_label.setText("Layer")

        self.edit_current_layer_list = QtGui.QListView(
            self.edit_layer_group_box)
        self.edit_current_layer_list.setGeometry(
            QtCore.QRect(220, 30, 311, 558))
        self.edit_current_layer_list.setObjectName(
            _fromUtf8("layer_list_view"))
        self.edit_current_layer_list.setModel(self.layer_model)
        self.edit_current_layer_list.setItemDelegate(self.lVZF)
        self.edit_current_layer_list.setEditTriggers(
            QtGui.QAbstractItemView.NoEditTriggers)
        self.edit_current_layer_list.clicked.connect(self.switch_current_layer)

        self.edit_layer_general_information_group_box = QtGui.QGroupBox(
            self.edit_layer_group_box)
        self.edit_layer_general_information_group_box.setGeometry(
            QtCore.QRect(5, 1, 210, 584))
        self.edit_layer_general_information_group_box.setTitle(
            "General Layer Information")
        self.edit_layer_general_information_group_box.setAutoFillBackground(
            True)
        palette = self.edit_layer_general_information_group_box.palette()
        palette.setColor(
            self.edit_layer_general_information_group_box.backgroundRole(),
            QtGui.QColor(100, 100, 100, 20))
        self.edit_layer_general_information_group_box.setPalette(palette)
        self.edit_layer_name_label = QtGui.QLabel(
            self.edit_layer_general_information_group_box)
        self.edit_layer_name_label.setGeometry(QtCore.QRect(10, 60, 90, 25))
        self.edit_layer_name_label.setText("Name:")
        self.edit_layer_name_line_edit = QtGui.QLineEdit(
            self.edit_layer_general_information_group_box)
        self.edit_layer_name_line_edit.setGeometry(
            QtCore.QRect(110, 60, 90, 25))
        self.edit_layer_thickness_label = QtGui.QLabel(
            self.edit_layer_general_information_group_box)
        self.edit_layer_thickness_label.setGeometry(
            QtCore.QRect(10, 95, 90, 25))
        self.edit_layer_thickness_label.setText("Thickness:")
        self.edit_layer_thickness_line_edit = QtGui.QLineEdit(
            self.edit_layer_general_information_group_box)
        self.edit_layer_thickness_line_edit.setGeometry(
            QtCore.QRect(110, 95, 90, 25))
        self.horizontal_line = QtGui.QFrame(
            self.edit_layer_general_information_group_box)
        self.horizontal_line.setFrameShape(QtGui.QFrame.HLine)
        self.horizontal_line.setFrameShadow(QtGui.QFrame.Sunken)
        self.horizontal_line.setGeometry(QtCore.QRect(10, 125, 180, 5))
        self.edit_layer_material_name_label = QtGui.QLabel(
            self.edit_layer_general_information_group_box)
        self.edit_layer_material_name_label.setGeometry(
            QtCore.QRect(10, 135, 90, 25))
        self.edit_layer_material_name_label.setText("Material:")
        self.edit_layer_material_name_line_edit = QtGui.QLineEdit(
            self.edit_layer_general_information_group_box)
        self.edit_layer_material_name_line_edit.setGeometry(
            QtCore.QRect(110, 135, 90, 25))
        self.edit_layer_density_label = QtGui.QLabel(
            self.edit_layer_general_information_group_box)
        self.edit_layer_density_label.setGeometry(
            QtCore.QRect(10, 170, 90, 25))
        self.edit_layer_density_label.setText("Density:")
        self.edit_layer_density_line_edit = QtGui.QLineEdit(
            self.edit_layer_general_information_group_box)
        self.edit_layer_density_line_edit.setGeometry(
            QtCore.QRect(110, 170, 90, 25))
        self.edit_layer_thermal_conduct_label = QtGui.QLabel(
            self.edit_layer_general_information_group_box)
        self.edit_layer_thermal_conduct_label.setGeometry(
            QtCore.QRect(10, 205, 90, 25))
        self.edit_layer_thermal_conduct_label.setText("Thermal Conduct:")
        self.edit_layer_thermal_conduct_line_edit = QtGui.QLineEdit(
            self.edit_layer_general_information_group_box)
        self.edit_layer_thermal_conduct_line_edit.setGeometry(
            QtCore.QRect(110, 205, 90, 25))
        self.edit_layer_heat_capacity_label = QtGui.QLabel(
            self.edit_layer_general_information_group_box)
        self.edit_layer_heat_capacity_label.setGeometry(
            QtCore.QRect(10, 240, 90, 25))
        self.edit_layer_heat_capacity_label.setText("Heat Capacity:")
        self.edit_layer_heat_capacity_line_edit = QtGui.QLineEdit(
            self.edit_layer_general_information_group_box)
        self.edit_layer_heat_capacity_line_edit.setGeometry(
            QtCore.QRect(110, 240, 90, 25))
        self.edit_layer_solar_absorp_label = QtGui.QLabel(
            self.edit_layer_general_information_group_box)
        self.edit_layer_solar_absorp_label.setGeometry(
            QtCore.QRect(10, 275, 90, 25))
        self.edit_layer_solar_absorp_label.setText("Solar Absorption:")
        self.edit_layer_solar_absorp_line_edit = QtGui.QLineEdit(
            self.edit_layer_general_information_group_box)
        self.edit_layer_solar_absorp_line_edit.setGeometry(
            QtCore.QRect(110, 275, 90, 25))
        self.edit_layer_ir_emissivity_label = QtGui.QLabel(
            self.edit_layer_general_information_group_box)
        self.edit_layer_ir_emissivity_label.setGeometry(
            QtCore.QRect(10, 310, 90, 25))
        self.edit_layer_ir_emissivity_label.setText("IR Emissivity:")
        self.edit_layer_ir_emissivity_line_edit = QtGui.QLineEdit(
            self.edit_layer_general_information_group_box)
        self.edit_layer_ir_emissivity_line_edit.setGeometry(
            QtCore.QRect(110, 310, 90, 25))
        self.edit_layer_transmittance_label = QtGui.QLabel(
            self.edit_layer_general_information_group_box)
        self.edit_layer_transmittance_label.setGeometry(
            QtCore.QRect(10, 345, 90, 25))
        self.edit_layer_transmittance_label.setText("Transmittance:")
        self.edit_layer_transmittance_line_edit = QtGui.QLineEdit(
            self.edit_layer_general_information_group_box)
        self.edit_layer_transmittance_line_edit.setGeometry(
            QtCore.QRect(110, 345, 90, 25))
        self.edit_layer_save_button = QtGui.QPushButton(
            self.edit_layer_general_information_group_box)
        self.edit_layer_save_button.setGeometry(QtCore.QRect(10, 380, 90, 25))
        self.edit_layer_save_button.setText("Save")
        self.edit_layer_save_button.clicked.connect(self.check_inputs_new_zone)
        self.edit_layer_cancel_button = QtGui.QPushButton(
            self.edit_layer_general_information_group_box)
        self.edit_layer_cancel_button.setGeometry(
            QtCore.QRect(110, 380, 90, 25))
        self.edit_layer_cancel_button.setText("Cancel")
        self.edit_layer_failed_label = QtGui.QLabel(
            self.edit_layer_general_information_group_box)
        self.edit_layer_failed_label.setGeometry(
            QtCore.QRect(10, 415, 180, 50))
        self.edit_layer_failed_label.setText(
            "Please insert values for Name, \nnet leased area and usage.")
        self.edit_layer_failed_label.setVisible(False)

        """ All controls for editing a zone element """

        self.edit_element_groupbox = QtGui.QGroupBox(self.main_widget)
        self.edit_element_groupbox.setGeometry(QtCore.QRect(0, 0, 900, 590))
        self.edit_element_groupbox.setVisible(False)
        self.edit_element_groupbox.setAutoFillBackground(True)
        palette = self.edit_element_groupbox.palette()
        palette.setColor(self.edit_element_groupbox.backgroundRole(),
                         QtGui.QColor(100, 100, 100, 20))
        self.edit_element_groupbox.setPalette(palette)
        self.edit_element_gen_inf_groupbox = QtGui.QGroupBox(
            self.edit_element_groupbox)
        self.edit_element_gen_inf_groupbox.setGeometry(
            QtCore.QRect(5, 1, 210, 584))
        self.edit_element_gen_inf_groupbox.setTitle(
            "General Element Information")
        self.edit_element_gen_inf_groupbox.setVisible(False)
        self.edit_element_gen_inf_groupbox.setAutoFillBackground(True)
        palette = self.edit_element_gen_inf_groupbox.palette()
        palette.setColor(self.edit_element_gen_inf_groupbox.backgroundRole(),
                         QtGui.QColor(100, 100, 100, 20))
        self.edit_element_gen_inf_groupbox.setPalette(palette)
        self.edit_element_name_label = QtGui.QLabel(
            self.edit_element_gen_inf_groupbox)
        self.edit_element_name_label.setGeometry(QtCore.QRect(10, 60, 90, 25))
        self.edit_element_name_label.setText("Name:")
        self.edit_element_name_line_edit = QtGui.QLineEdit(
            self.edit_element_gen_inf_groupbox)
        self.edit_element_name_line_edit.setGeometry(
            QtCore.QRect(110, 60, 90, 25))
        self.edit_element_type_label = QtGui.QLabel(
            self.edit_element_gen_inf_groupbox)
        self.edit_element_type_label.setGeometry(QtCore.QRect(10, 95, 90, 25))
        self.edit_element_type_label.setText("Construction Type:")
        self.edit_element_type_line_edit = QtGui.QLineEdit(
            self.edit_element_gen_inf_groupbox)
        self.edit_element_type_line_edit.setGeometry(
            QtCore.QRect(110, 95, 90, 25))
        self.edit_element_area_label = QtGui.QLabel(
            self.edit_element_gen_inf_groupbox)
        self.edit_element_area_label.setGeometry(QtCore.QRect(10, 130, 90, 25))
        self.edit_element_area_label.setText("Area:")
        self.edit_element_area_line_edit = QtGui.QLineEdit(
            self.edit_element_gen_inf_groupbox)
        self.edit_element_area_line_edit.setGeometry(
            QtCore.QRect(110, 130, 90, 25))
        self.edit_element_save_button = QtGui.QPushButton(
            self.edit_element_gen_inf_groupbox)
        self.edit_element_save_button.setGeometry(
            QtCore.QRect(10, 305, 90, 25))
        self.edit_element_save_button.setText("Save")
        self.edit_element_save_button.clicked.connect(
            self.check_inputs_edit_element)
        self.edit_element_cancel_button = QtGui.QPushButton(
            self.edit_element_gen_inf_groupbox)
        self.edit_element_cancel_button.setGeometry(
            QtCore.QRect(110, 305, 90, 25))
        self.edit_element_cancel_button.setText("Cancel")
        self.edit_element_failed_label = QtGui.QLabel(
            self.edit_element_gen_inf_groupbox)
        self.edit_element_failed_label.setGeometry(
            QtCore.QRect(10, 340, 180, 50))
        self.edit_element_failed_label.setText(
            "Please insert a value for Name.")
        self.edit_element_failed_label.setVisible(False)
        self.edit_element_list_label = QtGui.QLabel(self.edit_element_groupbox)
        self.edit_element_list_label.setGeometry(QtCore.QRect(350, 5, 50, 20))
        self.edit_element_list_label.setText("Elements")
        self.edit_element_list = QtGui.QListView(self.edit_element_groupbox)
        self.edit_element_list.setGeometry(QtCore.QRect(220, 30, 311, 558))
        self.edit_element_list.setObjectName(_fromUtf8("zones_list_view"))
        self.edit_element_list.setModel(self.element_model)
        self.edit_element_list.setItemDelegate(self.lVZF)
        self.edit_element_list.setEditTriggers(
            QtGui.QAbstractItemView.NoEditTriggers)
        self.edit_element_list.clicked.connect(self.switch_current_element)
        self.edit_layer_list_label = QtGui.QLabel(self.edit_element_groupbox)
        self.edit_layer_list_label.setGeometry(QtCore.QRect(671, 5, 50, 20))
        self.edit_layer_list_label.setText("Layer")
        self.edit_layer_list = QtGui.QListView(self.edit_element_groupbox)
        self.edit_layer_list.setGeometry(QtCore.QRect(541, 30, 311, 558))
        self.edit_layer_list.setObjectName(_fromUtf8("objects_list_view"))
        self.edit_layer_list.setModel(self.layer_model)
        self.edit_layer_list.setItemDelegate(self.lVZF)
        self.edit_layer_list.setEditTriggers(
            QtGui.QAbstractItemView.NoEditTriggers)

        """ All controls in the sidebar """

        self.mask_label_1 = QtGui.QLabel(self.side_bar_group_box)
        self.mask_label_1.setGeometry(QtCore.QRect(0, 0, 210, 55))
        self.mask_label_1.setVisible(False)
        self.mask_label_1.setStyleSheet("background-color:rgba(0,0,0,80)")
        self.mask_label_2 = QtGui.QLabel(self.side_bar_group_box)
        self.mask_label_2.setGeometry(QtCore.QRect(200, 55, 10, 245))
        self.mask_label_2.setVisible(False)
        self.mask_label_2.setStyleSheet("background-color:rgba(0,0,0,80)")
        self.mask_label_3 = QtGui.QLabel(self.side_bar_group_box)
        self.mask_label_3.setGeometry(QtCore.QRect(0, 300, 210, 290))
        self.mask_label_3.setVisible(False)
        self.mask_label_3.setStyleSheet("background-color:rgba(0,0,0,80)")
        self.image_1 = QtGui.QPixmap()
        self.image_1.load(utilitis.get_full_path("GUI/GUIImages/Bild1.png"))
        self.pix_label_1 = QtGui.QLabel(self.side_bar_group_box)
        self.pix_label_1.setPixmap(self.image_1)
        self.pix_label_1.setGeometry(QtCore.QRect(5, 500, 210, 137))
        self.pix_label_1.setObjectName(_fromUtf8("label"))
        self.side_bar_building_label = QtGui.QLabel(self.side_bar_group_box)
        self.side_bar_building_label.setGeometry(QtCore.QRect(5, 25, 60, 30))
        self.side_bar_building_label.setText("Building")
        self.buildings_combo_box_model = QStandardItemModel()
        self.buildings_combo_box_model.removeColumn(0)
        self.buildings_combo_box_model.insertColumn(0)
        self.buildings_combo_box_model.insertColumn(1)
        self.side_bar_buildings_combo_box = QtGui.QComboBox(
            self.side_bar_group_box)
        self.side_bar_buildings_combo_box.setGeometry(
            QtCore.QRect(75, 25, 120, 30))
        self.side_bar_buildings_combo_box.setModel(
            self.buildings_combo_box_model)
        self.side_bar_buildings_combo_box.setModelColumn(0)
        self.connect(self.side_bar_buildings_combo_box, QtCore.SIGNAL(
            "currentIndexChanged(int)"), self.switch_building)
        self.side_bar_id_label = QtGui.QLabel(self.side_bar_group_box)
        self.side_bar_id_label.setGeometry(QtCore.QRect(5, 60, 90, 25))
        self.side_bar_id_label.setText("Name:")
        self.side_bar_id_line_edit = QtGui.QLineEdit(self.side_bar_group_box)
        self.side_bar_id_line_edit.setGeometry(QtCore.QRect(105, 60, 90, 25))
        self.connect(self.side_bar_id_line_edit, QtCore.SIGNAL(
            "editingFinished()"), self.show_warning_window_ui)
        self.side_bar_street_label = QtGui.QLabel(self.side_bar_group_box)
        self.side_bar_street_label.setGeometry(QtCore.QRect(5, 95, 90, 25))
        self.side_bar_street_label.setText("Street/Nr.:")
        self.side_bar_street_line_edit = QtGui.QLineEdit(
            self.side_bar_group_box)
        self.side_bar_street_line_edit.setGeometry(
            QtCore.QRect(105, 95, 90, 25))
        self.connect(self.side_bar_street_line_edit, QtCore.SIGNAL(
            "editingFinished()"), self.show_warning_window_ui)
        self.side_bar_location_label = QtGui.QLabel(self.side_bar_group_box)
        self.side_bar_location_label.setGeometry(QtCore.QRect(5, 130, 90, 25))
        self.side_bar_location_label.setText("ZIP/City:")
        self.side_bar_location_line_edit = QtGui.QLineEdit(
            self.side_bar_group_box)
        self.side_bar_location_line_edit.setGeometry(
            QtCore.QRect(105, 130, 90, 25))
        self.connect(self.side_bar_location_line_edit, QtCore.SIGNAL(
            "editingFinished()"), self.show_warning_window_ui)
        self.side_bar_construction_year_label = QtGui.QLabel(
            self.side_bar_group_box)
        self.side_bar_construction_year_label.setGeometry(
            QtCore.QRect(5, 165, 90, 25))
        self.side_bar_construction_year_label.setText("Construction Year:")
        self.side_bar_construction_year_line_edit = QtGui.QLineEdit(
            self.side_bar_group_box)
        self.side_bar_construction_year_line_edit.setGeometry(
            QtCore.QRect(105, 165, 90, 25))
        self.connect(self.side_bar_construction_year_line_edit, QtCore.SIGNAL(
            "editingFinished()"), self.show_warning_window_ui)
        self.side_bar_number_of_floors_label = QtGui.QLabel(
            self.side_bar_group_box)
        self.side_bar_number_of_floors_label.setGeometry(
            QtCore.QRect(5, 200, 90, 25))
        self.side_bar_number_of_floors_label.setText("Number of Floors:")
        self.side_bar_number_of_floors_line_edit = QtGui.QLineEdit(
            self.side_bar_group_box)
        self.side_bar_number_of_floors_line_edit.setGeometry(
            QtCore.QRect(105, 200, 90, 25))
        self.connect(self.side_bar_number_of_floors_line_edit, QtCore.SIGNAL(
            "editingFinished()"), self.show_warning_window_ui)
        self.side_bar_height_of_floors_label = QtGui.QLabel(
            self.side_bar_group_box)
        self.side_bar_height_of_floors_label.setGeometry(
            QtCore.QRect(5, 235, 90, 25))
        self.side_bar_height_of_floors_label.setText("Height of Floors:")
        self.side_bar_height_of_floors_line_edit = QtGui.QLineEdit(
            self.side_bar_group_box)
        self.side_bar_height_of_floors_line_edit.setGeometry(
            QtCore.QRect(105, 235, 90, 25))
        self.connect(self.side_bar_height_of_floors_line_edit, QtCore.SIGNAL(
            "editingFinished()"), self.show_warning_window_ui)
        self.side_bar_net_leased_area_label = QtGui.QLabel(
            self.side_bar_group_box)
        self.side_bar_net_leased_area_label.setGeometry(
            QtCore.QRect(5, 270, 90, 25))
        self.side_bar_net_leased_area_label.setText("Net leased Area:")
        self.side_bar_net_leased_area_line_edit = QtGui.QLineEdit(
            self.side_bar_group_box)
        self.side_bar_net_leased_area_line_edit.setGeometry(
            QtCore.QRect(105, 270, 90, 25))
        self.connect(self.side_bar_net_leased_area_line_edit, QtCore.SIGNAL(
            "editingFinished()"), self.show_warning_window_ui)

        """ All controls in the ribbon """

        self.mask_label_4 = QtGui.QLabel(self.ribbon_group_box)
        self.mask_label_4.setGeometry(QtCore.QRect(0, 0, 899, 109))
        self.mask_label_4.setVisible(False)
        self.mask_label_4.setStyleSheet("background-color:rgba(0,0,0,80)")
        self.new_type_building_button = PictureButton(QtGui.QPixmap(
            utilitis.get_full_path("GUI/GUIImages/Haus1.png")),
            self.ribbon_widget)
        self.new_type_building_button.setGeometry(QtCore.QRect(10, 5, 70, 70))
        self.new_type_building_button.clicked.connect(
            self.generate_type_building_ui)
        self.new_type_building_button.setToolTip(
            "Click to create a new typebuilding.")
        self.new_type_building_label = QtGui.QLabel(self.ribbon_group_box)
        self.new_type_building_label.setGeometry(QtCore.QRect(10, 80, 70, 25))
        self.new_type_building_label.setText("C" + "reate Type- \nBuilding")
        self.new_empty_building_button = PictureButton(QtGui.QPixmap(
            utilitis.get_full_path("GUI/GUIImages/NewEmptyBuilding.png")),
            self.ribbon_widget)
        self.new_empty_building_button.setGeometry(QtCore.QRect(95, 5, 70, 70))
        self.new_empty_building_button.clicked.connect(
            self.create_new_building_ui)
        self.new_empty_building_button.setToolTip(
            "Creates a new building without any zones or values.")
        self.new_empty_building_label = QtGui.QLabel(self.ribbon_group_box)
        self.new_empty_building_label.setGeometry(QtCore.QRect(95, 80, 70, 25))
        self.new_empty_building_label.setText("Create Emp- \nty Building")
        self.add_zone_button = PictureButton(QtGui.QPixmap(
            utilitis.get_full_path("GUI/GUIImages/AddZone.png")),
            self.ribbon_widget)
        self.add_zone_button.setGeometry(QtCore.QRect(180, 5, 70, 70))
        self.add_zone_button.clicked.connect(self.add_thermal_zone)
        self.add_zone_button.setToolTip(
            "Click to create a new thermal zone for the currently displayed"
            "building.")
        self.add_zone_label = QtGui.QLabel(self.ribbon_group_box)
        self.add_zone_label.setGeometry(QtCore.QRect(180, 80, 70, 25))
        self.add_zone_label.setText("Create New \n Zone")
        self.delete_zone_button = PictureButton(QtGui.QPixmap(
            utilitis.get_full_path("GUI/GUIImages/DeleteZone.png")),
            self.ribbon_widget)
        self.delete_zone_button.setGeometry(QtCore.QRect(265, 5, 70, 70))
        self.delete_zone_button.clicked.connect(self.delete_thermal_zone)
        self.delete_zone_button.setToolTip(
            "Deletes the currently selected zone from this building.")
        self.delete_label = QtGui.QLabel(self.ribbon_group_box)
        self.delete_label.setGeometry(QtCore.QRect(265, 80, 70, 25))
        self.delete_label.setText("Delete Cur- \nrent Zone")
        self.delete_building_button = PictureButton(QtGui.QPixmap(
            utilitis.get_full_path("GUI/GUIImages/EditBuilding.png")),
            self.ribbon_widget)
        self.delete_building_button.setGeometry(QtCore.QRect(350, 5, 70, 70))
        #self.delete_building_button.clicked.connect(self.edit_building)
        self.delete_building_button.clicked.connect(self.delete_building)
        self.delete_building_button.setToolTip(
            "Switches to edit-mode. Allows modification of general"
            "building values.")
        self.delete_label = QtGui.QLabel(self.ribbon_group_box)
        self.delete_label.setGeometry(QtCore.QRect(350, 80, 70, 25))
        self.delete_label.setText("Delete\nBuilding")
        self.load_button = PictureButton(QtGui.QPixmap(
            utilitis.get_full_path("GUI/GUIImages/Load.png")),
            self.ribbon_widget)
        self.load_button.setGeometry(QtCore.QRect(435, 5, 70, 70))
        self.load_button.clicked.connect(self.load_building_button)
        self.load_button.setToolTip("Loads a building from a .xml file.")
        self.load_label = QtGui.QLabel(self.ribbon_group_box)
        self.load_label.setGeometry(QtCore.QRect(435, 80, 70, 25))
        self.load_label.setText("Load\nBuilding")
        self.new_project_button = PictureButton(QtGui.QPixmap(
            utilitis.get_full_path("GUI/GUIImages/Project_manager.png")),
            self.ribbon_widget)
        self.new_project_button.setGeometry(QtCore.QRect(520, 5, 70, 70))
        self.new_project_button.clicked.connect(self.create_new_project_ui)
        self.new_project_button.setToolTip("Creates a new Project.")
        self.new_project_label = QtGui.QLabel(self.ribbon_group_box)
        self.new_project_label.setGeometry(QtCore.QRect(520, 80, 70, 25))
        self.new_project_label.setText("Create empty\nProject")
        self.open_simulation_button = PictureButton(QtGui.QPixmap(
            utilitis.get_full_path("GUI/GUIImages/Keyschedule_rc4.png")),
            self.ribbon_widget)
        self.open_simulation_button.setGeometry(QtCore.QRect(605, 5, 70, 70))
        self.open_simulation_button.clicked.connect(
            self.show_simulation_window)
        self.open_simulation_button.setToolTip("opens the Simulation Tab.")
        self.open_simulation_label = QtGui.QLabel(self.ribbon_group_box)
        self.open_simulation_label.setGeometry(QtCore.QRect(605, 80, 70, 25))
        self.open_simulation_label.setText("Open Simu-\n lation Tab")
        self.open_export_button = PictureButton(QtGui.QPixmap(
            utilitis.get_full_path("GUI/GUIImages/Keyschedule_rc4.png")),
            self.ribbon_widget)
        self.open_export_button.setGeometry(QtCore.QRect(685, 5, 70, 70))
        self.open_export_button.clicked.connect(
            self.show_export_window)
        self.open_export_button.setToolTip("opens the Export Tab.")
        self.open_export_label = QtGui.QLabel(self.ribbon_group_box)
        self.open_export_label.setGeometry(QtCore.QRect(685, 80, 70, 25))
        self.open_export_label.setText("Open Ex-\n port Tab")
        self.save_project_button = PictureButton(QtGui.QPixmap(
            utilitis.get_full_path("GUI/GUIImages/Keyschedule_rc4.png")),
            self.ribbon_widget)
        self.save_project_button.setGeometry(QtCore.QRect(765, 5, 70, 70))
        self.save_project_button.clicked.connect(
            self.click_save_current_project)
        self.save_project_button.setToolTip("Saves the current project.")
        self.save_project_label = QtGui.QLabel(self.ribbon_group_box)
        self.save_project_label.setGeometry(QtCore.QRect(765, 80, 70, 25))
        self.save_project_label.setText("Save Pro-\n ject Tab")

        self.side_animation = QtCore.QPropertyAnimation(
            self.side_bar_widget, "geometry")
        self.main_animation = QtCore.QPropertyAnimation(
            self.main_widget, "geometry")

    def __del__(self):
        '''Destructor

        if the destructor is called then the instance is about to be destroyed.
        '''
        sys.stdout = sys.__stdout__

    def normal_output_written(self, text):
        '''Append text to the QTextEdit. Part of the package to display the
        console in the project.
        '''

        cursor = self.text_edit.textCursor()
        cursor.movePosition(QtGui.QTextCursor.End)
        cursor.insertText(text)
        self.text_edit.setTextCursor(cursor)
        self.text_edit.ensureCursorVisible()

    def create_new_project(self):
        '''Creates a new Project

        clears everything and sets the project back to default.
        '''

        self.project = Project()
        self.project.modelica_info = ModelicaInfo()
        self.current_building = 0
        self.current_zone = 0
        self.current_element = 0
        self.current_layer = 0
        self.zone_model.clear()
        self.outer_elements_model.clear()
        self.element_model.clear()
        self.layer_model.clear()
        self.buildings_combo_box_model.clear()
        self.side_bar_construction_year_line_edit.clear()
        self.side_bar_height_of_floors_line_edit.clear()
        self.side_bar_id_line_edit.clear()
        self.side_bar_location_line_edit.clear()
        self.side_bar_net_leased_area_line_edit.clear()
        self.side_bar_number_of_floors_line_edit.clear()
        self.side_bar_street_line_edit.clear()

    def create_new_project_ui(self):
        '''New project window

        creates the window to set the project to default.
        '''

        QtGui.QMessageBox.warning(
            self, u"Warning", u"When creating a new project,"
            " all Values in Teaser will be removed.")
        self.create_new_project_ui_page = QtGui.QWizardPage()
        self.create_new_project_ui_page.setAttribute(
            QtCore.Qt.WA_DeleteOnClose)
        self.create_new_project_ui_page.setWindowTitle("Create new Zone")
        self.create_new_project_ui_page.setFixedWidth(350)
        self.create_new_project_ui_page.setFixedHeight(200)
        self.create_new_project_window_layout = QtGui.QGridLayout()
        self.create_new_project_ui_page.setLayout(
            self.create_new_project_window_layout)
        self.create_new_project_save_button = QtGui.QPushButton()
        self.create_new_project_save_button.setText("Save")
        self.connect(self.create_new_project_save_button,
                     SIGNAL("clicked()"), self.create_new_project)
        self.connect(self.create_new_project_save_button,
                     SIGNAL("clicked()"), self.create_new_project_ui_page,
                     QtCore.SLOT("close()"))
        self.create_new_project_cancel_button = QtGui.QPushButton()
        self.create_new_project_cancel_button.setText("Cancel")
        self.connect(self.create_new_project_cancel_button,
                     SIGNAL("clicked()"), self.create_new_project_ui_page,
                     QtCore.SLOT("close()"))
        self.create_new_project_window_layout.addWidget(
            self.create_new_project_save_button, 2, 0)
        self.create_new_project_window_layout.addWidget(
            self.create_new_project_cancel_button, 2, 1)
        self.create_new_project_ui_page.setWindowModality(Qt.ApplicationModal)
        self.create_new_project_ui_page.show()

    def create_new_building_ui(self):
        '''New building window

        opens the create new building window.
        '''

        self.generate_new_building_ui_page = QtGui.QWizardPage()
        self.generate_new_building_ui_page.setAttribute(
            QtCore.Qt.WA_DeleteOnClose)
        self.generate_new_building_ui_page.setWindowTitle(
            "Create new Building")
        self.generate_new_building_ui_page.setFixedWidth(350)
        self.generate_new_building_ui_page.setFixedHeight(200)
        self.generate_new_building_window_layout = QtGui.QGridLayout()
        self.generate_new_building_ui_page.setLayout(
            self.generate_new_building_window_layout)

        self.no_building_warning_label = QtGui.QLabel(
            "You need to specify a building first")

        self.generate_new_building_id_label = QtGui.QLabel("Id: ")
        self.generate_new_building_id_line_edit = QtGui.QLineEdit()
        self.generate_new_building_id_line_edit.setObjectName(
            "generate_new_building_id_line_edit")

        self.generate_new_building_save_button = QtGui.QPushButton()
        self.generate_new_building_save_button.setText("Save")
        self.connect(self.generate_new_building_save_button, SIGNAL(
            "clicked()"), self.check_new_building_inputs)
        self.connect(self.generate_new_building_save_button, SIGNAL(
            "clicked()"), self.generate_new_building_ui_page,
            QtCore.SLOT("close()"))

        self.generate_new_building_cancel_button = QtGui.QPushButton()
        self.generate_new_building_cancel_button.setText("Cancel")
        self.connect(self.generate_new_building_cancel_button, SIGNAL(
            "clicked()"), self.generate_new_building_ui_page,
            QtCore.SLOT("close()"))

        self.generate_new_building_window_layout.addWidget(
            self.no_building_warning_label, 0, 0)
        self.generate_new_building_window_layout.addWidget(
            self.generate_new_building_id_label, 1, 0)
        self.generate_new_building_window_layout.addWidget(
            self.generate_new_building_id_line_edit, 1, 1)
        self.generate_new_building_window_layout.addWidget(
            self.generate_new_building_save_button, 2, 0)
        self.generate_new_building_window_layout.addWidget(
            self.generate_new_building_cancel_button, 2, 1)
        self.generate_new_building_ui_page.setWindowModality(
            Qt.ApplicationModal)
        self.generate_new_building_ui_page.show()

    def create_new_element_ui(self):
        '''New element window

        opens the window to create a new element.
        '''

        self.create_new_element_ui_page = QtGui.QWizardPage()
        self.create_new_element_ui_page.setAttribute(
            QtCore.Qt.WA_DeleteOnClose)
        self.create_new_element_ui_page.setWindowTitle("Create new Element")
        self.create_new_element_ui_page.setFixedWidth(350)
        self.create_new_element_ui_page.setFixedHeight(200)
        self.generate_new_element_window_layout = QtGui.QGridLayout()
        self.create_new_element_ui_page.setLayout(
            self.generate_new_element_window_layout)
        self.generate_new_element_name_label = QtGui.QLabel("Id: ")
        self.generate_new_element_name_line_edit = QtGui.QLineEdit()
        self.generate_new_element_name_line_edit.setObjectName(
            "generate_new_element_name_line_edit")
        self.generate_new_element_type_label = QtGui.QLabel("Type: ")
        self.generate_new_element_type_combobox = QtGui.QComboBox()
        self.generate_new_element_type_combobox.setObjectName(
            "generate_new_element_type_line_edit")
        self.generate_new_element_type_combobox.addItem(
            "Inner Wall", userData=None)
        self.generate_new_element_type_combobox.addItem(
            "Outer Wall", userData=None)
        self.generate_new_element_type_combobox.addItem(
            "Window", userData=None)
        self.generate_new_element_type_combobox.addItem(
            "GroundFloor", userData=None)
        self.generate_new_element_type_combobox.addItem(
            "Rooftop", userData=None)
        self.generate_new_element_type_combobox.addItem(
            "Ceiling", userData=None)
        self.generate_new_element_type_combobox.addItem(
            "Floor", userData=None)
        self.generate_new_element_area_label = QtGui.QLabel("Area: ")
        self.generate_new_element_area_line_edit = QtGui.QLineEdit()
        self.generate_new_element_area_line_edit.setObjectName(
            "generate_new_element_area_line_edit")

        self.generate_new_element_save_button = QtGui.QPushButton()
        self.generate_new_element_save_button.setText("Save")
        self.connect(self.generate_new_element_save_button, SIGNAL(
            "clicked()"), self.check_new_element_inputs)
        self.connect(self.generate_new_element_save_button, SIGNAL(
            "clicked()"), self.create_new_element_ui_page,
            QtCore.SLOT("close()"))

        self.generate_new_element_cancel_button = QtGui.QPushButton()
        self.generate_new_element_cancel_button.setText("Cancel")
        self.connect(self.generate_new_element_cancel_button, SIGNAL(
            "clicked()"), self.create_new_element_ui_page,
            QtCore.SLOT("close()"))
        self.generate_new_element_window_layout.addWidget(
            self.generate_new_element_name_label, 1, 0)
        self.generate_new_element_window_layout.addWidget(
            self.generate_new_element_name_line_edit, 1, 1)
        self.generate_new_element_window_layout.addWidget(
            self.generate_new_element_type_label, 2, 0)
        self.generate_new_element_window_layout.addWidget(
            self.generate_new_element_type_combobox, 2, 1)
        self.generate_new_element_window_layout.addWidget(
            self.generate_new_element_area_label, 3, 0)
        self.generate_new_element_window_layout.addWidget(
            self.generate_new_element_area_line_edit, 3, 1)
        self.generate_new_element_window_layout.addWidget(
            self.generate_new_element_save_button, 4, 0)
        self.generate_new_element_window_layout.addWidget(
            self.generate_new_element_cancel_button, 4, 1)
        self.create_new_element_ui_page.setWindowModality(
            Qt.ApplicationModal)
        self.create_new_element_ui_page.show()

    def create_new_envelope_ui(self):
        '''New envelope window

        opens the window to create a new envelope.
        '''

        self.create__envelope_ui = WizardPage()
        self.create__envelope_ui.setAttribute(QtCore.Qt.WA_DeleteOnClose)
        self.create__envelope_ui.setWindowTitle("Set all construction")
        self.create__envelope_ui.setFixedWidth(400)
        self.create__envelope_ui.setFixedHeight(600)
        self.create__envelope_ui_window_layout = QtGui.QGridLayout()
        self.create__envelope_ui.setLayout(
            self.create__envelope_ui_window_layout)
        self.warning_message_groupbox_layout = QtGui.QGridLayout()
        self.warning_message_groupbox = QtGui.QGroupBox(
            u"Warning")
        self.warning_message_groupbox.setAlignment(0x0004)
        self.warning_message_groupbox.setGeometry(
            QtCore.QRect(0, 0, 60, 60))
        self.warning_message_groupbox.setLayout(
            self.warning_message_groupbox_layout)
        self.warning_message_label = QtGui.QLabel(
            self.warning_message_groupbox)
        self.warning_message_label.setText(
            "All walls with the current orientation in building will be" +
            " overwritten")
        self.warning_message_label.setAlignment(QtCore.Qt.AlignCenter)
        self.warning_message_groupbox.setMaximumHeight(48)
        self.warning_message_groupbox.setMinimumHeight(48)
        self.warning_message_groupbox_layout.addWidget(
            self.warning_message_label, 0, 0)
        self.set_all_constr_element_layout = QtGui.QGridLayout()
        self.set_all_constr_element_layout_groupBox = QtGui.QGroupBox(
            "Input values")
        self.set_all_constr_element_layout_groupBox.setLayout(
            self.set_all_constr_element_layout)

        validator = QtGui.QDoubleValidator()

        self.set_all_constr_element_bldg_label = QtGui.QLabel("Building")
        self.set_all_constr_element_bldg_textbox = QtGui.QLineEdit()
        self.set_all_constr_element_bldg_textbox.setText(
            self.current_building.name)
        self.set_all_constr_element_bldg_textbox.setReadOnly(True)
        self.set_all_constr_element_bldg_textbox.setMaximumHeight(24)

        self.set_all_constr_element_orientation_label = QtGui.QLabel(
            "Orientation")
        self.set_all_constr_element_orientation_textbox = QtGui.QLineEdit()
        self.set_all_constr_element_orientation_textbox.setText(
            self.envelope_orientation_combobox.currentText())
        self.set_all_constr_element_orientation_textbox.setReadOnly(True)
        self.set_all_constr_element_orientation_textbox.setMaximumHeight(24)

        self.set_all_constr_element_type_label = QtGui.QLabel("Type")
        self.set_all_constr_element_type_textbox = QtGui.QLineEdit()
        self.set_all_constr_element_type_textbox.setText(
            self.envelope_type_textbox.text())
        self.set_all_constr_element_type_textbox.setReadOnly(True)
        self.set_all_constr_element_type_textbox.setMaximumHeight(24)

        self.set_all_constr_element_tilt_label = QtGui.QLabel("Tilt")
        self.set_all_constr_element_tilt_textbox = QtGui.QLineEdit()
        self.set_all_constr_element_tilt_textbox.setValidator(validator)
        self.set_all_constr_element_tilt_textbox.setMaximumHeight(24)

        self.set_all_constr_element_inner_con_label = QtGui.QLabel(
            "Inner Convection")
        self.set_all_constr_element_inner_con_textbox = QtGui.QLineEdit()
        self.set_all_constr_element_inner_con_textbox.setValidator(validator)
        self.set_all_constr_element_inner_con_textbox.setMaximumHeight(24)

        self.set_all_constr_element_inner_rad_label = QtGui.QLabel(
            "Inner Radiation")
        self.set_all_constr_element_inner_rad_textbox = QtGui.QLineEdit()
        self.set_all_constr_element_inner_rad_textbox.setValidator(validator)
        self.set_all_constr_element_inner_rad_textbox.setMaximumHeight(24)

        self.set_all_constr_element_outer_con_label = QtGui.QLabel(
            "Outer Convection")
        self.set_all_constr_element_outer_con_textbox = QtGui.QLineEdit()
        self.set_all_constr_element_outer_con_textbox.setValidator(validator)
        self.set_all_constr_element_outer_con_textbox.setMaximumHeight(24)

        self.set_all_constr_element_outer_rad_label = QtGui.QLabel(
            "Outer Radiation")
        self.set_all_constr_element_outer_rad_textbox = QtGui.QLineEdit()
        self.set_all_constr_element_outer_rad_textbox.setValidator(validator)
        self.set_all_constr_element_outer_rad_textbox.setMaximumHeight(24)
        self.set_all_constr_save_cancel_layout = QtGui.QGridLayout()
        self.set_all_constr_save_cancel_layout_GroupBox = QtGui.QGroupBox()
        self.set_all_constr_save_cancel_layout_GroupBox.setLayout(
            self.set_all_constr_save_cancel_layout)
        self.set_all_constr_save_cancel_layout_GroupBox.setMaximumHeight(48)

        self.set_all_constr_element_add_material_button = QtGui.QPushButton()
        self.set_all_constr_element_add_material_button.setText("Add Layer")
        self.connect(self.set_all_constr_element_add_material_button,
                     SIGNAL("clicked()"),
                     lambda check_window="set all construction window":
                     self.create_new_layer_ui(check_window))

        self.set_all_constr_element_delete_material_button =\
            QtGui.QPushButton()
        self.set_all_constr_element_delete_material_button.setText(
            "Delete Layer")
        self.connect(self.set_all_constr_element_delete_material_button,
                     SIGNAL("clicked()"),
                     self.delete_selected_layer_set_all_constr)

        self.element_material_list_view = QtGui.QListView()
        self.set_all_constr_element_material_list_view = QtGui.QListView()
        self.set_all_constr_element_material_list_view.setGeometry(
            QtCore.QRect(10, 200, 170, 300))
        self.set_all_constr_element_material_list_view.setObjectName(
            _fromUtf8("ElementMaterialsListView"))
        self.set_all_constr_element_material_list_view.setModel(
            self.element_layer_model_set_all_constr)
        self.set_all_constr_element_material_list_view.setItemDelegate(
            self.lVZF)
        self.set_all_constr_element_material_list_view.setEditTriggers(
            QtGui.QAbstractItemView.NoEditTriggers)
        self.set_all_constr_element_material_list_view.doubleClicked.connect(
            self.show_layer_build_ui)

        self.set_all_constr_save_button = QtGui.QPushButton()
        self.set_all_constr_save_button.setText("Save")

        self.connect(self.set_all_constr_save_button, SIGNAL("clicked()"),
                     self.save_input_values_set_all_constr)
        self.connect(self.set_all_constr_save_button, SIGNAL("clicked()"),
                     self.clear_input_values_set_all_constr)
        self.connect(self.set_all_constr_save_button, SIGNAL("clicked()"),
                     self.create__envelope_ui, QtCore.SLOT("close()"))

        self.set_all_constr_cancel_button = QtGui.QPushButton()
        self.set_all_constr_cancel_button.setText("Cancel")
        self.connect(self.set_all_constr_cancel_button, SIGNAL("clicked()"),
                     self.clear_input_values_set_all_constr)
        self.connect(self.set_all_constr_cancel_button, SIGNAL("clicked()"),
                     self.create__envelope_ui, QtCore.SLOT("close()"))

        self.set_all_constr_element_layout.addWidget(
            self.set_all_constr_element_bldg_label, 1, 0)
        self.set_all_constr_element_layout.addWidget(
            self.set_all_constr_element_bldg_textbox, 1, 1)
        self.set_all_constr_element_layout.addWidget(
            self.set_all_constr_element_orientation_label, 2, 0)
        self.set_all_constr_element_layout.addWidget(
            self.set_all_constr_element_orientation_textbox, 2, 1)
        self.set_all_constr_element_layout.addWidget(
            self.set_all_constr_element_type_label, 3, 0)
        self.set_all_constr_element_layout.addWidget(
            self.set_all_constr_element_type_textbox, 3, 1)
        self.set_all_constr_element_layout.addWidget(
            self.set_all_constr_element_tilt_label, 4, 0)
        self.set_all_constr_element_layout.addWidget(
            self.set_all_constr_element_tilt_textbox, 4, 1)
        self.set_all_constr_element_layout.addWidget(
            self.set_all_constr_element_inner_con_label, 5, 0)
        self.set_all_constr_element_layout.addWidget(
            self.set_all_constr_element_inner_con_textbox, 5, 1)
        self.set_all_constr_element_layout.addWidget(
            self.set_all_constr_element_inner_rad_label, 6, 0)
        self.set_all_constr_element_layout.addWidget(
            self.set_all_constr_element_inner_rad_textbox, 6, 1)
        if self.set_all_constr_element_type_textbox.text() != "Ground Floor":
            self.set_all_constr_element_layout.addWidget(
                self.set_all_constr_element_outer_con_label, 7, 0)
            self.set_all_constr_element_layout.addWidget(
                self.set_all_constr_element_outer_con_textbox, 7, 1)
            self.set_all_constr_element_layout.addWidget(
                self.set_all_constr_element_outer_rad_label, 8, 0)
            self.set_all_constr_element_layout.addWidget(
                self.set_all_constr_element_outer_rad_textbox, 8, 1)
        self.set_all_constr_element_layout.addWidget(
            self.set_all_constr_element_add_material_button, 9, 0)
        self.set_all_constr_element_layout.addWidget(
            self.set_all_constr_element_delete_material_button, 9, 1)
        self.set_all_constr_element_layout.addWidget(
            self.set_all_constr_element_material_list_view, 10, 0, 11, 2)

        self.set_all_constr_save_cancel_layout.addWidget(
            self.set_all_constr_save_button,
            0, 0)
        self.set_all_constr_save_cancel_layout.addWidget(
            self.set_all_constr_cancel_button,
            0, 1)

        self.create__envelope_ui_window_layout.addWidget(
            self.warning_message_groupbox, 0, 0)
        self.create__envelope_ui_window_layout.addWidget(
            self.set_all_constr_element_layout_groupBox, 1, 0)
        self.create__envelope_ui_window_layout.addWidget(
            self.set_all_constr_save_cancel_layout_GroupBox, 2, 0)

        self.create__envelope_ui.closeEvent(
            self, elem_layer=self.element_layer_model_set_all_constr,
            layer_list=self.all_constr_layer_list)
        self.create__envelope_ui.setWindowModality(Qt.ApplicationModal)
        self.create__envelope_ui.show()

    def create_new_layer_ui(self, check):
        '''New layer window

        opens the window to create a new layer.

        Parameters
        ----------

        check : string
            checks in which window this method is called.
        '''

        self.create_layer_ui = QtGui.QWizardPage()
        self.create_layer_ui.setAttribute(QtCore.Qt.WA_DeleteOnClose)
        self.create_layer_ui.setWindowTitle("Layer Details")
        self.create_layer_ui.setFixedWidth(450)
        self.create_layer_ui.setFixedHeight(300)
        self.create_layer_ui_window_layout = QtGui.QGridLayout()
        self.create_layer_ui.setLayout(self.create_layer_ui_window_layout)
        self.materials = Controller.get_materials_from_file(self.project)
        self.is_switchable = False

        self.new_layer_general_layout = QtGui.QGridLayout()
        self.new_layer_general_layout_group_box = \
            QtGui.QGroupBox("Layer Values")
        self.new_layer_general_layout_group_box.setLayout(
            self.new_layer_general_layout)

        self.new_layer_position_label = QtGui.QLabel("Position")
        self.new_layer_position_combobox = QtGui.QComboBox()

        if check == "Element Details Window":
            num_layers = len(self.current_element.layer) + 1
        elif check == "set all construction window":
            num_layers = len(self.all_constr_layer_list) + 1

        if num_layers > 1:
            for x in range(0, num_layers):
                self.new_layer_position_combobox.addItem(
                    str(x), userData=None)
        else:
            self.new_layer_position_combobox.addItem(
                "0", userData=None)
        self.new_layer_position_combobox.setCurrentIndex(num_layers - 1)

        self.new_layer_thickness_label = QtGui.QLabel("Layer Thickness")
        self.new_layer_thickness_textbox = QtGui.QLineEdit()
        self.new_layer_thickness_textbox.setObjectName(
            _fromUtf8("ThicknessTextBox"))

        self.new_layer_material_density_label = QtGui.QLabel("Density")
        self.new_layer_material_density_textbox = QtGui.QLineEdit()
        self.new_layer_material_density_textbox.setObjectName(
            _fromUtf8("MaterialDensityTextBox"))

        self.new_layer_material_thermal_conduc_label = \
            QtGui.QLabel("ThermalConduc")
        self.new_layer_material_thermal_conduc_textbox = QtGui.QLineEdit()
        self.new_layer_material_thermal_conduc_textbox.setObjectName(
            _fromUtf8("MaterialThermalConducTextBox"))

        self.new_layer_material_heat_capac_label = QtGui.QLabel("HeatCapac")
        self.new_layer_material_heat_capac_textbox = QtGui.QLineEdit()
        self.new_layer_material_heat_capac_textbox.setObjectName(
            _fromUtf8("MaterialHeatCapacTextBox"))

        self.new_layer_material_solar_absorp_label = \
            QtGui.QLabel("SolarAbsorp")
        self.new_layer_material_solar_absorp_textbox = QtGui.QLineEdit()
        self.new_layer_material_solar_absorp_textbox.setObjectName(
            _fromUtf8("MaterialSolarAbsorpTextBox"))

        self.new_layer_material_ir_emissivity_label = \
            QtGui.QLabel("IrEmissivity")
        self.new_layer_material_ir_emissivity_textbox = QtGui.QLineEdit()
        self.new_layer_material_ir_emissivity_textbox.setObjectName(
            _fromUtf8("MaterialIrEmissivityTextBox"))

        self.new_layer_material_transmittance_label = \
            QtGui.QLabel("Transmittance")
        self.new_layer_material_transmittance_textbox = QtGui.QLineEdit()
        self.new_layer_material_transmittance_textbox.setObjectName(
            _fromUtf8("MaterialTransmittanceTextBox"))

        self.new_layer_material_label = QtGui.QLabel("Material")
        self.new_layer_material_combobox = QtGui.QComboBox()
        self.connect(self.new_layer_material_combobox, QtCore.SIGNAL(
            "currentIndexChanged(int)"), self.load_material)
        temp_list = []
        for material in self.materials:
            if material.name not in temp_list:
                temp_list.append(material.name)
        self.new_layer_material_combobox.addItems(sorted(temp_list))
        self.is_switchable = True

        self.new_layer_save_button = QtGui.QPushButton()
        self.new_layer_save_button.setText("Save")
        self.connect(self.new_layer_save_button, SIGNAL(
            "clicked()"), lambda check_window=check:
            self.check_new_layer_inputs(check_window))

        if check == "Element Details Window":
            self.connect(self.new_layer_save_button, SIGNAL(
                "clicked()"), self.update_element_details)

        elif check == "set all construction window":
            self.connect(self.new_layer_save_button, SIGNAL(
                "clicked()"), self.update_set_all_construction)

        self.connect(self.new_layer_save_button, SIGNAL(
            "clicked()"), self.create_layer_ui, QtCore.SLOT("close()"))

        self.new_layer_cancel_button = QtGui.QPushButton()
        self.new_layer_cancel_button.setText("Cancel")
        self.connect(self.new_layer_cancel_button, SIGNAL(
            "clicked()"), self.create_layer_ui, QtCore.SLOT("close()"))

        self.new_layer_general_layout.addWidget(
            self.new_layer_position_label, 1, 0)
        self.new_layer_general_layout.addWidget(
            self.new_layer_position_combobox, 1, 1)
        self.new_layer_general_layout.addWidget(
            self.new_layer_thickness_label, 2, 0)
        self.new_layer_general_layout.addWidget(
            self.new_layer_thickness_textbox, 2, 1)
        self.new_layer_general_layout.addWidget(
            self.new_layer_material_label, 3, 0)
        self.new_layer_general_layout.addWidget(
            self.new_layer_material_combobox, 3, 1)
        self.new_layer_general_layout.addWidget(
            self.new_layer_material_density_label, 4, 0)
        self.new_layer_general_layout.addWidget(
            self.new_layer_material_density_textbox, 4, 1)
        self.new_layer_general_layout.addWidget(
            self.new_layer_material_thermal_conduc_label, 5, 0)
        self.new_layer_general_layout.addWidget(
            self.new_layer_material_thermal_conduc_textbox, 5, 1)
        self.new_layer_general_layout.addWidget(
            self.new_layer_material_heat_capac_label, 6, 0)
        self.new_layer_general_layout.addWidget(
            self.new_layer_material_heat_capac_textbox, 6, 1)
        self.new_layer_general_layout.addWidget(
            self.new_layer_material_solar_absorp_label, 7, 0)
        self.new_layer_general_layout.addWidget(
            self.new_layer_material_solar_absorp_textbox, 7, 1)
        self.new_layer_general_layout.addWidget(
            self.new_layer_material_ir_emissivity_label, 8, 0)
        self.new_layer_general_layout.addWidget(
            self.new_layer_material_ir_emissivity_textbox, 8, 1)
        self.new_layer_general_layout.addWidget(
            self.new_layer_material_transmittance_label, 9, 0)
        self.new_layer_general_layout.addWidget(
            self.new_layer_material_transmittance_textbox, 9, 1)
        self.new_layer_general_layout.addWidget(
            self.new_layer_save_button, 10, 0)
        self.new_layer_general_layout.addWidget(
            self.new_layer_cancel_button, 10, 1)

        self.create_layer_ui_window_layout.addWidget(
            self.new_layer_general_layout_group_box)
        self.create_layer_ui.setWindowModality(Qt.ApplicationModal)
        self.create_layer_ui.show()

    def generate_type_building_ui(self):
        '''New type building window

        opens a window to create a new type building.
        '''

        self.popup_window_type_building = QtGui.QWizardPage()
        self.current_type_building = "Office"
        self.popup_window_type_building.setAttribute(
            QtCore.Qt.WA_DeleteOnClose)
        self.popup_window_type_building.setAttribute(
            QtCore.Qt.WA_DeleteOnClose)
        self.popup_window_type_building.setWindowTitle(
            u"generate " + self.current_type_building + " ...")
        self.popup_window_type_building.setFixedWidth(520)
        self.popup_window_type_building.setFixedHeight(800)
        self.popup_layout_type_building = QtGui.QGridLayout()
        self.popup_window_type_building.setLayout(
            self.popup_layout_type_building)
        self.group_box_type_building_sidecontrols = QtGui.QGroupBox(
            u"General Information")
        self.group_box_type_building_right_office = QtGui.QGroupBox(
            u"Specific Type Building Information")
        self.group_box_type_building_right_residential = QtGui.QGroupBox(
            u"Specific Type Building Information")

        self.window_construct_building_type_label = QtGui.QLabel(
            self.group_box_type_building_sidecontrols)
        self.window_construct_building_type_label.setGeometry(
            QtCore.QRect(10, 25, 90, 25))
        self.window_construct_building_type_label.setText("Type Building:")
        self.window_construct_building_combo_box = QtGui.QComboBox(
            self.group_box_type_building_sidecontrols)
        self.window_construct_building_combo_box.setGeometry(
            QtCore.QRect(110, 25, 120, 25))
        for type_building in self.guiinfo.type_buildings:
            self.window_construct_building_combo_box.addItem(type_building)
        self.connect(self.window_construct_building_combo_box, QtCore.SIGNAL(
            "currentIndexChanged(int)"), self.switch_type_building)
        self.window_construct_building_name_label = QtGui.QLabel(
            self.group_box_type_building_sidecontrols)
        self.window_construct_building_name_label.setGeometry(
            QtCore.QRect(10, 65, 90, 25))
        self.window_construct_building_name_label.setText("Name:")
        self.window_construct_building_name_line_edit = QtGui.QLineEdit(
            self.group_box_type_building_sidecontrols)
        self.window_construct_building_name_line_edit.setGeometry(
            QtCore.QRect(110, 65, 120, 25))
        self.window_construct_building_street_label = QtGui.QLabel(
            self.group_box_type_building_sidecontrols)
        self.window_construct_building_street_label.setGeometry(
            QtCore.QRect(10, 105, 90, 25))
        self.window_construct_building_street_label.setText("Street/Nr.:")
        self.window_construct_building_street_line_edit = QtGui.QLineEdit(
            self.group_box_type_building_sidecontrols)
        self.window_construct_building_street_line_edit.setGeometry(
            QtCore.QRect(110, 105, 120, 25))
        self.window_construct_building_location_label = QtGui.QLabel(
            self.group_box_type_building_sidecontrols)
        self.window_construct_building_location_label.setGeometry(
            QtCore.QRect(10, 145, 90, 25))
        self.window_construct_building_location_label.setText("ZIP/City:")
        self.window_construct_building_location_line_edit = QtGui.QLineEdit(
            self.group_box_type_building_sidecontrols)
        self.window_construct_building_location_line_edit.setGeometry(
            QtCore.QRect(110, 145, 120, 25))
        self.window_construct_building_year_label = QtGui.QLabel(
            self.group_box_type_building_sidecontrols)
        self.window_construct_building_year_label.setGeometry(
            QtCore.QRect(10, 185, 90, 25))
        self.window_construct_building_year_label.setText("Construction Year:")
        self.window_construct_building_year_line_edit = QtGui.QLineEdit(
            self.group_box_type_building_sidecontrols)
        self.window_construct_building_year_line_edit.setGeometry(
            QtCore.QRect(110, 185, 120, 25))
        self.window_construct_building_number_of_floors_label = QtGui.QLabel(
            self.group_box_type_building_sidecontrols)
        self.window_construct_building_number_of_floors_label.setGeometry(
            QtCore.QRect(10, 225, 90, 25))
        self.window_construct_building_number_of_floors_label.setText(
            "Number of Floors:")
        self.window_construct_building_number_of_floors_line_edit = \
            QtGui.QLineEdit(self.group_box_type_building_sidecontrols)
        self.window_construct_building_number_of_floors_line_edit.setGeometry(
            QtCore.QRect(110, 225, 120, 25))
        self.window_construct_building_height_of_floors_label = QtGui.QLabel(
            self.group_box_type_building_sidecontrols)
        self.window_construct_building_height_of_floors_label.setGeometry(
            QtCore.QRect(10, 265, 90, 25))
        self.window_construct_building_height_of_floors_label.setText(
            "Height of Floors:")
        self.window_construct_building_height_of_floors_line_edit = \
            QtGui.QLineEdit(self.group_box_type_building_sidecontrols)
        self.window_construct_building_height_of_floors_line_edit.setGeometry(
            QtCore.QRect(110, 265, 120, 25))
        self.window_construct_building_area_label = QtGui.QLabel(
            self.group_box_type_building_sidecontrols)
        self.window_construct_building_area_label.setGeometry(
            QtCore.QRect(10, 305, 90, 25))
        self.window_construct_building_area_label.setText("Net leased Area:")
        self.window_construct_building_area_line_edit = QtGui.QLineEdit(
            self.group_box_type_building_sidecontrols)
        self.window_construct_building_area_line_edit.setGeometry(
            QtCore.QRect(110, 305, 120, 25))
        self.test_button = QtGui.QPushButton(
            self.group_box_type_building_sidecontrols)
        self.test_button.setText("Generate random parameters")
        self.test_button.setGeometry(QtCore.QRect(10, 345, 230, 25))
        self.connect(self.test_button,
                     QtCore.SIGNAL("clicked()"),
                     self.fill_random_parameters)

        # Differentiates between the different types of buildings from combobox
        self.type_building_office_layout = QtGui.QGridLayout()
        self.group_box_type_building_right_office.setLayout(
            self.type_building_office_layout)

        self.group_box_office_layout = QtGui.QGroupBox(u"Layout")
        self.group_box_office_window_area = QtGui.QGroupBox(u"Window Layout")
        self.group_box_office_architecture = QtGui.QGroupBox(
            u"Construction Type")

        self.office_layout = QtGui.QGridLayout()
        self.office_layoutWindowArea = QtGui.QGridLayout()
        self.office_layout_architecture = QtGui.QGridLayout()

        self.group_box_office_layout.setLayout(self.office_layout)
        self.group_box_office_window_area.setLayout(
            self.office_layoutWindowArea)
        self.group_box_office_architecture.setLayout(
            self.office_layout_architecture)

        self.radio_button_office_layout_1 = QtGui.QRadioButton(
            u"Use default values")
        self.radio_button_office_layout_2 = QtGui.QRadioButton(
            u"Elongated, 1 floor")
        self.radio_button_office_layout_3 = QtGui.QRadioButton(
            u"Elongated, 2 floors")
        self.radio_button_office_layout_4 = QtGui.QRadioButton(
            u"Compact")
        self.radio_button_office_layout_1.setChecked(True)

        self.picture_layout_office_2 = QtGui.QLabel()
        self.picture_layout_office_3 = QtGui.QLabel()
        self.picture_layout_office_4 = QtGui.QLabel()
        self.picture_layout_office_2.setPixmap(
            QtGui.QPixmap(utilitis.get_full_path(
                "GUI/GUIImages/OfficeBuildings/elongated_1floor.png")).scaled(
                    70, 70))
        self.picture_layout_office_3.setPixmap(
            QtGui.QPixmap(utilitis.get_full_path(
                "GUI/GUIImages/OfficeBuildings/elongated_2floors.png")).scaled(
                    70, 70))
        self.picture_layout_office_4.setPixmap(QtGui.QPixmap(
            utilitis.get_full_path(
                "GUI/GUIImages/OfficeBuildings/compact_floor.png")).scaled(
                    70, 70))
        self.office_layout.addWidget(
            self.radio_button_office_layout_1, 1, 0)
        self.office_layout.addWidget(
            self.radio_button_office_layout_2, 2, 0)
        self.office_layout.addWidget(
            self.radio_button_office_layout_3, 3, 0)
        self.office_layout.addWidget(
            self.radio_button_office_layout_4, 4, 0)
        self.office_layout.addWidget(
            self.picture_layout_office_2, 2, 1, Qt.AlignRight)
        self.office_layout.addWidget(
            self.picture_layout_office_3, 3, 1, Qt.AlignRight)
        self.office_layout.addWidget(
            self.picture_layout_office_4, 4, 1, Qt.AlignRight)

        self.radio_button_window_area_office_1 = QtGui.QRadioButton(

            u"Use default values")
        self.radio_button_window_area_office_2 = QtGui.QRadioButton(

            u"Punctuated facade")
        self.radio_button_window_area_office_3 = QtGui.QRadioButton(

            u"Banner facade")
        self.radio_button_window_area_office_4 = QtGui.QRadioButton(

            u"Full glazing")
        self.radio_button_window_area_office_1.setChecked(True)

        self.picture_window_area_office_2 = QtGui.QLabel()
        self.picture_window_area_office_3 = QtGui.QLabel()
        self.picture_window_area_office_4 = QtGui.QLabel()
        self.picture_window_area_office_2.setPixmap(QtGui.QPixmap(
            utilitis.get_full_path(
                "GUI/GUIImages/OfficeBuildings/punctuatedFacade.png"))
            .scaled(70, 70))
        self.picture_window_area_office_3.setPixmap(QtGui.QPixmap(
            utilitis.get_full_path(
                "GUI/GUIImages/OfficeBuildings/bannerFacade.png"))
            .scaled(70, 70))
        self.picture_window_area_office_4.setPixmap(QtGui.QPixmap(
            utilitis.get_full_path(
                "GUI/GUIImages/OfficeBuildings/fullGlazing.png"))
            .scaled(70, 70))
        self.office_layoutWindowArea.addWidget(
            self.radio_button_window_area_office_1, 1, 0)
        self.office_layoutWindowArea.addWidget(
            self.radio_button_window_area_office_2, 2, 0)
        self.office_layoutWindowArea.addWidget(
            self.radio_button_window_area_office_3, 3, 0)
        self.office_layoutWindowArea.addWidget(
            self.radio_button_window_area_office_4, 4, 0)
        self.office_layoutWindowArea.addWidget(
            self.picture_window_area_office_2, 2, 1, Qt.AlignRight)
        self.office_layoutWindowArea.addWidget(
            self.picture_window_area_office_3, 3, 1, Qt.AlignRight)
        self.office_layoutWindowArea.addWidget(
            self.picture_window_area_office_4, 4, 1, Qt.AlignRight)

        self.radio_button_architecture_office_1 = QtGui.QRadioButton(
            u"Use default values")
        self.radio_button_architecture_office_2 = QtGui.QRadioButton(
            u"Heavy")
        self.radio_button_architecture_office_3 = QtGui.QRadioButton(
            u"Light")
        self.radio_button_architecture_office_1.setChecked(True)

        self.office_layout_architecture.addWidget(
            self.radio_button_architecture_office_1, 1, 0)
        self.office_layout_architecture.addWidget(
            self.radio_button_architecture_office_2, 2, 0)
        self.office_layout_architecture.addWidget(
            self.radio_button_architecture_office_3, 3, 0)

        self.construct_type_building_button = QtGui.QPushButton(
            u"Generate " + self.current_type_building + " Building ...")
        self.connect(self.construct_type_building_button, SIGNAL(
            "clicked()"), self.check_inputs_typebuilding)

        self.connect(self.construct_type_building_button, SIGNAL(
            "clicked()"), self.popup_window_type_building,
            QtCore.SLOT("close()"))
        self.type_building_residential_layout = QtGui.QGridLayout()
        self.group_box_type_building_right_residential.setLayout(
            self.type_building_residential_layout)

        self.group_box_residential_neighbour_buildings = QtGui.QGroupBox(
            u"Direct neighbour buildings")
        self.group_box_residential_layout = QtGui.QGroupBox(u"Layout")
        self.group_box_residential_roof = QtGui.QGroupBox(u"Roof")
        self.group_box_residential_basement = QtGui.QGroupBox(u"Basement")
        self.group_box_residential_architecture = QtGui.QGroupBox(
            u"Construction Type")

        self.layout_residential_neighbour_buildings = QtGui.QGridLayout()
        self.layout_residential_layout = QtGui.QGridLayout()
        self.layout_residential_roof = QtGui.QGridLayout()
        self.layout_residential_basement = QtGui.QGridLayout()
        self.layout_residential_architecture = QtGui.QGridLayout()

        self.group_box_residential_neighbour_buildings.setLayout(
            self.layout_residential_neighbour_buildings)
        self.group_box_residential_layout.setLayout(
            self.layout_residential_layout)
        self.group_box_residential_roof.setLayout(
            self.layout_residential_roof)
        self.group_box_residential_basement.setLayout(
            self.layout_residential_basement)
        self.group_box_residential_architecture.setLayout(
            self.layout_residential_architecture)

        self.radio_button_neighbour_1 = QtGui.QRadioButton(

            u"No neighbour")
        self.radio_button_neighbour_2 = QtGui.QRadioButton(

            u"One neighbour")
        self.radio_button_neighbour_3 = QtGui.QRadioButton(
            u"Two neighbours")
        self.radio_button_neighbour_1.setChecked(True)

        self.picture_neighbour_building_residential_1 = QtGui.QLabel()
        self.picture_neighbour_building_residential_2 = QtGui.QLabel()
        self.picture_neighbour_building_residential_3 = QtGui.QLabel()
        self.picture_neighbour_building_residential_1.setPixmap(QPixmap(
            utilitis.get_full_path("GUI/GUIImages/Residentials/"
                                 "noNeighbour.png")).scaled(29, 23))
        self.picture_neighbour_building_residential_2.setPixmap(QPixmap(
            utilitis.get_full_path("GUI/GUIImages/Residentials/"
                                 "oneNeighbour.png")).scaled(46, 23))
        self.picture_neighbour_building_residential_3.setPixmap(QPixmap(
            utilitis.get_full_path("GUI/GUIImages/Residentials/"
                                 "twoNeighbours.png")).scaled(56, 23))
        self.layout_residential_neighbour_buildings.addWidget(
            self.radio_button_neighbour_1, 1, 0)
        self.layout_residential_neighbour_buildings.addWidget(
            self.radio_button_neighbour_2, 2, 0)
        self.layout_residential_neighbour_buildings.addWidget(
            self.radio_button_neighbour_3, 3, 0)
        self.layout_residential_neighbour_buildings.addWidget(
            self.picture_neighbour_building_residential_1, 1, 1,
            Qt.AlignRight)
        self.layout_residential_neighbour_buildings.addWidget(
            self.picture_neighbour_building_residential_2, 2, 1,
            Qt.AlignRight)
        self.layout_residential_neighbour_buildings.addWidget(
            self.picture_neighbour_building_residential_3, 3, 1,
            Qt.AlignRight)

        self.radio_button_residential_layout_1 = QtGui.QRadioButton(
            u"Compact")
        self.radio_button_residential_layout_2 = QtGui.QRadioButton(
            u"Elongated/Complex")
        self.radio_button_residential_layout_1.setChecked(True)

        self.picture_layout_residential_1 = QtGui.QLabel()
        self.picture_layout_residential_2 = QtGui.QLabel()
        self.picture_layout_residential_1.setPixmap(QPixmap(

            utilitis.get_full_path("GUI/GUIImages/Residentials/"
                                 "compact.png")).scaled(28, 28))
        self.picture_layout_residential_2.setPixmap(QPixmap(

            utilitis.get_full_path("GUI/GUIImages/Residentials/"
                                 "elongatedComplex.png")).scaled(28, 28))
        self.layout_residential_layout.addWidget(
            self.radio_button_residential_layout_1, 1, 0)
        self.layout_residential_layout.addWidget(
            self.radio_button_residential_layout_2, 2, 0)
        self.layout_residential_layout.addWidget(
            self.picture_layout_residential_1, 1, 1, Qt.AlignRight)
        self.layout_residential_layout.addWidget(
            self.picture_layout_residential_2, 2, 1, Qt.AlignRight)

        self.radio_button_residential_roof_1 = QtGui.QRadioButton(
            u"Flat Roof")
        self.radio_button_residential_roof_2 = QtGui.QRadioButton(
            u"Non heated attic")
        self.radio_button_residential_roof_3 = QtGui.QRadioButton(
            u"Partly heated attic")
        self.radio_button_residential_roof_4 = QtGui.QRadioButton(
            u"Heated attic")
        self.radio_button_residential_roof_1.setChecked(True)

        self.h_line_roof = QtGui.QFrame()
        self.h_line_roof.setFrameShape(QtGui.QFrame.HLine)
        self.h_line_roof.setFrameShadow(QtGui.QFrame.Sunken)
        self.check_box_button_roof = QtGui.QCheckBox(
            u"Dormer or similar installations")
        self.picture_roof_residential_1 = QtGui.QLabel()
        self.picture_roof_residential_2 = QtGui.QLabel()
        self.picture_roof_residential_3 = QtGui.QLabel()
        self.picture_roof_residential_4 = QtGui.QLabel()
        self.picture_roof_residential_1.setPixmap(QPixmap(
            utilitis.get_full_path("GUI/GUIImages/Residentials/"
                                 "flatRoof.png")).scaled(32, 23))
        self.picture_roof_residential_2.setPixmap(QPixmap(
            utilitis.get_full_path("GUI/GUIImages/Residentials/"
                                 "nonHeatedAttic.png")).scaled(34, 23))
        self.picture_roof_residential_3.setPixmap(QPixmap(
            utilitis.get_full_path("GUI/GUIImages/Residentials/"
                                 "partyHeatedAttic.png")).scaled(34, 23))
        self.picture_roof_residential_4.setPixmap(QPixmap(
            utilitis.get_full_path("GUI/GUIImages/Residentials/"
                                 "heatedAttic.png")).scaled(34, 23))
        self.layout_residential_roof.addWidget(
            self.radio_button_residential_roof_1, 1, 0)

        self.layout_residential_roof.addWidget(
            self.radio_button_residential_roof_2, 2, 0)

        self.layout_residential_roof.addWidget(
            self.radio_button_residential_roof_3, 3, 0)

        self.layout_residential_roof.addWidget(
            self.radio_button_residential_roof_4, 4, 0)

        self.layout_residential_roof.addWidget(
            self.picture_roof_residential_1, 1, 1, Qt.AlignRight)

        self.layout_residential_roof.addWidget(
            self.picture_roof_residential_2, 2, 1, Qt.AlignRight)

        self.layout_residential_roof.addWidget(
            self.picture_roof_residential_3, 3, 1, Qt.AlignRight)

        self.layout_residential_roof.addWidget(
            self.picture_roof_residential_4, 4, 1, Qt.AlignRight)

        self.layout_residential_roof.addWidget(
            self.h_line_roof, 5, 0, 1, 0)

        self.layout_residential_roof.addWidget(
            self.check_box_button_roof, 6, 0, 1, 1)

        self.radio_button_residential_basement_1 = QtGui.QRadioButton(
            u"No cellar")
        self.radio_button_residential_basement_2 = QtGui.QRadioButton(
            u"Non heated cellar")
        self.radio_button_residential_basement_3 = QtGui.QRadioButton(
            u"Partly heated cellar")
        self.radio_button_residential_basement_4 = QtGui.QRadioButton(
            u"Heated cellar")
        self.radio_button_residential_basement_1.setChecked(True)

        self.picture_residential_basement_1 = QtGui.QLabel()
        self.picture_residential_basement_2 = QtGui.QLabel()
        self.picture_residential_basement_3 = QtGui.QLabel()
        self.picture_residential_basement_4 = QtGui.QLabel()
        self.picture_residential_basement_1.setPixmap(QPixmap(
            utilitis.get_full_path("GUI/GUIImages/Residentials/"
                                 "noCellar.png")).scaled(32, 28))
        self.picture_residential_basement_2.setPixmap(QPixmap(
            utilitis.get_full_path("GUI/GUIImages/Residentials/"
                                 "nonHeatedCellar.png")).scaled(32, 28))
        self.picture_residential_basement_3.setPixmap(QPixmap(
            utilitis.get_full_path("GUI/GUIImages/Residentials/"
                                 "partlyHeatedCellar.png")).scaled(32, 28))
        self.picture_residential_basement_4.setPixmap(QPixmap(
            utilitis.get_full_path("GUI/GUIImages/Residentials/"
                                 "heatedCellar.png")).scaled(32, 28))
        self.layout_residential_basement.addWidget(
            self.radio_button_residential_basement_1, 1, 0)
        self.layout_residential_basement.addWidget(
            self.radio_button_residential_basement_2, 2, 0)
        self.layout_residential_basement.addWidget(
            self.radio_button_residential_basement_3, 3, 0)
        self.layout_residential_basement.addWidget(
            self.radio_button_residential_basement_4, 4, 0)
        self.layout_residential_basement.addWidget(
            self.picture_residential_basement_1, 1, 1, Qt.AlignRight)
        self.layout_residential_basement.addWidget(
            self.picture_residential_basement_2, 2, 1, Qt.AlignRight)
        self.layout_residential_basement.addWidget(
            self.picture_residential_basement_3, 3, 1, Qt.AlignRight)
        self.layout_residential_basement.addWidget(
            self.picture_residential_basement_4, 4, 1, Qt.AlignRight)
        self.radio_button_residential_architecture_1 = QtGui.QRadioButton(
            u"Use default values")
        self.radio_button_residential_architecture_2 = QtGui.QRadioButton(
            u"Heavy")
        self.radio_button_residential_architecture_3 = QtGui.QRadioButton(
            u"Light")
        self.radio_button_residential_architecture_1.setChecked(True)

        self.layout_residential_architecture.addWidget(
            self.radio_button_residential_architecture_1, 1, 0)
        self.layout_residential_architecture.addWidget(
            self.radio_button_residential_architecture_2, 2, 0)
        self.layout_residential_architecture.addWidget(
            self.radio_button_residential_architecture_3, 3, 0)
        self.popup_layout_type_building.addWidget(
            self.group_box_type_building_sidecontrols, 0, 0, 5, 3)
        self.popup_layout_type_building.addWidget(

            self.group_box_office_architecture, 5, 0, 2, 3)
        self.type_building_office_layout.addWidget(
            self.group_box_office_layout, 0, 0, 1, 1)
        self.type_building_office_layout.addWidget(
            self.group_box_office_window_area, 3, 0, 1, 1)

        self.type_building_residential_layout.addWidget(
            self.group_box_residential_neighbour_buildings, 0, 0, 1, 1)
        self.type_building_residential_layout.addWidget(
            self.group_box_residential_layout, 1, 0, 1, 1)
        self.type_building_residential_layout.addWidget(
            self.group_box_residential_roof, 2, 0, 1, 1)
        self.type_building_residential_layout.addWidget(
            self.group_box_residential_basement, 3, 0, 1, 1)
        self.popup_layout_type_building.addWidget(
            self.group_box_residential_architecture, 5, 0, 2, 3)
        self.popup_layout_type_building.addWidget(
            self.group_box_type_building_right_office, 0, 3, 7, 1)
        self.popup_layout_type_building.addWidget(
            self.group_box_type_building_right_residential, 0, 3, 7, 1)
        self.group_box_type_building_right_residential.setVisible(False)
        self.popup_layout_type_building.addWidget(
            self.construct_type_building_button, 7, 0, 1, 4)
        self.popup_window_type_building.setLayout(
            self.popup_layout_type_building)
        self.popup_window_type_building.setWindowModality(Qt.ApplicationModal)
        self.popup_window_type_building.show()

    def generate_zone_ui(self):
        '''New zone window

        opens a window to create a new zone.
        '''

        self.generate_zone_ui_page = QtGui.QWizardPage()
        self.generate_zone_ui_page.setAttribute(QtCore.Qt.WA_DeleteOnClose)
        self.generate_zone_ui_page.setWindowTitle("Create new Zone")
        self.generate_zone_ui_page.setFixedWidth(350)
        self.generate_zone_ui_page.setFixedHeight(200)
        self.generate_zone_window_layout = QtGui.QGridLayout()
        self.generate_zone_ui_page.setLayout(self.generate_zone_window_layout)

        self.generate_zone_name_label = QtGui.QLabel("Name: ")
        self.generate_zone_name_line_edit = QtGui.QLineEdit()
        self.generate_zone_name_line_edit.setObjectName(
            "generate_zone_name_line_edit")

        self.generate_zone_area_label = QtGui.QLabel("Area: ")
        self.generate_zone_area_line_edit = QtGui.QLineEdit()
        self.generate_zone_area_line_edit.setObjectName(
            "generate_zone_area_line_edit")

        self.generate_zone_usage_label = QtGui.QLabel("Type: ")
        self.generate_zone_usage_combobox = QtGui.QComboBox()
        self.generate_zone_usage_combobox.setObjectName(
            "generate_zone_usage_combobox")
        for zone_type in self.guiinfo.thermal_zone_types:
            self.generate_zone_usage_combobox.addItem(zone_type)

        self.generate_zone_save_button = QtGui.QPushButton()
        self.generate_zone_save_button.setText("Save")
        self.connect(self.generate_zone_save_button, SIGNAL(
            "clicked()"), self.check_inputs_new_zone)
        self.connect(self.generate_zone_save_button, SIGNAL(
            "clicked()"), self.generate_zone_ui_page, QtCore.SLOT("close()"))

        self.generate_zone_cancel_button = QtGui.QPushButton()
        self.generate_zone_cancel_button.setText("Cancel")
        self.connect(self.generate_zone_cancel_button, SIGNAL("clicked()"),
                     self.generate_zone_ui_page, QtCore.SLOT("close()"))

        self.generate_zone_window_layout.addWidget(
            self.generate_zone_name_label, 1, 0)
        self.generate_zone_window_layout.addWidget(
            self.generate_zone_name_line_edit, 1, 1)
        self.generate_zone_window_layout.addWidget(
            self.generate_zone_area_label, 2, 0)
        self.generate_zone_window_layout.addWidget(
            self.generate_zone_area_line_edit, 2, 1)
        self.generate_zone_window_layout.addWidget(
            self.generate_zone_usage_label, 3, 0)
        self.generate_zone_window_layout.addWidget(
            self.generate_zone_usage_combobox, 3, 1)
        self.generate_zone_window_layout.addWidget(
            self.generate_zone_save_button, 4, 0)
        self.generate_zone_window_layout.addWidget(
            self.generate_zone_cancel_button, 4, 1)
        self.generate_zone_ui_page.setWindowModality(Qt.ApplicationModal)
        self.generate_zone_ui_page.show()

    def save_changed_layer_values(self):
        '''Saves layer inputs

        replaces the previous values of the current layer with the inputs
        from the text fields.
        '''

        for zone in self.current_building.thermal_zones:
            if zone.internal_id == self.current_zone.internal_id:
                for element in zone.inner_walls:
                    if element.internal_id == self.current_element.internal_id:
                        for layer in element.layer:
                            if layer.internal_id == self.current_layer.\
                                    internal_id:
                                layer.thickness = self.thickness_textbox.text()
                                layer.material.name = \
                                    self.material_combobox.currentText()
                                layer.material.density = \
                                    self.material_density_textbox.text()
                                layer.material.thermal_conduc = \
                                    self.material_thermal_conduc_textbox.text()
                                layer.material.heat_capac = \
                                    self.material_heat_capac_textbox.text()
                                layer.material.solar_absorp = \
                                    self.material_solar_absorp_textbox.text()
                                layer.material.ir_emissivity = \
                                    self.material_ir_emissivity_textbox.text()
                                layer.material.transmittance = \
                                    self.material_transmittance_textbox.text()
                                break
                for element in zone.outer_walls:
                    if element.internal_id == self.current_element.internal_id:
                        for layer in element.layer:
                            if layer.internal_id == self.current_layer.\
                                    internal_id:
                                layer.thickness = self.thickness_textbox.text()
                                layer.material.name = \
                                    self.material_combobox.currentText()
                                layer.material.density = \
                                    self.material_density_textbox.text()
                                layer.material.thermal_conduc = \
                                    self.material_thermal_conduc_textbox.text()
                                layer.material.heat_capac = \
                                    self.material_heat_capac_textbox.text()
                                layer.material.solar_absorp = \
                                    self.material_solar_absorp_textbox.text()
                                layer.material.ir_emissivity = \
                                    self.material_ir_emissivity_textbox.text()
                                layer.material.transmittance = \
                                    self.material_transmittance_textbox.text()
                                break
                for element in zone.windows:
                    if element.internal_id == self.current_element.internal_id:
                        for layer in element.layer:
                            if layer.internal_id == self.current_layer.\
                                    internal_id:
                                layer.thickness = self.thickness_textbox.text()
                                layer.material.name = \
                                    self.material_combobox.currentText()
                                layer.material.density = \
                                    self.material_density_textbox.text()
                                layer.material.thermal_conduc = \
                                    self.material_thermal_conduc_textbox.text()
                                layer.material.heat_capac = \
                                    self.material_heat_capac_textbox.text()
                                layer.material.solar_absorp = \
                                    self.material_solar_absorp_textbox.text()
                                layer.material.ir_emissivity = \
                                    self.material_ir_emissivity_textbox.text()
                                layer.material.transmittance = \
                                    self.material_transmittance_textbox.text()
                                break

    def save_changed_layer_values_set_all_constr(self):
        '''Saves the layer inputs in set all construction window

        replaces the previous values of the current layer in envelope with
        the inputs from the text fields in set all construction window.
        '''

        for layer in self.all_constr_layer_list:
                if layer.internal_id == self.current_layer.internal_id:
                                layer.thickness = self.thickness_textbox.text()
                                layer.material.name =\
                                    self.material_combobox.currentText()
                                layer.material.density = \
                                    self.material_density_textbox.text()
                                layer.material.thermal_conduc = \
                                    self.material_thermal_conduc_textbox.text()
                                layer.material.heat_capac = \
                                    self.material_heat_capac_textbox.text()
                                layer.material.solar_absorp = \
                                    self.material_solar_absorp_textbox.text()
                                layer.material.ir_emissivity = \
                                    self.material_ir_emissivity_textbox.text()
                                layer.material.transmittance = \
                                    self.material_transmittance_textbox.text()
                                break

    def save_changed_simulation_values(self):
        '''Saves the inputs in the simulation window

        replaces the previous values of the current project with the inputs
        from the text fields in the simulation window.

        '''

        self.project.name = self.project_name_lineedit.text()
        self.project.modelica_info.runtime_simulation =\
            self.simulation_runtime_lineedit.text()
        self.project.modelica_info.interval_output =\
            self.simulation_interval_output_lineedit.text()
        self.project.modelica_info.current_solver =\
            self.simulation_solver_combobox.currentText()
        if self.simulation_equidistant_output_checkbox.isChecked():
            self.project.modelica_info.equidistant_output = True
        else:
            self.project.modelica_info.equidistant_output = False

    def save_changed_element_values(self):
        '''Saves element inputs

        replaces the previous values of the current element with the inputs
        from the text fields.
        '''

        for zone in self.current_building.thermal_zones:
            if zone.internal_id == self.current_zone.internal_id:
                for element in zone.inner_walls:
                    if element.internal_id == self.current_element.internal_id:
                        index = zone.inner_walls.index(element)
                        zone.inner_walls[index].name = \
                            str(self.element_name_textbox.text())
                        zone.inner_walls[index].construction_type = \
                            str(self.element_construction_type_combobox.
                                currentText())
                        zone.inner_walls[index].orientation = \
                            self.guiinfo.orientations_strings[
                            str(self.element_orientation_combobox.
                                currentText())]
                        zone.inner_walls[index].area = \
                            str(self.element_area_textbox.text())
                        zone.inner_walls[index].year_of_construction = \
                            str(self.element_year_of_construction_textbox.
                                text())
                        zone.inner_walls[index].year_of_retrofit = \
                            str(self.element_year_of_retrofit_textbox.text())
                        zone.inner_walls[index].tilt = \
                            str(self.element_tilt_textbox.text())
                        zone.inner_walls[index].inner_convection = \
                            str(self.element_inner_convection_textbox.text())
                        zone.inner_walls[index].inner_radiation = \
                            str(self.element_inner_radiation_textbox.text())
                for element in zone.outer_walls:
                    if element.internal_id == self.current_element.internal_id:
                        index = zone.outer_walls.index(element)
                        zone.outer_walls[index].name = \
                            str(self.element_name_textbox.text())
                        zone.outer_walls[index].construction_type = \
                            str(self.element_construction_type_combobox.
                                currentText())
                        zone.outer_walls[index].orientation = \
                            self.guiinfo.orientations_strings[
                            self.element_orientation_combobox.currentText()]
                        zone.outer_walls[index].area = \
                            str(self.element_area_textbox.text())
                        zone.outer_walls[index].year_of_construction = \
                            str(self.element_year_of_construction_textbox.
                                text())
                        zone.outer_walls[index].year_of_retrofit = \
                            str(self.element_year_of_retrofit_textbox.text())
                        zone.outer_walls[index].tilt = \
                            str(self.element_tilt_textbox.text())
                        zone.outer_walls[index].inner_convection = \
                            str(self.element_inner_convection_textbox.text())
                        zone.outer_walls[index].inner_radiation = \
                            str(self.element_inner_radiation_textbox.text())
                        zone.outer_walls[index].outer_convection = \
                            float(self.element_outer_convection_textbox.text())
                        zone.outer_walls[index].outer_radiation = \
                            float(self.element_outer_radiation_textbox.text())
                        break
                for element in zone.windows:
                    if element.internal_id == self.current_element.internal_id:
                        index = zone.windows.index(element)
                        zone.windows[index].name = \
                            str(self.element_name_textbox.text())
                        zone.windows[index].construction_type = \
                            str(self.element_construction_type_combobox.
                                currentText())
                        zone.windows[index].orientation = \
                            self.guiinfo.orientations_strings[
                            self.element_orientation_combobox.currentText()]
                        zone.windows[index].area = \
                            str(self.element_area_textbox.text())
                        zone.windows[index].year_of_construction = \
                            str(self.element_year_of_construction_textbox.
                                text())
                        zone.windows[index].year_of_retrofit = \
                            str(self.element_year_of_retrofit_textbox.text())
                        zone.windows[index].tilt = \
                            str(self.element_tilt_textbox.text())
                        zone.windows[index].inner_convection = \
                            str(self.element_inner_convection_textbox.text())
                        zone.windows[index].inner_radiation = \
                            str(self.element_inner_radiation_textbox.text())
                        zone.windows[index].outer_convection = \
                            float(self.element_outer_convection_textbox.text())
                        zone.windows[index].outer_radiation = \
                            float(self.element_outer_radiation_textbox.text())
                        break

    def save_input_values_set_all_constr(self):
        '''Saves element inputs in the set all construction window

        replaces the previous values of the current element with the inputs
        from the text fields in the set all construction window
        '''

        bldg = self.current_building
        orientation = int(self.guiinfo.orientations_strings[
                          str(self.set_all_constr_element_orientation_textbox.
                              text())])
        element_type = self.set_all_constr_element_type_textbox.text()

        tilt = float(self.set_all_constr_element_tilt_textbox.text())
        inner_con = float(self.set_all_constr_element_inner_con_textbox.text())
        inner_rad = float(self.set_all_constr_element_inner_rad_textbox.text())

        if element_type != "Ground Floor":
            if(element_type == "Outer Wall"):
                element_type = "OuterWall"
            outer_con = float(self.set_all_constr_element_outer_con_textbox.
                              text())
            outer_rad = float(self.set_all_constr_element_outer_rad_textbox.
                              text())
        elif element_type == "Ground Floor":
            element_type = "GroundFLoor"
            outer_con = None
            outer_rad = None
        layer_set = self.all_constr_layer_list

        Controller.click_change_all_constr(bldg, orientation, element_type,
                                           tilt, inner_con, inner_rad,
                                           outer_con, outer_rad, layer_set)
        self.display_current_building()

    def save_changed_zone_values(self):
        '''Saves zone values

        updates the displayed details of the currently selected zone after
        changes are saved.
        '''

        self.current_zone.name = self.zone_id_textbox.text()
        self.current_zone.area = self.zone_net_leased_area_textbox.text()
        self.current_zone.use_conditions.usage =\
            self.zone_type_combobox.currentText()
        if str(self.cooling_ahu_start_dropdown.currentText()).startswith('0'):
            self.current_zone.use_conditions.cooling_time[0] = \
                int(self.cooling_ahu_start_dropdown.currentText()[1])
        else:
            self.current_zone.use_conditions.cooling_time[0] = \
                int(self.cooling_ahu_start_dropdown.currentText()[0] +
                    self.cooling_ahu_start_dropdown.currentText()[1])
        if str(self.cooling_ahu_end_dropdown.currentText()).startswith('0'):
            self.current_zone.use_conditions.cooling_time[1] = \
                int(self.cooling_ahu_end_dropdown.currentText()[1])
        else:
            self.current_zone.use_conditions.cooling_time[1] = \
                int(self.cooling_ahu_end_dropdown.currentText()[0] +
                    self.cooling_ahu_end_dropdown.currentText()[1])
        if str(self.heating_ahu_start_dropdown.currentText()).startswith('0'):
            self.current_zone.use_conditions.heating_time[0] = \
                int(self.heating_ahu_start_dropdown.currentText()[1])
        else:
            self.current_zone.use_conditions.heating_time[0] = \
                int(self.heating_ahu_start_dropdown.currentText()[0] +
                    self.heating_ahu_start_dropdown.currentText()[1])
        if str(self.heating_ahu_end_dropdown.currentText()).startswith('0'):
            self.current_zone.use_conditions.heating_time[1] = \
                int(self.heating_ahu_end_dropdown.currentText()[1])
        else:
            self.current_zone.use_conditions.heating_time[1] = \
                int(self.heating_ahu_end_dropdown.currentText()[0] +
                    self.heating_ahu_end_dropdown.currentText()[1])

        self.current_zone.use_conditions.set_temp_heat = \
            self.set_temp_heat_line_edit.text()
        self.current_zone.use_conditions.set_temp_cool = \
            self.set_temp_cool_line_edit.text()
        self.current_zone.use_conditions.temp_set_back = \
            self.temp_set_back_line_edit.text()
        self.current_zone.use_conditions.min_air_exchange = \
            self.min_air_flow_line_edit.text()
        self.current_zone.use_conditions.min_ahu = \
            self.min_ahu_line_edit.text()
        self.current_zone.use_conditions.max_ahu = \
            self.max_ahu_line_edit.text()
        if self.with_ahu_combobox.currentText() == 'True':
            self.current_zone.use_conditions.with_ahu = True
        else:
            self.current_zone.use_conditions.with_ahu = False
        self.current_zone.use_conditions.rel_humidity = float(
            self.re_humidity_line_edit.text())
        self.current_zone.use_conditions.persons = \
            self.persons_line_edit.text()
        self.current_zone.use_conditions.machines = \
            self.machines_line_edit.text()
        self.current_zone.use_conditions.lighting_power = \
            self.lighting_line_edit.text()

        self.current_zone.t_inside = self.mean_temp_inner_line_edit.text()
        self.current_zone.t_outside = self.mean_temp_outer_line_edit.text()
        self.current_zone.infiltration_rate = \
            self.infiltration_rate_line_edit.text()

        # TODO: Not sure if this for loop is really necessary
        for zone in self.current_building.thermal_zones:
            if zone.internal_id == self.current_zone.internal_id:
                self.current_building.thermal_zones[self.current_building.
                                                    thermal_zones.
                                                    index(zone)] = \
                    self.current_zone

        self.display_current_building()

    def save_changed_envelopes_values(self):
        '''Saves envelope values

        updates the displayed details of the currently selected envelope after
        changes are saved.
        '''

        orientation_before_changing = \
            self.envelope_orientation_before_changing
        orientation_after_changing = \
            str(self.envelope_orientation_combobox.currentText())
        area = float(self.envelope_area_textbox.text())
        if self.current_envelope.startswith("Outer Wall"):
            element_type = "Outer Wall"
        elif self.current_envelope.startswith("Rooftop"):
            element_type = "Rooftop"
        elif self.current_envelope.startswith("Ground Floor"):
            element_type = "Ground Floor"
        elif self.current_envelope.startswith("Window"):
            element_type = "Window"
        if orientation_before_changing == orientation_after_changing:
            if self.current_envelope.startswith("Window"):
                for orientation_value in self.guiinfo.orientations_numbers.\
                                             keys():
                    orientation_string = str(self.guiinfo.orientations_numbers
                                             [orientation_value])
                    if self.envelope_orientation_combobox.currentText() == \
                            orientation_string:
                            self.current_building.set_window_area(
                                float(self.envelope_area_textbox.text()),
                                orientation_value)
            else:
                for orientation_value in self.guiinfo.orientations_numbers.\
                                             keys():
                    orientation_string = str(self.guiinfo.orientations_numbers
                                             [orientation_value])
                    if self.envelope_orientation_combobox.currentText() == \
                            orientation_string:
                            self.current_building.set_outer_wall_area(
                                float(self.envelope_area_textbox.text()),
                                orientation_value)
        else:
            orientation_number_before_changing = \
                self.guiinfo.orientations_strings[orientation_before_changing]
            orientation_number_after_changing = \
                self.guiinfo.orientations_strings[orientation_after_changing]
            Controller.click_save_envelopes(self.current_building,
                                            orientation_number_before_changing,
                                            orientation_number_after_changing,
                                            element_type, area)
        self.display_current_building()

    def clear_input_values_set_all_constr(self):
        '''Clears layer values

        clears the displayed layers of the currently selected envelope after
        changes are saved.
        '''

        # clears the list in python 3
        try:
            self.element_layer_model_set_all_constr.clear()
            self.all_constr_layer_list.clear()
        # clears the list in pyhton 2
        except:
            self.element_layer_model_set_all_constr = QStandardItemModel()
            self.all_constr_layer_list = []

    def check_inputs_new_zone(self):
        '''checks inputs of a new zone

        checks if the inputs from the new_zone window fulfill the specified
        criteria of not being empty.
        '''

        if self.generate_zone_name_line_edit.text() == "":
            QtGui.QMessageBox.warning(self,
                                      u"Can't add Zone!",
                                      u"You need to fill out the Name field.")
        if self.generate_zone_area_line_edit.text() == "":
            QtGui.QMessageBox.warning(self,
                                      u"Can't add Zone!",
                                      u"You need to fill out the Area field.")
        if self.generate_zone_usage_combobox.currentText() == "":
            QtGui.QMessageBox.warning(self,
                                      u"Can't add Zone!",
                                      u"You need to fill out the Usage field.")
        if self.generate_zone_name_line_edit.text() != \
            "" and self.generate_zone_area_line_edit.text() != ""\
                and self.generate_zone_usage_combobox.currentText() != "":

            Controller.click_add_zone_button(
                self.current_building,
                self.generate_zone_name_line_edit.text(),
                self.generate_zone_area_line_edit.text(),
                self.generate_zone_usage_combobox.currentText())
            self.display_current_building()

    def check_inputs_edit_element(self):
        '''checks inputs of a element, which is edit

        checks conditions for inputs from the element edit window.
        '''

        self.current_element.name = self.edit_element_name_line_edit.text()
        self.current_element.area = float(
            self.edit_element_area_line_edit.text())
        self.display_current_element()

    def check_inputs_edit_zone(self):
        '''checks inputs of a Zone, which is edit

        checks if all necessary values to edit a given zone are still
        not empty
        '''

        if self.edit_zone_area_line_edit.text() == "":
            self.edit_zone_failed_label.setVisible(True)
            self.edit_zone_area_label = self.set_text_color(
                self.edit_zone_area_label, "red")
            self.edit_zone_failed_label = self.set_text_color(
                self.edit_zone_failed_label, "red")
            self.edit_gen_inf_tab_widget.setCurrentIndex(0)
        else:
            self.edit_zone_area_label = self.set_text_color(
                self.edit_zone_area_label, "black")
        if self.new_zone_name_line_edit.text() == "":
            self.edit_zone_failed_label.setVisible(True)
            self.edit_zone_name_label = self.set_text_color(
                self.edit_zone_name_label, "red")
            self.edit_zone_failed_label = self.set_text_color(
                self.edit_zone_failed_label, "red")
            self.edit_gen_inf_tab_widget.setCurrentIndex(0)
        else:
            self.edit_zone_name_label = self.set_text_color(
                self.edit_zone_name_label, "black")
        if self.edit_zone_volume_line_edit.text() == "":
            self.edit_zone_failed_label.setVisible(True)
            self.edit_zone_volume_label = self.set_text_color(
                self.edit_zone_volume_label, "red")
            self.edit_zone_failed_label = self.set_text_color(
                self.edit_zone_failed_label, "red")
            self.edit_gen_inf_tab_widget.setCurrentIndex(0)
        else:
            self.edit_zone_volume_label = self.set_text_color(
                self.edit_zone_volume_label, "black")
        if self.edit_zone_area_line_edit.text() != ""\
            and self.edit_zone_name_line_edit.text() != ""\
                and self.edit_zone_volume_line_edit.text() != "":

                self.current_zone.area = self.edit_zone_area_line_edit.text()
                self.current_zone.name = self.edit_zone_name_line_edit.text()
                self.current_zone.volume = \
                    self.edit_zone_volume_line_edit.text()
                self.display_current_building()

    def check_inputs_typebuilding(self):
        '''checks inputs of a type building

        checks if all necessary values to create a type building are
        not empty/floats.
        '''

        self.fill_typebuilding_attributes()
        self.project, int_id = Controller.click_generate_type_building_button(
            self.project,
            self.window_construct_building_name_line_edit.text(),
            self.window_construct_building_year_line_edit.text(),
            self.window_construct_building_number_of_floors_line_edit.text(),
            self.window_construct_building_height_of_floors_line_edit.text(),
            self.current_type_building,
            self.window_construct_building_area_line_edit.text(),
            self.window_construct_building_street_line_edit.text(),
            self.window_construct_building_location_line_edit.text(),
            self.type_building_ind_att)
        for building in self.project.buildings:
            if building.internal_id == int_id:
                self.current_building = building
        self.display_current_building()

    def check_inputs_archertype(self):
        ''' Checks if all necessary values to create a archertype building'''

        self.project, int_id = Controller.click_generate_type_building_button(
            self.project,
            self.archtertype_building_name_line_edit.text(),
            self.archtertype_building_year_line_edit.text(),
            self.archtertype_building_number_of_floors_line_edit.text(),
            self.archtertype_building_height_of_floors_line_edit.text(),
            self.current_type_building,
            self.archtertype_building_area_line_edit.text(),
            self.archtertype_building_street_line_edit.text(),
            self.archtertype_building_location_line_edit.text(),
            self.type_building_ind_att)
        for building in self.project.buildings:
            if building.internal_id == int_id:
                self.current_building = building
        self.display_current_building()

    def check_new_building_inputs(self):
        ''' Creates a new empty building
        '''

        # TODO: Eventuell wollt ihr hier mehr Optionen beim Erstellen
        # ermöglichen, wie Grundfläche, Standort, etc. die würde ich
        # allerdings optional machen

        self.current_building = Controller.click_add_new_building(
            self.project, "temp")
        self.current_building.name = \
            self.generate_new_building_id_line_edit.text()
        self.project.buildings.append(self.current_building)
        self.display_current_building()

    def check_new_element_inputs(self):
        '''checks inputs of an new element

        checks if all inputed values are correct and then updates
        the list of elements of the currently displayed zone.
        '''

        # TODO: Wir wollten keine Messageboxes mehr, also userinput
        # anders abfangen.

        try:
            float(self.generate_new_element_area_line_edit.text())
        except ValueError:
            QtGui.QMessageBox.warning(
                self, u"Warning", u"Area has to be a number.")
            return

        self.current_zone = Controller.click_add_new_element(
            self.current_zone, self.generate_new_element_name_line_edit.text(),
            self.generate_new_element_type_combobox.currentText(),
            float(self.generate_new_element_area_line_edit.text()))
        self.element_model.clear()

        for inner_wall in self.current_zone.inner_walls:
            if type(inner_wall).__name__ == "InnerWall":
                item = TrackableItem(
                    "Name:\t".expandtabs(8) + str(inner_wall.name) +
                    "\nType:\t".expandtabs(11) +
                    "Inner Wall \n Area:\t".expandtabs(11) +
                    str(inner_wall.area), inner_wall.internal_id)
                self.element_model.appendRow(item)
            if type(inner_wall).__name__ == "Floor":
                item = TrackableItem(
                    "Name:\t".expandtabs(8) + str(inner_wall.name) +
                    "\nType:\t".expandtabs(11) +
                    "Floor \n Area:\t".expandtabs(11) +
                    str(inner_wall.area), inner_wall.internal_id)
                self.element_model.appendRow(item)
            if type(inner_wall).__name__ == "Ceiling":
                item = TrackableItem(
                    "Name:\t".expandtabs(8) + str(inner_wall.name) +
                    "\nType:\t".expandtabs(11) +
                    "Ceiling \n Area:\t".expandtabs(11) +
                    str(inner_wall.area), inner_wall.internal_id)
                self.element_model.appendRow(item)
        for element in self.current_zone.outer_walls:
            if type(element).__name__ == "GroundFloor":
                item = TrackableItem(
                    "Name:\t".expandtabs(8) +
                    str(element.name) +
                    "\nType:\t".expandtabs(11) +
                    "Ground Floor \n Area:\t".expandtabs(11) +
                    str(element.area) +
                    "\n Orientation:\t".expandtabs(11) +
                    str(element.orientation),
                    element.internal_id)
                self.element_model.appendRow(item)
            if type(element).__name__ == "Rooftop":
                item = TrackableItem(
                    "Name:\t".expandtabs(8) +
                    str(element.name) +
                    "\nType:\t".expandtabs(11) +
                    "Rooftop \n Area:\t".expandtabs(11) +
                    str(element.area) +
                    "\n Orientation:\t".expandtabs(11) +
                    str(element.orientation),
                    element.internal_id)
                self.element_model.appendRow(item)
            if type(element).__name__ == "OuterWall":
                item = TrackableItem(
                    "Name:\t".expandtabs(8) +
                    str(element.name) +
                    "\nType:\t".expandtabs(11) +
                    "Outer Wall \n Area:\t".expandtabs(11) +
                    str(element.area) +
                    "\n Orientation:\t".expandtabs(11) +
                    str(element.orientation),
                    element.internal_id)
                self.element_model.appendRow(item)
        for element in self.current_zone.windows:
            item = TrackableItem(
                "Name:\t".expandtabs(8) + str(element.name) +
                "\nType:\t".expandtabs(11) +
                "Window \n Area:\t".expandtabs(11) +
                str(element.area), element.internal_id)
            self.element_model.appendRow(item)

    def check_new_layer_inputs(self, check):
        '''Check inputs of a new layer

        adds a new layer to the current element or envelope and checks if the
        input is correct

        Parameters
        ----------

        check : string
            checks in which window this method is called.
        '''

        if self.new_layer_thickness_textbox.text() is not "":
            thick = float(self.new_layer_thickness_textbox.text())
        else:
            thick = 1
        if self.new_layer_material_density_textbox.text() is not "":
            dens = float(self.new_layer_material_density_textbox.text())
        else:
            dens = 1
        if self.new_layer_material_thermal_conduc_textbox.text() is not "":
            therm = float(
                self.new_layer_material_thermal_conduc_textbox.text())
        else:
            therm = 1
        if self.new_layer_material_heat_capac_textbox.text() is not "":
            heat = float(self.new_layer_material_heat_capac_textbox.text())
        else:
            heat = 1
        if self.new_layer_material_solar_absorp_textbox.text() is not "":
            solar = float(self.new_layer_material_solar_absorp_textbox.text())
        else:
            solar = 1
        if self.new_layer_material_ir_emissivity_textbox.text() is not "":
            ir = float(self.new_layer_material_ir_emissivity_textbox.text())
        else:
            ir = 1
        if self.new_layer_material_transmittance_textbox.text() is not "":
            trans = float(self.new_layer_material_transmittance_textbox.text())
        else:
            trans = 1

        if check == "Element Details Window":
                self.current_element = Controller.click_add_new_layer(
                    self.current_element,
                    int(self.new_layer_position_combobox.currentText()),
                    thick, self.new_layer_material_combobox.currentText(),
                    dens, therm, heat, solar, ir, trans)

        elif check == "set all construction window":
            position = int(self.new_layer_position_combobox.currentText())
            exists = False
            for layer in self.all_constr_layer_list:
                if layer.position == position:
                        exists = True
                if exists:
                    layer.position = layer.position + 1

            self.all_constr_layer_list.insert(position,
                Controller.click_add_new_layer(
                None, int(self.new_layer_position_combobox.currentText()),
                thick, self.new_layer_material_combobox.currentText(), dens,
                therm, heat, solar, ir, trans))

    def change_zone_values_ui(self, item):
        '''Displays attributes of a selected zone

        opens a window to see all attributes from the currently selected zone.
        '''

        self.zone_element_model = QStandardItemModel()
        current_item = self.zone_model.itemFromIndex(item)
        for zone in self.current_building.thermal_zones:
            if zone.internal_id == current_item.internal_id:
                self.current_zone = zone
                self.display_current_zone()

        self.zone_value_window = QtGui.QWizardPage()
        self.zone_value_window.setAttribute(QtCore.Qt.WA_DeleteOnClose)
        self.zone_value_window.setAttribute(QtCore.Qt.WA_DeleteOnClose)
        self.zone_value_window.setWindowTitle("Zone Details")
        self.zone_value_window.setFixedWidth(450)
        self.zone_value_window.setFixedHeight(600)
        self.zone_value_window_layout = QtGui.QGridLayout()
        self.zone_value_window.setLayout(self.zone_value_window_layout)

        self.groupbox_general_zone_values_layout = QtGui.QGroupBox(
            u"General Zone Values")
        self.zone_values_tab = QTabWidget()
        self.groupbox_save_cancel_buttons = QtGui.QGroupBox()
        self.groupbox_zone_usage_layout = QtGui.QGroupBox(u"Usage")
        self.general_zone_values_layout = QtGui.QGridLayout()
        self.element_values_layout = QtGui.QGridLayout()
        self.save_cancel_layout = QtGui.QGridLayout()
        self.zone_usage_times_layout = QtGui.QGridLayout()
        self.zone_usage_layout = QtGui.QGridLayout()
        self.static_heat_layout = QtGui.QGridLayout()
        self.static_heat_layout.setHorizontalSpacing(10)

        tab_1 = QTabWidget()
        tab_2 = QTabWidget()
        tab_3 = QTabWidget()
        tab_4 = QTabWidget()

        self.zone_values_tab.addTab(tab_1, u"     Elements      ")
        self.zone_values_tab.addTab(tab_2, u"      Usage        ")
        self.zone_values_tab.addTab(tab_3, u"   Usage Times     ")
        self.zone_values_tab.addTab(tab_4, u"  Static Heat Load ")
        self.zone_values_tab.setStyleSheet(
            "QTabBar::tab { height: 25px; width: 104px; }")

        self.groupbox_general_zone_values_layout.setLayout(
            self.general_zone_values_layout)
        tab_1.setLayout(self.element_values_layout)
        tab_2.setLayout(self.zone_usage_times_layout)
        tab_3.setLayout(self.zone_usage_layout)
        tab_4.setLayout(self.static_heat_layout)
        self.groupbox_save_cancel_buttons.setLayout(self.save_cancel_layout)

        self.zone_type_label = QtGui.QLabel("Zone Type")

        self.zone_type_combobox = QtGui.QComboBox()
        self.zone_type_combobox.setObjectName(_fromUtf8("ZoneTypeGroupBox"))
        for thermal_zone_type in self.guiinfo.thermal_zone_types:
            self.zone_type_combobox.addItem(thermal_zone_type, userData=None)
        self.zone_type_combobox.setCurrentIndex(
            self.zone_type_combobox.findText(
                str(self.current_zone.use_conditions.usage)))
        self.connect(self.zone_type_combobox, QtCore.SIGNAL(
            "currentIndexChanged(int)"), self.switch_current_zone_type)

        self.zone_id_label = QtGui.QLabel("Zone Id")
        self.zone_id_textbox = QtGui.QLineEdit()
        self.zone_id_textbox.setObjectName(_fromUtf8("ZoneNameTextBox"))
        self.zone_id_textbox.setText(self.current_zone.name)

        self.zone_net_leased_area_label = QtGui.QLabel("Net leased Area")
        self.zone_net_leased_area_textbox = QtGui.QLineEdit()
        self.zone_net_leased_area_textbox.setObjectName(_fromUtf8(
            "ZoneNetLeasedAreaTextBox"))
        self.zone_net_leased_area_textbox.setText(str(self.current_zone.area))

        self.general_zone_values_layout.addWidget(self.zone_type_label, 1, 0)
        self.general_zone_values_layout.addWidget(
            self.zone_type_combobox, 1, 1)
        self.general_zone_values_layout.addWidget(self.zone_id_label, 2, 0)
        self.general_zone_values_layout.addWidget(self.zone_id_textbox, 2, 1)
        self.general_zone_values_layout.addWidget(
            self.zone_net_leased_area_label, 3, 0)
        self.general_zone_values_layout.addWidget(
            self.zone_net_leased_area_textbox, 3, 1)

        self.zone_element_list_view = QtGui.QListView()
        self.zone_element_list_view.setObjectName(
            _fromUtf8("zone_element_list_view"))
        self.zone_element_list_view.setModel(self.element_model)
        self.zone_element_list_view.setItemDelegate(self.lVZF)
        self.zone_element_list_view.doubleClicked.connect(
            self.show_element_build_ui)
        self.zone_element_list_view.setEditTriggers(
            QtGui.QAbstractItemView.NoEditTriggers)
        self.add_element_button = QtGui.QPushButton()
        self.add_element_button.setText("Add new Element")
        self.connect(self.add_element_button, SIGNAL(
            "clicked()"), self.create_new_element_ui)
        self.delete_element_button = QtGui.QPushButton()
        self.delete_element_button.setText("Delete Element")
        self.connect(self.delete_element_button, SIGNAL(
            "clicked()"), self.delete_current_element)
        self.element_values_layout.addWidget(self.add_element_button, 0, 0)
        self.element_values_layout.addWidget(self.delete_element_button, 0, 1)
        self.element_values_layout.addWidget(self.zone_element_list_view,
                                             1, 0, 1, 2)

        self.cooling_ahu_start_label = QtGui.QLabel("Cooling AHU Start: ")
        self.cooling_ahu_end_label = QtGui.QLabel("End: ")
        self.cooling_ahu_start_dropdown = QtGui.QComboBox()
        self.cooling_ahu_start_dropdown.setMaximumWidth(60)
        self.cooling_ahu_end_dropdown = QtGui.QComboBox()
        self.cooling_ahu_end_dropdown.setMaximumWidth(60)

        self.heating_ahu_start_label = QtGui.QLabel("Heating AHU Start: ")
        self.heating_ahu_end_label = QtGui.QLabel("End: ")
        self.heating_ahu_start_dropdown = QtGui.QComboBox()
        self.heating_ahu_start_dropdown.setMaximumWidth(60)
        self.heating_ahu_end_dropdown = QtGui.QComboBox()
        self.heating_ahu_end_dropdown.setMaximumWidth(60)

        for time in self.guiinfo.hoursInADay:
            self.cooling_ahu_start_dropdown.addItem(time, userData=None)
            self.cooling_ahu_end_dropdown.addItem(time, userData=None)
            self.heating_ahu_start_dropdown.addItem(time, userData=None)
            self.heating_ahu_end_dropdown.addItem(time, userData=None)
            if len(str(self.current_zone.use_conditions.cooling_time[0])) == 1:
                fixed_c_t_s = "0" + str(
                    self.current_zone.use_conditions.cooling_time[0]) + ":00"
            else:
                fixed_c_t_s = str(
                    self.current_zone.use_conditions.cooling_time[0]) + ":00"
            if len(str(self.current_zone.use_conditions.cooling_time[1])) == 1:
                fixed_c_t_e = "0" + str(
                    self.current_zone.use_conditions.cooling_time[1]) + ":00"
            else:
                fixed_c_t_e = str(
                    self.current_zone.use_conditions.cooling_time[1]) + ":00"
            if len(str(self.current_zone.use_conditions.heating_time[0])) == 1:
                fixed_h_t_s = "0" + str(
                    self.current_zone.use_conditions.heating_time[0]) + ":00"
            else:
                fixed_h_t_s = str(
                    self.current_zone.use_conditions.heating_time[0]) + ":00"
            if len(str(self.current_zone.use_conditions.heating_time[1])) == 1:
                fixed_h_t_e = "0" + str(
                    self.current_zone.use_conditions.heating_time[1]) + ":00"
            else:
                fixed_h_t_e = str(
                    self.current_zone.use_conditions.heating_time[1]) + ":00"
            if (time == fixed_c_t_s):
                self.cooling_ahu_start_dropdown.setCurrentIndex(
                    self.guiinfo.hoursInADay.index(time))
            if (time == fixed_c_t_e):
                self.cooling_ahu_end_dropdown.setCurrentIndex(
                    self.guiinfo.hoursInADay.index(time))
            if (time == fixed_h_t_s):
                self.heating_ahu_start_dropdown.setCurrentIndex(
                    self.guiinfo.hoursInADay.index(time))
            if (time == fixed_h_t_e):
                self.heating_ahu_end_dropdown.setCurrentIndex(
                    self.guiinfo.hoursInADay.index(time))

        self.zone_element_save_button = QtGui.QPushButton()
        self.zone_element_save_button.setText("Save")
        self.connect(self.zone_element_save_button, SIGNAL(
            "clicked()"), self.save_changed_zone_values)
        self.connect(self.zone_element_save_button, SIGNAL(
            "clicked()"), self.zone_value_window, QtCore.SLOT("close()"))

        self.zone_element_cancel_button = QtGui.QPushButton()
        self.zone_element_cancel_button.setText("Cancel")
        self.connect(self.zone_element_cancel_button, SIGNAL(
            "clicked()"), self.zone_value_window, QtCore.SLOT("close()"))

        self.set_temp_heat_label_1 = QtGui.QLabel("Set Temp Heating: ")
        self.set_temp_heat_line_edit = QtGui.QLineEdit()
        self.set_temp_heat_line_edit.setText(str(
            self.current_zone.use_conditions.set_temp_heat))
        self.set_temp_heat_label_2 = QtGui.QLabel("K")

        self.set_temp_cool_label_1 = QtGui.QLabel("Set Temp Cooling: ")
        self.set_temp_cool_line_edit = QtGui.QLineEdit()
        self.set_temp_cool_line_edit.setText(str(
            self.current_zone.use_conditions.set_temp_cool))
        self.set_temp_cool_label_2 = QtGui.QLabel("K")

        self.temp_set_back_label_1 = QtGui.QLabel("Temp Setback: ")
        self.temp_set_back_line_edit = QtGui.QLineEdit()
        self.temp_set_back_line_edit.setText(str(
            self.current_zone.use_conditions.temp_set_back))
        self.temp_set_back_label_2 = QtGui.QLabel("K")

        self.min_air_flow_label_1 = QtGui.QLabel("Minimal Airflow: ")
        self.min_air_flow_line_edit = QtGui.QLineEdit()
        self.min_air_flow_line_edit.setText(str(
            self.current_zone.use_conditions.min_air_exchange))
        self.min_air_flow_label_2 = QtGui.QLabel("m^3/(h m^2)")

        self.min_ahu_label_1 = QtGui.QLabel("Minimal AHU: ")
        self.min_ahu_line_edit = QtGui.QLineEdit()
        self.min_ahu_line_edit.setText(str(
            self.current_zone.use_conditions.min_ahu))
        self.min_ahu_label_2 = QtGui.QLabel("m^3/(h m^2)")

        self.max_ahu_label_1 = QtGui.QLabel("Maximal AHU: ")
        self.max_ahu_line_edit = QtGui.QLineEdit()
        self.max_ahu_line_edit.setText(str(
            self.current_zone.use_conditions.max_ahu))
        self.max_ahu_label_2 = QtGui.QLabel("m^3/(h m^2)")

        self.with_ahu_label_1 = QtGui.QLabel("With AHU: ")
        self.with_ahu_combobox = QtGui.QComboBox()
        self.with_ahu_combobox.addItem("False", userData=None)
        self.with_ahu_combobox.addItem("True", userData=None)
        if (self.current_zone.use_conditions.with_ahu == "True"):
            self.with_ahu_combobox.setCurrentIndex(
                self.with_ahu_combobox.findText("True"))
        else:
            self.with_ahu_combobox.setCurrentIndex(
                self.with_ahu_combobox.findText("False"))

        self.re_humidity_label_1 = QtGui.QLabel("Relative Humidity: ")
        self.re_humidity_line_edit = QtGui.QLineEdit()
        self.re_humidity_line_edit.setText(str(
            self.current_zone.use_conditions.rel_humidity))
        self.re_humidity_label_2 = QtGui.QLabel("%")

        self.persons_label_1 = QtGui.QLabel("Persons: ")
        self.persons_line_edit = QtGui.QLineEdit()
        self.persons_line_edit.setText(str(
            self.current_zone.use_conditions.persons))
        self.persons_label_2 = QtGui.QLabel("W/m^2")

        self.figure_profiles = plt.figure()
        self.canvas_profiles = FigureCanvas(self.figure_profiles)
        data_persons = [1.0 for x in range(24)]
        data_machines = [1.0 for x in range(24)]
        # TODO: data_lighting = [1.0 for x in range(24)]
        for hour in range(0, 24):
            try:
                data_persons[hour] =\
                    self.current_zone.use_conditions.profile_persons[hour]
                data_machines[hour] =\
                    self.current_zone.use_conditions.profile_machines[hour]
            # TODO: data_lighting[hour] = \
            # self.current_zone.use_conditions.profile_lighting[hour]
            except IndexError:
                break
        ax_p = self.figure_profiles.add_subplot(111)
        ax_p.hold(False)
        ax_p.plot(data_persons, 'b-', data_machines, 'r-')
        # TODO: ax_p.plot(data_persons,
        #                 'b-', data_machines, 'r-', data_lighting, 'g-')
        ax_p.set_ylim([0, 1])
        self.canvas_profiles.draw()
        # TODO: Find a better way to set up a caption to explain the colors
        self.graph_label = QtGui.QLabel("Red: Machines, Blue: Persons")
        # TODO: self.graph_label = QtGui.QLabel("Red: Machines, Blue: Persons"
        #                                         , Green: Lighting)

        self.usagePicPixMap = QtGui.QPixmap("GUI/sheep_PNG2186.png")
        self.usage_pic_label = QtGui.QLabel()
        self.usage_pic_label.setPixmap(self.usagePicPixMap)

        self.machines_label_1 = QtGui.QLabel("Machines: ")
        self.machines_line_edit = QtGui.QLineEdit()
        self.machines_line_edit.setText(str(
            self.current_zone.use_conditions.machines))
        self.machines_label_2 = QtGui.QLabel("W/m^2")

        self.lighting_label_1 = QtGui.QLabel("Lighting: ")
        self.lighting_line_edit = QtGui.QLineEdit()
        self.lighting_line_edit.setText(str(
            self.current_zone.use_conditions.maintained_illuminace))
        self.lighting_label_2 = QtGui.QLabel("W/m^2")

        self.mean_temp_out_label_1 = QtGui.QLabel("Mean Outdoor Temp: ")
        self.mean_temp_outer_line_edit = QtGui.QLineEdit()
        self.mean_temp_outer_line_edit.setText(
            str(self.current_zone.t_outside))
        self.mean_temp_out_label_2 = QtGui.QLabel("K")

        self.mean_temp_in_label_1 = QtGui.QLabel("Mean Indoor Temp: ")
        self.mean_temp_inner_line_edit = QtGui.QLineEdit()
        self.mean_temp_inner_line_edit.setText(str(self.current_zone.t_inside))
        self.mean_temp_in_label_2 = QtGui.QLabel("K")

        self.infiltration_rate_label_1 = QtGui.QLabel("Infiltration Rate: ")
        self.infiltration_rate_line_edit = QtGui.QLineEdit()
        if self.current_zone.infiltration_rate is not None:
            self.infiltration_rate_line_edit.setText(str(
                self.current_zone.infiltration_rate))
        else:
            self.infiltration_rate_line_edit.setText("1")
        self.infiltration_rate_label_2 = QtGui.QLabel("1/h")

        # Cheat to group the other controls on top
        self.space_label = QtGui.QLabel()

        self.zone_usage_times_layout.addWidget(
            self.cooling_ahu_start_label, 1, 1)
        self.zone_usage_times_layout.addWidget(
            self.cooling_ahu_start_dropdown, 1, 2)
        self.zone_usage_times_layout.addWidget(
            self.cooling_ahu_end_label, 1, 3)
        self.zone_usage_times_layout.addWidget(
            self.cooling_ahu_end_dropdown, 1, 4)
        self.zone_usage_times_layout.addWidget(
            self.heating_ahu_start_label, 2, 1)
        self.zone_usage_times_layout.addWidget(
            self.heating_ahu_start_dropdown, 2, 2)
        self.zone_usage_times_layout.addWidget(
            self.heating_ahu_end_label, 2, 3)
        self.zone_usage_times_layout.addWidget(
            self.heating_ahu_end_dropdown, 2, 4)
        self.zone_usage_times_layout.addWidget(
            self.set_temp_heat_label_1, 3, 1)
        self.zone_usage_times_layout.addWidget(
            self.set_temp_heat_line_edit, 3, 2)
        self.zone_usage_times_layout.addWidget(
            self.set_temp_heat_label_2, 3, 3)
        self.zone_usage_times_layout.addWidget(
            self.set_temp_cool_label_1, 4, 1)
        self.zone_usage_times_layout.addWidget(
            self.set_temp_cool_line_edit, 4, 2)
        self.zone_usage_times_layout.addWidget(
            self.set_temp_cool_label_2, 4, 3)
        self.zone_usage_times_layout.addWidget(
            self.temp_set_back_label_1, 5, 1)
        self.zone_usage_times_layout.addWidget(
            self.temp_set_back_line_edit, 5, 2)
        self.zone_usage_times_layout.addWidget(
            self.temp_set_back_label_2, 5, 3)
        self.zone_usage_times_layout.addWidget(self.min_air_flow_label_1, 6, 1)
        self.zone_usage_times_layout.addWidget(
            self.min_air_flow_line_edit, 6, 2)
        self.zone_usage_times_layout.addWidget(self.min_air_flow_label_2, 6, 3)
        self.zone_usage_times_layout.addWidget(self.min_ahu_label_1, 7, 1)
        self.zone_usage_times_layout.addWidget(self.min_ahu_line_edit, 7, 2)
        self.zone_usage_times_layout.addWidget(self.min_ahu_label_2, 7, 3)
        self.zone_usage_times_layout.addWidget(self.max_ahu_label_1, 8, 1)
        self.zone_usage_times_layout.addWidget(self.max_ahu_line_edit, 8, 2)
        self.zone_usage_times_layout.addWidget(self.max_ahu_label_2, 8, 3)
        self.zone_usage_times_layout.addWidget(self.with_ahu_label_1, 9, 1)
        self.zone_usage_times_layout.addWidget(self.with_ahu_combobox, 9, 2)
        self.zone_usage_times_layout.addWidget(self.re_humidity_label_1, 10, 1)
        self.zone_usage_times_layout.addWidget(
            self.re_humidity_line_edit, 10, 2)
        self.zone_usage_times_layout.addWidget(self.re_humidity_label_2, 10, 3)

        self.zone_usage_layout.addWidget(self.persons_label_1, 1, 1)
        self.zone_usage_layout.addWidget(self.persons_line_edit, 1, 2)
        self.zone_usage_layout.addWidget(self.persons_label_2, 1, 3)
        self.zone_usage_layout.addWidget(self.canvas_profiles, 2, 1, 2, 3)
        self.zone_usage_layout.addWidget(self.graph_label, 4, 1)
        self.zone_usage_layout.addWidget(self.machines_label_1, 5, 1)
        self.zone_usage_layout.addWidget(self.machines_line_edit, 5, 2)
        self.zone_usage_layout.addWidget(self.machines_label_2, 5, 3)
        self.zone_usage_layout.addWidget(self.lighting_label_1, 6, 1)
        self.zone_usage_layout.addWidget(self.lighting_line_edit, 6, 2)
        self.zone_usage_layout.addWidget(self.lighting_label_2, 6, 3)

        self.static_heat_layout.addWidget(self.mean_temp_out_label_1, 1, 1)
        self.static_heat_layout.addWidget(
            self.mean_temp_outer_line_edit, 1, 2)
        self.static_heat_layout.addWidget(self.mean_temp_out_label_2, 1, 3)
        self.static_heat_layout.addWidget(self.mean_temp_in_label_1, 2, 1)
        self.static_heat_layout.addWidget(
            self.mean_temp_inner_line_edit, 2, 2)
        self.static_heat_layout.addWidget(self.mean_temp_in_label_2, 2, 3)
        self.static_heat_layout.addWidget(self.infiltration_rate_label_1, 3, 1)
        self.static_heat_layout.addWidget(
            self.infiltration_rate_line_edit, 3, 2)
        self.static_heat_layout.addWidget(self.infiltration_rate_label_2, 3, 3)
        self.static_heat_layout.addWidget(self.space_label, 4, 0, 9, 3)

        self.save_cancel_layout.addWidget(self.zone_element_save_button, 1, 0)
        self.save_cancel_layout.addWidget(
            self.zone_element_cancel_button, 1, 1)

        self.groupbox_general_zone_values_layout.setMaximumHeight(120)
        self.zone_value_window_layout.addWidget(
            self.groupbox_general_zone_values_layout, 2, 0, 1, 0)
        self.zone_value_window_layout.addWidget(
            self.zone_values_tab, 7, 0, 1, 0)
        self.zone_value_window_layout.addWidget(
            self.groupbox_save_cancel_buttons, 8, 0, 1, 0)
        self.zone_value_window.setWindowModality(Qt.ApplicationModal)
        self.zone_value_window.show()

    def change_envelopes_values_ui(self, item):
        '''Displays attributes of a selected envelope

        opens a window to see all attributes from the currently selected
        envelope.
        '''

        self.envelopes_value_window = QtGui.QWizardPage()
        self.envelopes_value_window.setAttribute(QtCore.Qt.WA_DeleteOnClose)
        self.envelopes_value_window.setWindowTitle("Envelopes Details")
        self.envelopes_value_window.setFixedWidth(300)
        self.envelopes_value_window.setFixedHeight(200)
        self.envelopes_value_window_layout = QtGui.QGridLayout()
        self.envelopes_value_window.setLayout(
            self.envelopes_value_window_layout)

        self.general_envelope_values_groupbox =\
            QtGui.QGroupBox(u"General Envelope Values")
        self.general_envelope_values_groupbox.setGeometry(
            QtCore.QRect(0, 0, 120, 120))
        self.general_envelope_values_layout = QtGui.QGridLayout()
        self.general_envelope_values_groupbox.setLayout(
            self.general_envelope_values_layout)

        self.envelope_type_label = QtGui.QLabel("Type")
        self.envelope_type_textbox = QtGui.QLineEdit()
        self.envelope_type_textbox.setObjectName(_fromUtf8(
            u"EnvelopeNameTextBox"))
        self.envelope_type_textbox.setReadOnly(True)

        self.envelope_area_label = QtGui.QLabel("Area")
        self.envelope_area_textbox = QtGui.QLineEdit()
        self.envelope_area_textbox.setObjectName(_fromUtf8(
            u"EnvelopeAreaTextBox"))

        self.envelope_orientation_label = QtGui.QLabel("Orientation")
        self.envelope_orientation_combobox = QtGui.QComboBox()
        self.envelope_orientation_combobox.setObjectName(_fromUtf8(
            "EnvelopeOrientationGroupBox"))
        for orientation in self.guiinfo.orientations:
            self.envelope_orientation_combobox.addItem(
                orientation, userData=None)

        current_item = self.outer_elements_model.itemFromIndex(item)
        string_current_item = str(current_item.text())
        listOfCurItem = string_current_item.split()
        self.current_envelope = string_current_item
        if string_current_item.startswith("Outer Wall"):
            self.envelope_type_textbox.setText(str("Outer Wall"))
            self.envelope_area_textbox.setText(str(listOfCurItem[5]))
            self.envelope_orientation_combobox.setCurrentIndex(
                self.envelope_orientation_combobox.findText(
                    str(listOfCurItem[3])))

        elif string_current_item.startswith("Rooftop"):
            self.envelope_type_textbox.setText(str("Rooftop"))
            self.envelope_area_textbox.setText(str(listOfCurItem[4]))
            self.envelope_orientation_combobox.setCurrentIndex(
                self.envelope_orientation_combobox.findText(
                    str(listOfCurItem[2])))

        elif string_current_item.startswith("Ground Floor"):
            self.envelope_type_textbox.setText(str("Ground Floor"))
            self.envelope_area_textbox.setText(str(listOfCurItem[5]))
            self.envelope_orientation_combobox.setCurrentIndex(
                self.envelope_orientation_combobox.findText(
                    str(listOfCurItem[3])))

        elif string_current_item.startswith("Window"):
            self.envelope_type_textbox.setText(str("Window"))
            self.envelope_area_textbox.setText(str(listOfCurItem[4]))
            self.envelope_orientation_combobox.setCurrentIndex(
                self.envelope_orientation_combobox.findText(
                    str(listOfCurItem[2])))

        self.envelope_orientation_before_changing = \
            str(self.envelope_orientation_combobox.currentText())
        self.groupbox_save_cancel_buttons = QtGui.QGroupBox()
        self.save_cancel_layout = QtGui.QGridLayout()
        self.groupbox_save_cancel_buttons.setLayout(self.save_cancel_layout)

        self.envelope_element_save_button = QtGui.QPushButton()
        self.envelope_element_save_button.setText("Save")

        self.envelope_element_cancel_button = QtGui.QPushButton()
        self.envelope_element_cancel_button.setText("Cancel")

        self.envelope_element_set_all_construction_button = QtGui.QPushButton()
        self.envelope_element_set_all_construction_button.setText(
            "Set all construction")
        self.connect(self.envelope_element_save_button, SIGNAL("clicked()"),
                     self.save_changed_envelopes_values)
        self.connect(self.envelope_element_save_button, SIGNAL("clicked()"),
                     self.envelopes_value_window, QtCore.SLOT("close()"))
        self.connect(self.envelope_element_cancel_button, SIGNAL("clicked()"),
                     self.envelopes_value_window, QtCore.SLOT("close()"))
        self.connect(self.envelope_element_set_all_construction_button,
                     SIGNAL("clicked()"), self.create_new_envelope_ui)
        self.save_cancel_layout.addWidget(
            self.envelope_element_save_button, 0, 0)
        self.save_cancel_layout.addWidget(
            self.envelope_element_cancel_button, 0, 1)
        self.save_cancel_layout.addWidget(
            self.envelope_element_set_all_construction_button, 1, 0, 1, 0)

        self.general_envelope_values_layout.addWidget(
            self.envelope_type_label, 1, 0)
        self.general_envelope_values_layout.addWidget(
            self.envelope_type_textbox, 1, 1)
        self.general_envelope_values_layout.addWidget(
            self.envelope_orientation_label, 2, 0)
        self.general_envelope_values_layout.addWidget(
            self.envelope_orientation_combobox, 2, 1)
        self.general_envelope_values_layout.addWidget(
            self.envelope_area_label, 3, 0)
        self.general_envelope_values_layout.addWidget(
            self.envelope_area_textbox, 3, 1)

        self.general_envelope_values_groupbox.setMaximumHeight(120)
        self.general_envelope_values_groupbox.setMinimumHeight(120)
        self.envelope_element_list_view = QtGui.QListView()
        self.envelope_element_list_view.setObjectName(
            _fromUtf8("envelope_element_list_view"))
        self.envelope_element_list_view.setModel(self.outer_elements_model)
        self.envelope_element_list_view.setItemDelegate(self.lVZF)
        self.envelopes_value_window_layout.addWidget(
            self.general_envelope_values_groupbox, 0, 0)
        self.envelopes_value_window_layout.addWidget(
            self.groupbox_save_cancel_buttons, 1, 0)
        self.envelopes_value_window.setWindowModality(Qt.ApplicationModal)
        self.envelopes_value_window.show()

    def update_zone_details(self):
        '''Update the zone details window

        updates the zone details window after something has been changed.
        '''

        self.element_model.clear()
        if self.current_zone.inner_walls:
            for inner_wall in self.current_zone.inner_walls:
                if type(inner_wall).__name__ == "InnerWall":
                    item = TrackableItem(
                        "Name:\t".expandtabs(8) + str(inner_wall.name) +
                        "\nType:\t".expandtabs(11) +
                        "Inner Wall \n Area:\t".expandtabs(11) +
                        str(inner_wall.area), inner_wall.internal_id)
                    self.element_model.appendRow(item)
                if type(inner_wall).__name__ == "Floor":
                    item = TrackableItem(
                        "Name:\t".expandtabs(8) + str(inner_wall.name) +
                        "\nType:\t".expandtabs(11) +
                        "Floor \n Area:\t".expandtabs(11) +
                        str(inner_wall.area), inner_wall.internal_id)
                    self.element_model.appendRow(item)
                if type(inner_wall).__name__ == "Ceiling":
                    item = TrackableItem(
                        "Name:\t".expandtabs(8) + str(inner_wall.name) +
                        "\nType:\t".expandtabs(11) +
                        "Ceiling \n Area:\t".expandtabs(11) +
                        str(inner_wall.area), inner_wall.internal_id)
                    self.element_model.appendRow(item)
        if self.current_zone.outer_walls:
            for outer_wall in self.current_zone.outer_walls:
                if type(outer_wall).__name__ == "OuterWall":
                    item = TrackableItem(
                        "Name:\t".expandtabs(8) +
                        str(outer_wall.name) +
                        "\nType:\t".expandtabs(11) +
                        "Outer Wall \n Area:\t".expandtabs(11) +
                        str(outer_wall.area) +
                        "\n Orientation:\t".expandtabs(11) +
                        str(outer_wall.orientation),
                        outer_wall.internal_id)
                    self.element_model.appendRow(item)
                if type(outer_wall).__name__ == \
                        "GroundFloor":
                    item = TrackableItem(
                        "Name:\t".expandtabs(8) +
                        str(outer_wall.name) +
                        "\nType:\t".expandtabs(11) +
                        "Ground Floor \n Area:\t".expandtabs(11) +
                        str(outer_wall.area) +
                        "\n Orientation:\t".expandtabs(11) +
                        str(outer_wall.orientation),
                        outer_wall.internal_id)
                    self.element_model.appendRow(item)
                if type(outer_wall).__name__ == "Rooftop":
                    item = TrackableItem(
                        "Name:\t".expandtabs(8) +
                        str(outer_wall.name) +
                        "\nType:\t".expandtabs(11) +
                        "Rooftop \n Area:\t".expandtabs(11) +
                        str(outer_wall.area) +
                        "\n Orientation:\t".expandtabs(11) +
                        str(outer_wall.orientation),
                        outer_wall.internal_id)
                    self.element_model.appendRow(item)
        if self.current_zone.windows:
            for window in self.current_zone.windows:
                item = TrackableItem(
                    "Name:\t".expandtabs(8) + str(window.name) +
                    "\nType:\t".expandtabs(11) +
                    "Windows \n Area:\t".expandtabs(11) +
                    str(window.area) +
                    "\n Orientation:\t".expandtabs(11) +
                    str(window.orientation), window.internal_id)
                self.element_model.appendRow(item)

        for time in self.guiinfo.hoursInADay:
            if len(str(self.current_zone.use_conditions.cooling_time[0])) == 1:
                fixed_c_t_s = "0" + str(
                    self.current_zone.use_conditions.cooling_time[0]) + ":00"
            else:
                fixed_c_t_s = str(
                    self.current_zone.use_conditions.cooling_time[0]) + ":00"
            if len(str(self.current_zone.use_conditions.cooling_time[1])) == 1:
                fixed_c_t_e = "0" + str(
                    self.current_zone.use_conditions.cooling_time[1]) + ":00"
            else:
                fixed_c_t_e = str(
                    self.current_zone.use_conditions.cooling_time[1]) + ":00"
            if len(str(self.current_zone.use_conditions.heating_time[0])) == 1:
                fixed_h_t_s = "0" + str(
                    self.current_zone.use_conditions.heating_time[0]) + ":00"
            else:
                fixed_h_t_s = str(
                    self.current_zone.use_conditions.heating_time[0]) + ":00"
            if len(str(self.current_zone.use_conditions.heating_time[1])) == 1:
                fixed_h_t_e = "0" + str(
                    self.current_zone.use_conditions.heating_time[1]) + ":00"
            else:
                fixed_h_t_e = str(
                    self.current_zone.use_conditions.heating_time[1]) + ":00"
            if (time == fixed_c_t_s):
                self.cooling_ahu_start_dropdown.setCurrentIndex(
                    self.guiinfo.hoursInADay.index(time))
            if (time == fixed_c_t_e):
                self.cooling_ahu_end_dropdown.setCurrentIndex(
                    self.guiinfo.hoursInADay.index(time))
            if (time == fixed_h_t_s):
                self.heating_ahu_start_dropdown.setCurrentIndex(
                    self.guiinfo.hoursInADay.index(time))
            if (time == fixed_h_t_e):
                self.heating_ahu_end_dropdown.setCurrentIndex(
                    self.guiinfo.hoursInADay.index(time))
        self.set_temp_heat_line_edit.setText(str(
            self.current_zone.use_conditions.set_temp_heat))
        self.set_temp_cool_line_edit.setText(str(
            self.current_zone.use_conditions.set_temp_cool))
        self.temp_set_back_line_edit.setText(str(
            self.current_zone.use_conditions.temp_set_back))
        self.min_air_flow_line_edit.setText(str(
            self.current_zone.use_conditions.min_air_exchange))
        self.min_ahu_line_edit.setText(str(
            self.current_zone.use_conditions.min_ahu))
        self.max_ahu_line_edit.setText(str(
            self.current_zone.use_conditions.max_ahu))
        if (self.current_zone.use_conditions.with_ahu == "True"):
            self.with_ahu_combobox.setCurrentIndex(
                self.with_ahu_combobox.findText("True"))
        else:
            self.with_ahu_combobox.setCurrentIndex(
                self.with_ahu_combobox.findText("False"))
        self.re_humidity_line_edit.setText(str(
            self.current_zone.use_conditions.rel_humidity))
        self.persons_line_edit.setText(str(
            self.current_zone.use_conditions.persons))
        self.machines_line_edit.setText(str(
            self.current_zone.use_conditions.machines))
        self.lighting_line_edit.setText(str(
            self.current_zone.use_conditions.maintained_illuminace))
        self.mean_temp_outer_line_edit.setText(str(
            self.current_zone.t_outside))
        self.mean_temp_inner_line_edit.setText(str(
            self.current_zone.t_inside))
        self.infiltration_rate_line_edit.setText(str(
            self.current_zone.infiltration_rate))
        self.canvas_profiles.repaint()
        data_persons = [1.0 for x in range(24)]
        data_machines = [1.0 for x in range(24)]
        # TODO: data_lighting = [1.0 for x in range(24)]
        for hour in range(0, 24):
            try:
                data_persons[hour] =\
                    self.current_zone.use_conditions.profile_persons[hour]
                data_machines[hour] =\
                    self.current_zone.use_conditions.profile_machines[hour]
            except IndexError:
                break
            # TODO: data_lighting[hour] =\
            #        self.current_zone.use_conditions.profile_lighting[hour]
        ax_p = self.figure_profiles.add_subplot(111)
        ax_p.hold(False)
        ax_p.plot(range(24), data_persons, 'b-',
                  range(24), data_machines, 'r-')
        # TODO: ax_p.plot(range(24), data_persons, 'b-', range(24),
        # data_machines, 'r-', data_lighting, 'g-')
        ax_p.set_ylim([0, 1])
        self.canvas_profiles.draw()

    def update_element_details(self):
        '''Update the element details window

        updates the element details window after layers have been changed.
        '''

        self.element_layer_model.clear()
        for layer in self.current_element.layer:
            item = TrackableItem(
                "Material:\t".expandtabs(8) + str(layer.material.name) +
                "\nThickness:\t".expandtabs(14) + str(layer.thickness) +
                "\t", layer.internal_id)
            self.element_layer_model.appendRow(item)

    def update_set_all_construction(self):
        '''Update the set all construction window

        updates the set all construction window after layers have been changed.
        '''

        self.element_layer_model_set_all_constr.clear()
        for layer in self.all_constr_layer_list:
            item = TrackableItem(
                "Material:\t".expandtabs(8) + str(layer.material.name) +
                "\nThickness:\t".expandtabs(14) + str(layer.thickness) +
                "\t", layer.internal_id)
            self.element_layer_model_set_all_constr.appendRow(item)

    def show_warning_window_ui(self):

        self.warning_window = QtGui.QWizardPage()
        self.warning_window.setAttribute(QtCore.Qt.WA_DeleteOnClose)
        self.warning_window.setWindowTitle("Warning")
        self.warning_window.setFixedWidth(300)
        self.warning_window.setFixedHeight(100)
        self.warning_window_layout = QtGui.QGridLayout()
        self.warning_window.setLayout(self.warning_window_layout)

        self.warning_label = QtGui.QLabel(self.warning_window)
        self.warning_label.setGeometry(QtCore.QRect(10, 0, 280, 50))
        self.warning_label.setText("This has no effect on your building" +
                                   " parameters, its just \n" +
                                   "general information.")
        self.warning_window_save_button = QtGui.QPushButton(
            self.warning_window)
        self.warning_window_save_button.setText("Ok")
        self.warning_window_save_button.setGeometry(
            QtCore.QRect(0, 60, 145, 25))
        self.connect(self.warning_window_save_button, SIGNAL("clicked()"),
                     self.warning_window, QtCore.SLOT("close()"))
        self.warning_window_cancel_button = QtGui.QPushButton(
            self.warning_window)
        self.warning_window_cancel_button.setText("Cancel")
        self.warning_window_cancel_button.setGeometry(
            QtCore.QRect(155, 60, 145, 25))
        self.connect(self.warning_window_cancel_button, SIGNAL("clicked()"),
                     self.warning_window, QtCore.SLOT("close()"))
        self.connect(self.warning_window_cancel_button, SIGNAL("clicked()"),
                     self.display_current_building)

        if isinstance(self.current_building, NonResidential) or \
           isinstance(self.current_building, Residential):
            self.warning_window_save_button.setGeometry(
                    QtCore.QRect(0, 60, 100, 25))
            self.warning_window_cancel_button.setGeometry(
                    QtCore.QRect(100, 60, 100, 25))
            self.warning_window_update_button = QtGui.QPushButton(
                self.warning_window)
            self.warning_window_update_button.setText("Update Archetype")
            self.warning_window_update_button.setGeometry(
                QtCore.QRect(200, 60, 100, 25))
            self.connect(self.warning_window_update_button,
                         SIGNAL("clicked()"),
                         self.warning_window, QtCore.SLOT("close()"))
            self.connect(self.warning_window_update_button,
                         SIGNAL("clicked()"),
                         self.show_update_archertype_ui)
        self.warning_window.setWindowModality(Qt.ApplicationModal)
        self.warning_window.show()

    def show_update_archertype_ui(self):
        ''' Opens a window to create a new archtertype building.

        '''

        self.archtertype_building_window = QtGui.QWizardPage()
        self.archtertype_building_window.setAttribute(
            QtCore.Qt.WA_DeleteOnClose)
        self.archtertype_building_window.setWindowTitle("Update Archertype")
        self.archtertype_building_window.setFixedWidth(300)
        self.archtertype_building_window.setFixedHeight(400)
        self.popup_layout_type_building = QtGui.QGridLayout()
        self.archtertype_building_window.setLayout(
            self.popup_layout_type_building)
        self.group_box_archtertype = QtGui.QGroupBox("Set Archertype values")

        validator = QtGui.QDoubleValidator()

        self.archtertype_building_name_label = QtGui.QLabel(
            self.group_box_archtertype)
        self.archtertype_building_name_label.setGeometry(
            QtCore.QRect(10, 20, 90, 25))
        self.archtertype_building_name_label.setText("Name:")
        self.archtertype_building_name_line_edit = QtGui.QLineEdit(
            self.group_box_archtertype)
        self.archtertype_building_name_line_edit.setGeometry(
            QtCore.QRect(110, 20, 120, 25))
        self.archtertype_building_street_label = QtGui.QLabel(
            self.group_box_archtertype)
        self.archtertype_building_street_label.setGeometry(
            QtCore.QRect(10, 60, 90, 25))
        self.archtertype_building_street_label.setText("Street/Nr.:")
        self.archtertype_building_street_line_edit = QtGui.QLineEdit(
            self.group_box_archtertype)
        self.archtertype_building_street_line_edit.setGeometry(
            QtCore.QRect(110, 60, 120, 25))
        self.archtertype_building_location_label = QtGui.QLabel(
            self.group_box_archtertype)
        self.archtertype_building_location_label.setGeometry(
            QtCore.QRect(10, 100, 90, 25))
        self.archtertype_building_location_label.setText("ZIP/City:")
        self.archtertype_building_location_line_edit = QtGui.QLineEdit(
            self.group_box_archtertype)
        self.archtertype_building_location_line_edit.setGeometry(
            QtCore.QRect(110, 100, 120, 25))
        self.archtertype_building_year_label = QtGui.QLabel(
            self.group_box_archtertype)
        self.archtertype_building_year_label.setGeometry(
            QtCore.QRect(10, 140, 90, 25))
        self.archtertype_building_year_label.setText("Construction Year:")
        self.archtertype_building_year_line_edit = QtGui.QLineEdit(
            self.group_box_archtertype)
        self.archtertype_building_year_line_edit.setValidator(validator)
        self.archtertype_building_year_line_edit.setGeometry(
            QtCore.QRect(110, 140, 120, 25))
        self.archtertype_building_number_of_floors_label = QtGui.QLabel(
            self.group_box_archtertype)
        self.archtertype_building_number_of_floors_label.setGeometry(
            QtCore.QRect(10, 180, 90, 25))
        self.archtertype_building_number_of_floors_label.setText(
            "Number of Floors:")
        self.archtertype_building_number_of_floors_line_edit = \
            QtGui.QLineEdit(self.group_box_archtertype)
        self.archtertype_building_number_of_floors_line_edit.setValidator(
                                                             validator)
        self.archtertype_building_number_of_floors_line_edit.setGeometry(
            QtCore.QRect(110, 180, 120, 25))
        self.archtertype_building_height_of_floors_label = QtGui.QLabel(
            self.group_box_archtertype)
        self.archtertype_building_height_of_floors_label.setGeometry(
            QtCore.QRect(10, 220, 90, 25))
        self.archtertype_building_height_of_floors_label.setText(
            "Height of Floors:")
        self.archtertype_building_height_of_floors_line_edit = \
            QtGui.QLineEdit(self.group_box_archtertype)
        self.archtertype_building_height_of_floors_line_edit.setValidator(
                                                             validator)
        self.archtertype_building_height_of_floors_line_edit.setGeometry(
            QtCore.QRect(110, 220, 120, 25))
        self.archtertype_building_area_label = QtGui.QLabel(
            self.group_box_archtertype)
        self.archtertype_building_area_label.setGeometry(
            QtCore.QRect(10, 260, 90, 25))
        self.archtertype_building_area_label.setText("Net leased Area:")
        self.archtertype_building_area_line_edit = QtGui.QLineEdit(
            self.group_box_archtertype)
        self.archtertype_building_area_line_edit.setValidator(validator)
        self.archtertype_building_area_line_edit.setGeometry(
            QtCore.QRect(110, 260, 120, 25))
        self.archtertype_generate_button = QtGui.QPushButton(
            self.group_box_archtertype)
        self.archtertype_generate_button.setText("generate")
        self.connect(self.archtertype_generate_button, SIGNAL("clicked()"),
                     self.check_inputs_archertype)
        self.connect(self.archtertype_generate_button, SIGNAL("clicked()"),
                     self.archtertype_building_window, QtCore.SLOT("close()"))
        self.archtertype_generate_button.setGeometry(
            QtCore.QRect(10, 300, 90, 25))
        self.popup_layout_type_building.addWidget(
            self.group_box_archtertype)
        self.archtertype_building_window.setWindowModality(Qt.ApplicationModal)
        self.archtertype_building_window.show()

    def show_element_build_ui(self, item):
        '''Displays attributes of a selected element

        opens a window to display all attributes of the currently selected
        element.
        '''

        self.element_build_ui = QtGui.QWizardPage()
        self.element_build_ui.setAttribute(QtCore.Qt.WA_DeleteOnClose)
        self.element_build_ui.setWindowTitle("Element Details")
        self.element_build_ui.setFixedWidth(450)
        self.element_build_ui.setFixedHeight(600)
        self.element_build_ui_window_layout = QtGui.QGridLayout()
        self.element_build_ui.setLayout(self.element_build_ui_window_layout)

        self.element_layer_model.clear()

        current_item = self.element_model.itemFromIndex(item)
        if "Inner Wall" in current_item.text():
            for element in self.current_zone.inner_walls:
                if element.internal_id == current_item.internal_id:
                    self.current_element = element
        if "Floor" in current_item.text():
            for element in self.current_zone.inner_walls:
                if element.internal_id == current_item.internal_id:
                    self.current_element = element
        if "Ceiling" in current_item.text():
            for element in self.current_zone.inner_walls:
                if element.internal_id == current_item.internal_id:
                    self.current_element = element
        if "Outer Wall" in current_item.text():
            for element in self.current_zone.outer_walls:
                if element.internal_id == current_item.internal_id:
                    self.current_element = element
        if "Ground Floor" in current_item.text():
            for element in self.current_zone.outer_walls:
                if element.internal_id == current_item.internal_id:
                    self.current_element = element
        if "Rooftop" in current_item.text():
            for element in self.current_zone.outer_walls:
                if element.internal_id == current_item.internal_id:
                    self.current_element = element
        if "Window" in current_item.text():
            for element in self.current_zone.windows:
                if element.internal_id == current_item.internal_id:
                    self.current_element = element

        for layer in self.current_element.layer:
            item = TrackableItem("Material:\t".expandtabs(8) +
                                 str(layer.material.name) +
                                 "\nThickness:\t".expandtabs(14) +
                                 str(layer.thickness) +
                                 "\t", layer.internal_id)
            self.element_layer_model.appendRow(item)

        self.element_general_layout = QtGui.QGridLayout()
        self.element_general_layout_groupBox = QtGui.QGroupBox(
            "General Element Values")
        self.element_general_layout_groupBox.setLayout(
            self.element_general_layout)

        self.element_save_cancel_layout = QtGui.QGridLayout()
        self.element_save_cancel_layoutGroupBox = QtGui.QGroupBox()
        self.element_save_cancel_layoutGroupBox.setLayout(
            self.element_save_cancel_layout)
        self.element_save_cancel_layoutGroupBox.setMaximumHeight(48)

        self.element_type_label = QtGui.QLabel("Type")
        self.element_type_textbox = QtGui.QTextEdit()
        self.element_type_textbox.setText(
            type(self.current_element).__name__)
        self.element_type_textbox.setReadOnly(True)
        self.element_type_textbox.setMaximumHeight(24)

        self.element_construction_type_label = QtGui.QLabel(
            "Construction Type")
        self.element_construction_type_combobox = QtGui.QComboBox()
        self.element_construction_type_combobox.setObjectName(
            _fromUtf8("ElementConstructionTypeComboBox"))
        self.element_construction_type_combobox.addItem("heavy", userData=None)
        self.element_construction_type_combobox.addItem("light", userData=None)
        if self.current_element.construction_type == "heavy":
            self.element_construction_type_combobox.setCurrentIndex(0)
        if self.current_element.construction_type == "light":
            self.element_construction_type_combobox.setCurrentIndex(1)
        self.connect(self.element_construction_type_combobox, QtCore.SIGNAL(
            "currentIndexChanged(int)"), self.switch_constr_type)

        self.element_orientation_label = QtGui.QLabel("Orientation")
        self.element_orientation_combobox = QtGui.QComboBox()
        self.element_orientation_combobox.setObjectName(
            _fromUtf8("ElementOrientationComboBox"))
        for orientation in self.guiinfo.orientations:
            self.element_orientation_combobox.addItem(
                orientation, userData=None)
        if(self.current_element.orientation is not None):
            orientation_string = str(self.guiinfo.orientations_numbers
                                     [self.current_element.orientation])
            self.element_orientation_combobox.setCurrentIndex(
                self.element_orientation_combobox.findText(
                    orientation_string))
        else:
            self.element_orientation_combobox.setCurrentIndex(-1)

        self.element_name_label = QtGui.QLabel("Name")
        self.element_name_textbox = QtGui.QLineEdit()
        self.element_name_textbox.setObjectName(
            _fromUtf8("ElementNameTextBox"))
        self.element_name_textbox.setText(str(self.current_element.name))

        self.element_area_label = QtGui.QLabel("Area")
        self.element_area_textbox = QtGui.QLineEdit()
        self.element_area_textbox.setObjectName(
            _fromUtf8("ElementAreaTextBox"))
        self.element_area_textbox.setText(str(round(
            self.current_element.area, 2)))

        self.element_year_of_construction_label = QtGui.QLabel(
            "Year Of Construction")
        self.element_year_of_construction_textbox = QtGui.QLineEdit()
        self.element_year_of_construction_textbox.setObjectName(
            _fromUtf8("ElementYearOfConstructionTextBox"))
        if self.current_element.year_of_construction is None:
            self.element_year_of_construction_textbox.setText(
                str(0))
        else:
            self.element_year_of_construction_textbox.setText(
                str(self.current_element.year_of_construction))

        self.element_year_of_retrofit_label = QtGui.QLabel(
            "Year Of Retrofit")
        self.element_year_of_retrofit_textbox = QtGui.QLineEdit()
        self.element_year_of_retrofit_textbox.setObjectName(
            _fromUtf8("ElementYearOfRetrofitTextBox"))
        if self.current_element._year_of_retrofit is None:
            self.element_year_of_retrofit_textbox.setText(
                str(0))
        else:
            self.element_year_of_retrofit_textbox.setText(
                str(self.current_element._year_of_retrofit))

        self.element_tilt_label = QtGui.QLabel("Tilt")
        self.element_tilt_textbox = QtGui.QLineEdit()
        self.element_tilt_textbox.setObjectName(
            _fromUtf8("ElementTiltTextBox"))
        if self.current_element.tilt is None:
            self.element_tilt_textbox.setText(
                str(0))
        else:
            self.element_tilt_textbox.setText(
                str(self.current_element.tilt))

        self.element_inner_convection_label = QtGui.QLabel("Inner Convection")
        self.element_inner_convection_textbox = QtGui.QLineEdit()
        self.element_inner_convection_textbox.setObjectName(
            _fromUtf8("ElementInnerConvectionTextBox"))
        if self.current_element.inner_convection is None:
            self.element_inner_convection_textbox.setText(
                str(0))
        else:
            self.element_inner_convection_textbox.setText(
                str(self.current_element.inner_convection))

        self.element_inner_radiation_label = QtGui.QLabel("Inner Radiation")
        self.element_inner_radiation_textbox = QtGui.QLineEdit()
        self.element_inner_radiation_textbox.setObjectName(
            _fromUtf8("ElementInnerRadiationTextBox"))
        if self.current_element.inner_radiation is None:
            self.element_inner_radiation_textbox.setText(
                str(0))
        else:
            self.element_inner_radiation_textbox.setText(
                str(self.current_element.inner_radiation))

        if not type(self.current_element).__name__ == "InnerWall":

            self.element_outer_convection_label = QtGui.QLabel(
                "Outer Convection")
            self.element_outer_convection_textbox = QtGui.QLineEdit()
            self.element_outer_convection_textbox.setObjectName(
                _fromUtf8("ElementOuterConvectionTextBox"))
            self.element_outer_convection_textbox.setText(
                str(self.current_element.outer_convection))

            self.element_outer_radiation_label = QtGui.QLabel(
                "Outer Radiation")
            self.element_outer_radiation_textbox = QtGui.QLineEdit()
            self.element_outer_radiation_textbox.setObjectName(
                _fromUtf8("ElementOuterRadiationTextBox"))
            self.element_outer_radiation_textbox.setText(
                str(self.current_element.outer_radiation))

        self.element_uvalue_label = QtGui.QLabel("U-Value (W/m2K)")
        self.element_uvalue_textbox = QtGui.QLineEdit()
        self.element_uvalue_textbox.setObjectName(
            _fromUtf8("ElementUValueTextBox"))
        self.element_uvalue_textbox.setText(str(float(
            Controller.get_u_value(self.current_element))))
        self.element_uvalue_textbox.setReadOnly(True)

        self.element_add_material_button = QtGui.QPushButton()
        self.element_add_material_button.setText("Add Layer")
        self.connect(self.element_add_material_button, SIGNAL("clicked()"),
                     lambda check_window="Element Details Window":
                     self.create_new_layer_ui(check_window))

        self.element_delete_material_button = QtGui.QPushButton()
        self.element_delete_material_button.setText("Delete Layer")
        self.connect(self.element_delete_material_button, SIGNAL("clicked()"),
                     self.delete_selected_layer)

        self.set_all_constr_element_material_list_view = QtGui.QListView()
        self.element_material_list_view = QtGui.QListView()
        self.element_material_list_view.setGeometry(
            QtCore.QRect(10, 200, 170, 300))
        self.element_material_list_view.setObjectName(
            _fromUtf8("ElementMaterialsListView"))
        self.element_material_list_view.setModel(self.element_layer_model)
        self.element_material_list_view.setItemDelegate(self.lVZF)
        self.element_material_list_view.setEditTriggers(
            QtGui.QAbstractItemView.NoEditTriggers)
        self.element_material_list_view.doubleClicked.connect(
            self.show_layer_build_ui)
        self.element_material_list_label = QtGui.QLabel()
        self.element_material_list_label.setGeometry(
            QtCore.QRect(175, 200, 25, 300))
        self.element_material_list_label.setText("From inner\n\n\n\n\n\n\n\n"
                                                 "To Outer")

        self.element_save_button = QtGui.QPushButton()
        self.element_save_button.setText("Save")

        self.connect(self.element_save_button, SIGNAL("clicked()"),
                     self.load_constr_type)
        self.connect(self.element_save_button, SIGNAL("clicked()"),
                     self.save_changed_element_values)
        self.connect(self.element_save_button, SIGNAL("clicked()"),
                     self.update_zone_details)
        self.connect(self.element_save_button, SIGNAL("clicked()"),
                     self.element_build_ui, QtCore.SLOT("close()"))
        # self.connect(self.element_save_button, SIGNAL("clicked()"),
        #              self.zone_value_window, QtCore.SLOT("update()"))

        self.element_cancel_button = QtGui.QPushButton()
        self.element_cancel_button.setText("Cancel")
        self.connect(self.element_cancel_button, SIGNAL("clicked()"),
                     self.element_build_ui, QtCore.SLOT("close()"))

        if type(self.current_element).__name__ == "InnerWall":

            self.element_general_layout.addWidget(
                self.element_type_label, 1, 0)
            self.element_general_layout.addWidget(
                self.element_type_textbox, 1, 1)
            self.element_general_layout.addWidget(
                self.element_construction_type_label, 2, 0)
            self.element_general_layout.addWidget(
                self.element_construction_type_combobox, 2, 1)
            self.element_general_layout.addWidget(
                self.element_orientation_label, 3, 0)
            self.element_general_layout.addWidget(
                self.element_orientation_combobox, 3, 1)
            self.element_general_layout.addWidget(
                self.element_name_label, 4, 0)
            self.element_general_layout.addWidget(
                self.element_name_textbox, 4, 1)
            self.element_general_layout.addWidget(
                self.element_area_label, 5, 0)
            self.element_general_layout.addWidget(
                self.element_area_textbox, 5, 1)
            self.element_general_layout.addWidget(
                self.element_year_of_construction_label, 6, 0)
            self.element_general_layout.addWidget(
                self.element_year_of_construction_textbox, 6, 1)
            self.element_general_layout.addWidget(
                self.element_year_of_retrofit_label, 7, 0)
            self.element_general_layout.addWidget(
                self.element_year_of_retrofit_textbox, 7, 1)
            self.element_general_layout.addWidget(
                self.element_tilt_label, 8, 0)
            self.element_general_layout.addWidget(
                self.element_tilt_textbox, 8, 1)
            self.element_general_layout.addWidget(
                self.element_inner_convection_label, 9, 0)
            self.element_general_layout.addWidget(
                self.element_inner_convection_textbox, 9, 1)
            self.element_general_layout.addWidget(
                self.element_inner_radiation_label, 10, 0)
            self.element_general_layout.addWidget(
                self.element_inner_radiation_textbox, 10, 1)
            self.element_general_layout.addWidget(
                self.element_uvalue_label, 11, 0)
            self.element_general_layout.addWidget(
                self.element_uvalue_textbox, 11, 1)
            self.element_general_layout.addWidget(
                self.element_add_material_button, 12, 0)
            self.element_general_layout.addWidget(
                self.element_delete_material_button, 12, 1)
            self.element_general_layout.addWidget(
                self.element_material_list_view, 13, 0, 14, 3)
            self.element_general_layout.addWidget(
                self.element_material_list_label, 13, 3, 14, 4)
            self.element_save_cancel_layout.addWidget(
                self.element_save_button, 0, 0)
            self.element_save_cancel_layout.addWidget(
                self.element_cancel_button, 0, 1)

        else:

            self.element_general_layout.addWidget(
                self.element_type_label, 1, 0)
            self.element_general_layout.addWidget(
                self.element_type_textbox, 1, 1)
            self.element_general_layout.addWidget(
                self.element_construction_type_label, 2, 0)
            self.element_general_layout.addWidget(
                self.element_construction_type_combobox, 2, 1)
            self.element_general_layout.addWidget(
                self.element_orientation_label, 3, 0)
            self.element_general_layout.addWidget(
                self.element_orientation_combobox, 3, 1)
            self.element_general_layout.addWidget(
                self.element_name_label, 4, 0)
            self.element_general_layout.addWidget(
                self.element_name_textbox, 4, 1)
            self.element_general_layout.addWidget(
                self.element_area_label, 5, 0)
            self.element_general_layout.addWidget(
                self.element_area_textbox, 5, 1)
            self.element_general_layout.addWidget(
                self.element_year_of_construction_label, 6, 0)
            self.element_general_layout.addWidget(
                self.element_year_of_construction_textbox, 6, 1)
            self.element_general_layout.addWidget(
                self.element_year_of_retrofit_label, 7, 0)
            self.element_general_layout.addWidget(
                self.element_year_of_retrofit_textbox, 7, 1)
            self.element_general_layout.addWidget(
                self.element_tilt_label, 8, 0)
            self.element_general_layout.addWidget(
                self.element_tilt_textbox, 8, 1)
            self.element_general_layout.addWidget(
                self.element_inner_convection_label, 9, 0)
            self.element_general_layout.addWidget(
                self.element_inner_convection_textbox, 9, 1)

            self.element_general_layout.addWidget(
                self.element_inner_radiation_label, 10, 0)
            self.element_general_layout.addWidget(
                self.element_inner_radiation_textbox, 10, 1)
            self.element_general_layout.addWidget(
                self.element_outer_convection_label, 11, 0)
            self.element_general_layout.addWidget(
                self.element_outer_convection_textbox, 11, 1)
            self.element_general_layout.addWidget(
                self.element_outer_radiation_label, 12, 0)
            self.element_general_layout.addWidget(
                self.element_outer_radiation_textbox, 12, 1)
            self.element_general_layout.addWidget(
                self.element_uvalue_label, 13, 0)
            self.element_general_layout.addWidget(
                self.element_uvalue_textbox, 13, 1)
            self.element_general_layout.addWidget(
                self.element_add_material_button, 14, 0)
            self.element_general_layout.addWidget(
                self.element_delete_material_button, 14, 1)
            self.element_general_layout.addWidget(
                self.element_material_list_view, 15, 0, 15, 3)
            self.element_general_layout.addWidget(
                self.element_material_list_label, 15, 3, 15, 4)
            self.element_save_cancel_layout.addWidget(
                self.element_save_button, 0, 0)
            self.element_save_cancel_layout.addWidget(
                self.element_cancel_button, 0, 1)

        self.element_build_ui_window_layout.addWidget(
            self.element_general_layout_groupBox)
        self.element_build_ui_window_layout.addWidget(
            self.element_save_cancel_layoutGroupBox)
        self.element_build_ui.setWindowModality(Qt.ApplicationModal)
        self.element_build_ui.show()

    def show_export_window(self):
        '''Displays options of export

        opens a window that displays the options to export the project.
        '''

        self.export_window_ui = QtGui.QWizardPage()
        self.export_window_ui.setAttribute(QtCore.Qt.WA_DeleteOnClose)
        self.export_window_ui.setWindowTitle("Export")
        self.export_window_ui.setFixedWidth(380)
        self.export_window_ui.setFixedHeight(320)
        self.export_window_ui_layout = QtGui.QGridLayout()
        self.export_window_ui.setLayout(self.export_window_ui_layout)

        self.export_groupbox = QtGui.QGroupBox("Export")
        self.export_groupbox.setGeometry(QtCore.QRect(5, 5, 360, 155))
        self.export_groupbox.setMinimumSize(QtCore.QSize(360, 155))
        self.export_groupbox.setMaximumSize(QtCore.QSize(360, 155))
        self.export_groupbox.setObjectName(_fromUtf8("exportGroupBox"))

        self.aixlib_groupbox = QtGui.QGroupBox("AixLib")
        self.aixlib_groupbox.setGeometry(QtCore.QRect(5, 5, 360, 120))
        self.aixlib_groupbox.setMinimumSize(QtCore.QSize(360, 120))
        self.aixlib_groupbox.setMaximumSize(QtCore.QSize(360, 120))
        self.aixlib_groupbox.setObjectName(_fromUtf8("AixLibGroupBox"))

        self.annex_groupbox = QtGui.QGroupBox("Annex60")
        self.annex_groupbox.setGeometry(QtCore.QRect(5, 5, 360, 120))
        self.annex_groupbox.setMinimumSize(QtCore.QSize(360, 120))
        self.annex_groupbox.setMaximumSize(QtCore.QSize(360, 120))
        self.annex_groupbox.setObjectName(_fromUtf8("AnnexGroupBox"))
        self.annex_groupbox.setVisible(False)

        self.export_model_groupbox = QtGui.QGroupBox("")
        self.export_model_groupbox.setGeometry(QtCore.QRect(5, 5, 360, 120))
        self.export_model_groupbox.setMinimumSize(QtCore.QSize(360, 120))
        self.export_model_groupbox.setMaximumSize(QtCore.QSize(360, 120))
        self.export_model_groupbox.setObjectName(_fromUtf8("GroupBoxModel"))

        self.export_button = QtGui.QPushButton(self.export_groupbox)
        self.export_button.setGeometry(QtCore.QRect(5, 20, 305, 25))
        self.export_button.clicked.connect(self.click_export_button)
        self.export_button.setText("Export model for all buildings")
        self.export_button_one = QtGui.QPushButton(self.export_groupbox)
        self.export_button_one.setGeometry(QtCore.QRect(5, 55, 305, 25))
        self.export_button_one.clicked.connect(self.click_export_button)
        self.export_button_one.setText("Export model for current building")
        self.export_save_template_label = QtGui.QLabel(self.export_groupbox)
        self.export_save_template_label.setGeometry(
            QtCore.QRect(5, 90, 110, 25))
        self.export_save_template_label.setText("File path:")
        self.export_save_template_lineedit = QtGui.QLineEdit(
            self.export_groupbox)
        self.export_save_template_lineedit .setGeometry(
            QtCore.QRect(130, 90, 130, 25))
        if self.file_path == "":
            self.export_save_template_lineedit.setText(
                utilitis.get_default_path())
            utilitis.create_path(str(
                                self.export_save_template_lineedit.text()))
            self.file_path = self.export_save_template_lineedit.text()
        else:
            self.export_save_template_lineedit.setText(self.file_path)
            utilitis.create_path(str(
                                self.export_save_template_lineedit.text()))
        self.export_save_template_button = QtGui.QPushButton(
            self.export_groupbox)
        self.export_save_template_button.setGeometry(
            QtCore.QRect(265, 90, 80, 25))
        self.export_save_template_button.setText("Browse")
        self.export_save_template_button.clicked.connect(
            self.click_browse_button)
        self.export_label_library = QtGui.QLabel(self.export_groupbox)
        self.export_label_library.setGeometry(
            QtCore.QRect(5, 125, 120, 25))
        self.export_label_library.setText("Library:")
        self.export_create_library_combobox = QtGui.QComboBox(
            self.export_groupbox)
        self.export_create_library_combobox.setGeometry(
            QtCore.QRect(130, 125, 215, 25))

        self.export_template_label_model = QtGui.QLabel(self.aixlib_groupbox)
        self.export_template_label_model.setGeometry(
            QtCore.QRect(5, 20, 120, 25))
        self.export_template_label_model.setText("Model type:")
        self.export_create_template_model_combobox = QtGui.QComboBox(
            self.aixlib_groupbox)
        self.export_create_template_model_combobox.setGeometry(
            QtCore.QRect(130, 20, 215, 25))
        self.export_template_label_zone = QtGui.QLabel(self.aixlib_groupbox)
        self.export_template_label_zone.setGeometry(
            QtCore.QRect(5, 55, 120, 25))
        self.export_template_label_zone.setText("Zone type:")
        self.export_create_template_zone_combobox = QtGui.QComboBox(
            self.aixlib_groupbox)
        self.export_create_template_zone_combobox.setGeometry(
            QtCore.QRect(130, 55, 215, 25))
        self.export_template_label_corG = QtGui.QLabel(self.aixlib_groupbox)
        self.export_template_label_corG.setGeometry(
            QtCore.QRect(5, 90, 120, 25))
        self.export_template_label_corG.setText("corG:")
        self.radio_button_corG_1 = QtGui.QRadioButton(self.aixlib_groupbox)
        self.radio_button_corG_1.setGeometry(QtCore.QRect(130, 90, 120, 25))
        self.radio_button_corG_1.setText("with CorG")
        self.radio_button_corG_2 = QtGui.QRadioButton(self.aixlib_groupbox)
        self.radio_button_corG_2.setGeometry(QtCore.QRect(250, 90, 120, 25))
        self.radio_button_corG_2.setText("without CorG")
        self.radio_button_corG_1.setChecked(True)

        self.annex_number_of_elements = QtGui.QLabel(self.annex_groupbox)
        self.annex_number_of_elements.setGeometry(
            QtCore.QRect(5, 20, 120, 25))
        self.annex_number_of_elements.setText("Number of elements:")
        self.annex_create_number_of_elements_combobox = QtGui.QComboBox(
            self.annex_groupbox)
        self.annex_create_number_of_elements_combobox.setGeometry(
            QtCore.QRect(130, 20, 215, 25))
        self.annex_merge_windows = QtGui.QLabel(self.annex_groupbox)
        self.annex_merge_windows.setGeometry(
            QtCore.QRect(5, 55, 120, 25))
        self.annex_merge_windows.setText("Merge windows:")
        self.annex_create_merge_windows_combobox = QtGui.QComboBox(
            self.annex_groupbox)
        self.annex_create_merge_windows_combobox.setGeometry(
            QtCore.QRect(130, 55, 215, 25))

        library_type_list = ["AixLib", "Annex60"]
        modelTypeList = ["MultizoneEquipped", "Multizone", "None"]
        zoneTypeList = ["ThermalZoneEquipped", "ThermalZone", "None"]
        number_of_elements_list = ["2", "3", "4"]
        merging_windows_list = ["True", "False"]

        self.export_create_library_combobox.addItems(library_type_list)
        self.export_create_template_model_combobox.addItems(modelTypeList)
        self.export_create_template_zone_combobox.addItems(zoneTypeList)
        self.annex_create_number_of_elements_combobox.addItems(
                                                    number_of_elements_list)
        self.annex_create_merge_windows_combobox.addItems(
                                                    merging_windows_list)

        self.connect(self.export_create_library_combobox, QtCore.SIGNAL(
            "currentIndexChanged(int)"), self.switch_lib)

        self.export_window_ui_layout.addWidget(
            self.export_groupbox, 1, 1)
        self.export_window_ui_layout.addWidget(
            self.aixlib_groupbox, 2, 1)
        self.export_window_ui_layout.addWidget(
            self.annex_groupbox, 2, 1)

        self.export_window_ui.setWindowModality(Qt.ApplicationModal)
        self.export_window_ui.show()

    def show_simulation_window(self):
        '''Displays attributes of simulation

        opens a window to display the project name and all simulation
        attributes.
        '''

        self.simulation_window_ui = QtGui.QWizardPage()
        self.simulation_window_ui.setAttribute(QtCore.Qt.WA_DeleteOnClose)
        self.simulation_window_ui.setWindowTitle("Simulation")
        self.simulation_window_ui.setFixedWidth(330)
        self.simulation_window_ui.setFixedHeight(280)
        self.simulation_window_ui_layout = QtGui.QGridLayout()
        self.simulation_window_ui.setLayout(self.simulation_window_ui_layout)

        self.project_name_groupbox = QtGui.QGroupBox("Project")
        self.project_name_groupbox.setGeometry(QtCore.QRect(10, 10, 315, 40))
        self.project_name_groupbox.setMinimumSize(QtCore.QSize(315, 40))
        self.project_name_groupbox.setMaximumSize(QtCore.QSize(315, 40))
        self.project_name_label = QtGui.QLabel(self.project_name_groupbox)
        self.project_name_label.setGeometry(QtCore.QRect(5, 10, 90, 25))
        self.project_name_label.setText("Project Name:")
        self.project_name_lineedit = QtGui.QLineEdit(
            self.project_name_groupbox)
        self.project_name_lineedit.setGeometry(QtCore.QRect(100, 10, 180, 25))
        self.project_name_lineedit.setText(str(self.project.name))

        self.simulation_groupbox = QtGui.QGroupBox("Simulation")
        self.simulation_groupbox.setGeometry(QtCore.QRect(380, 85, 315, 160))
        self.simulation_groupbox.setMinimumSize(QtCore.QSize(315, 160))
        self.simulation_groupbox.setMaximumSize(QtCore.QSize(315, 160))
        self.simulation_groupbox.setObjectName(_fromUtf8("simulationGroupBox"))
        self.simulation_runtime_label_1 = QtGui.QLabel(
            self.simulation_groupbox)
        self.simulation_runtime_label_1.setGeometry(
            QtCore.QRect(5, 20, 90, 25))
        self.simulation_runtime_label_1.setText("Runtime Simulation:")
        self.simulation_runtime_lineedit = QtGui.QLineEdit(
            self.simulation_groupbox)
        self.simulation_runtime_lineedit.setGeometry(
            QtCore.QRect(100, 20, 180, 25))
        self.simulation_runtime_lineedit.setText(
            self.project.modelica_info.runtime_simulation)
        self.simulation_runtime_label_2 = QtGui.QLabel(
            self.simulation_groupbox)
        self.simulation_runtime_label_2.setGeometry(
            QtCore.QRect(285, 20, 10, 25))
        self.simulation_runtime_label_2.setText("s")
        self.simulation_interval_output_label_1 = QtGui.QLabel(
            self.simulation_groupbox)
        self.simulation_interval_output_label_1.setGeometry(
            QtCore.QRect(5, 55, 90, 25))
        self.simulation_interval_output_label_1.setText("Interval Output:")
        self.simulation_interval_output_lineedit = QtGui.QLineEdit(
            self.simulation_groupbox)
        self.simulation_interval_output_lineedit.setGeometry(
            QtCore.QRect(100, 55, 180, 25))
        self.simulation_interval_output_lineedit.setText(
            self.project.modelica_info.interval_output)
        self.simulation_interval_output_label_2 = QtGui.QLabel(
            self.simulation_groupbox)
        self.simulation_interval_output_label_2.setGeometry(
            QtCore.QRect(285, 55, 10, 25))
        self.simulation_interval_output_label_2.setText("s")
        self.simulation_solver_label = QtGui.QLabel(self.simulation_groupbox)
        self.simulation_solver_label.setGeometry(QtCore.QRect(5, 90, 90, 25))
        self.simulation_solver_label.setText("Solver:")
        self.simulation_solver_combobox = QtGui.QComboBox(
            self.simulation_groupbox)
        self.simulation_solver_combobox.setGeometry(
            QtCore.QRect(100, 90, 180, 25))
        for solver in self.project.modelica_info.solver:
            self.simulation_solver_combobox.addItem(solver)
        self.simulation_solver_combobox.setCurrentIndex(
            self.simulation_solver_combobox.findText(
                self.project.modelica_info.current_solver))
        self.simulation_equidistant_output_checkbox = QtGui.QCheckBox(
            self.simulation_groupbox)
        self.simulation_equidistant_output_checkbox.setGeometry(
            QtCore.QRect(5, 125, 290, 20))
        self.simulation_equidistant_output_checkbox.setChecked(
            self.project.modelica_info.equidistant_output)
        self.simulation_equidistant_output_checkbox.setText(
            "Equidistant Output")

        self.simulation_save_cancel_groupbox = QtGui.QGroupBox()
        self.simulation_save_cancel_groupbox.setGeometry(
            QtCore.QRect(10, 530, 315, 35))
        self.simulation_save_cancel_groupbox.setMinimumSize(
            QtCore.QSize(315, 35))
        self.simulation_save_cancel_groupbox.setMaximumSize(
            QtCore.QSize(315, 35))
        self.simulation_save_button = QtGui.QPushButton(
            self.simulation_save_cancel_groupbox)
        self.simulation_save_button.setText("Save")
        self.simulation_save_button.setGeometry(QtCore.QRect(5, 5, 90, 25))
        self.connect(self.simulation_save_button, SIGNAL("clicked()"),
                     self.save_changed_simulation_values)
        self.connect(self.simulation_save_button, SIGNAL("clicked()"),
                     self.simulation_window_ui, QtCore.SLOT("close()"))
        self.simulation_cancel_button = QtGui.QPushButton(
            self.simulation_save_cancel_groupbox)
        self.simulation_cancel_button.setText("Cancel")
        self.simulation_cancel_button.setGeometry(QtCore.QRect(100, 5, 80, 25))
        self.connect(self.simulation_cancel_button, SIGNAL("clicked()"),
                     self.simulation_window_ui, QtCore.SLOT("close()"))

        self.simulation_window_ui_layout.addWidget(
            self.project_name_groupbox, 1, 1)
        self.simulation_window_ui_layout.addWidget(
            self.simulation_groupbox, 2, 1)
        self.simulation_window_ui_layout.addWidget(
            self.simulation_save_cancel_groupbox, 3, 1)
        self.simulation_window_ui.setWindowModality(Qt.ApplicationModal)
        self.simulation_window_ui.show()

    def show_layer_build_ui(self, item):
        '''Displays attributes of a selected layer

        opens a window to see all attributes from the currently selected layer.
        '''

        self.layer_build_ui = QtGui.QWizardPage()
        self.layer_build_ui.setAttribute(QtCore.Qt.WA_DeleteOnClose)
        self.layer_build_ui.setWindowTitle("Layer Details")
        self.layer_build_ui.setFixedWidth(450)
        self.layer_build_ui.setFixedHeight(300)
        self.layer_build_ui_window_layout = QtGui.QGridLayout()
        self.layer_build_ui.setLayout(self.layer_build_ui_window_layout)
        self.layer_model = QtGui.QStandardItemModel()
        self.materials = Controller.get_materials_from_file(self.project)
        self.is_switchable = False

        sender = self.sender()
        if(sender == self.element_material_list_view):
            current_item = self.element_layer_model.itemFromIndex(item)
            current_layer = self.current_element.layer
        else:
            current_item = \
                self.element_layer_model_set_all_constr.itemFromIndex(item)
            current_layer = self.all_constr_layer_list

        for layer in current_layer:
            if (layer.internal_id == current_item.internal_id):
                self.current_layer = layer
                break
        self.layer_general_layout = QtGui.QGridLayout()
        self.layer_general_layout_group_box = QtGui.QGroupBox("Layer Values")
        self.layer_general_layout_group_box.setLayout(
            self.layer_general_layout)

        self.thickness_label = QtGui.QLabel("Layer Thickness")
        self.thickness_textbox = QtGui.QLineEdit()
        self.thickness_textbox.setObjectName(_fromUtf8("ThicknessTextBox"))
        self.thickness_textbox.setText(str(self.current_layer.thickness))

        self.material_label = QtGui.QLabel("Material")
        self.material_combobox = QtGui.QComboBox()
        self.connect(self.material_combobox, QtCore.SIGNAL(
            "currentIndexChanged(int)"), self.switch_material)
        temp_list = []
        for material in self.materials:
            if material.name not in temp_list:
                temp_list.append(material.name)
        if self.current_layer.material.name not in temp_list and\
                self.current_layer.material.name is not None:
            temp_list.append(self.current_layer.material.name)
        self.material_combobox.addItems(sorted(temp_list))
        self.material_combobox.setCurrentIndex(
            self.material_combobox.findText(self.current_layer.material.name))
        self.is_switchable = True

        self.material_density_label = QtGui.QLabel("Density")
        self.material_density_textbox = QtGui.QLineEdit()
        self.material_density_textbox.setObjectName(
            _fromUtf8("MaterialDensityTextBox"))
        self.material_density_textbox.setText(
            str(self.current_layer.material.density))

        self.material_thermal_conduc_label = QtGui.QLabel("ThermalConduc")
        self.material_thermal_conduc_textbox = QtGui.QLineEdit()
        self.material_thermal_conduc_textbox.setObjectName(
            _fromUtf8("MaterialThermalConducTextBox"))
        self.material_thermal_conduc_textbox.setText(
            str(self.current_layer.material.thermal_conduc))

        self.material_heat_capac_label = QtGui.QLabel("HeatCapac")
        self.material_heat_capac_textbox = QtGui.QLineEdit()
        self.material_heat_capac_textbox.setObjectName(
            _fromUtf8("MaterialHeatCapacTextBox"))
        self.material_heat_capac_textbox.setText(
            str(self.current_layer.material.heat_capac))

        self.material_solar_absorp_label = QtGui.QLabel("SolarAbsorp")
        self.material_solar_absorp_textbox = QtGui.QLineEdit()
        self.material_solar_absorp_textbox.setObjectName(
            _fromUtf8("MaterialSolarAbsorpTextBox"))
        self.material_solar_absorp_textbox.setText(
            str(self.current_layer.material.solar_absorp))

        self.material_ir_emissivity_label = QtGui.QLabel("IrEmissivity")
        self.material_ir_emissivity_textbox = QtGui.QLineEdit()
        self.material_ir_emissivity_textbox.setObjectName(
            _fromUtf8("MaterialIrEmissivityTextBox"))
        self.material_ir_emissivity_textbox.setText(
            str(self.current_layer.material.ir_emissivity))

        self.material_transmittance_label = QtGui.QLabel("Transmittance")
        self.material_transmittance_textbox = QtGui.QLineEdit()
        self.material_transmittance_textbox.setObjectName(
            _fromUtf8("MaterialTransmittanceTextBox"))
        self.material_transmittance_textbox.setText(
            str(self.current_layer.material.transmittance))

        self.layer_save_button = QtGui.QPushButton()
        self.layer_save_button.setText("Save")

        if(sender == self.element_material_list_view):
            self.connect(self.layer_save_button, SIGNAL(
                "clicked()"), self.save_changed_layer_values)
            self.connect(self.layer_save_button, SIGNAL(
                "clicked()"), self.update_element_details)
        else:
            self.connect(self.layer_save_button, SIGNAL(
                "clicked()"), self.save_changed_layer_values_set_all_constr)
            self.connect(self.layer_save_button, SIGNAL(
                "clicked()"), self.update_set_all_construction)

        self.connect(self.layer_save_button, SIGNAL(
            "clicked()"), self.layer_build_ui, QtCore.SLOT("close()"))

        self.layer_cancel_button = QtGui.QPushButton()
        self.layer_cancel_button.setText("Cancel")
        self.connect(self.layer_cancel_button, SIGNAL(
            "clicked()"), self.layer_build_ui, QtCore.SLOT("close()"))

        self.layer_general_layout.addWidget(self.thickness_label, 1, 0)
        self.layer_general_layout.addWidget(self.thickness_textbox, 1, 1)
        self.layer_general_layout.addWidget(self.material_label, 2, 0)
        self.layer_general_layout.addWidget(self.material_combobox, 2, 1)
        self.layer_general_layout.addWidget(self.material_density_label, 3, 0)
        self.layer_general_layout.addWidget(
            self.material_density_textbox, 3, 1)
        self.layer_general_layout.addWidget(
            self.material_thermal_conduc_label, 4, 0)
        self.layer_general_layout.addWidget(
            self.material_thermal_conduc_textbox, 4, 1)
        self.layer_general_layout.addWidget(
            self.material_heat_capac_label, 5, 0)
        self.layer_general_layout.addWidget(
            self.material_heat_capac_textbox, 5, 1)
        self.layer_general_layout.addWidget(
            self.material_solar_absorp_label, 6, 0)
        self.layer_general_layout.addWidget(
            self.material_solar_absorp_textbox, 6, 1)
        self.layer_general_layout.addWidget(
            self.material_ir_emissivity_label, 7, 0)
        self.layer_general_layout.addWidget(
            self.material_ir_emissivity_textbox, 7, 1)
        self.layer_general_layout.addWidget(
            self.material_transmittance_label, 8, 0)
        self.layer_general_layout.addWidget(
            self.material_transmittance_textbox, 8, 1)
        self.layer_general_layout.addWidget(self.layer_save_button, 9, 0)
        self.layer_general_layout.addWidget(self.layer_cancel_button, 9, 1)

        self.layer_build_ui_window_layout.addWidget(
            self.layer_general_layout_group_box)
        self.layer_build_ui.setWindowModality(Qt.ApplicationModal)
        self.layer_build_ui.show()

    def display_current_building(self):
        '''Displays the current Building

        if some values of the current builing has changed, this method shows
        the updated building in the GUI.
        If the building is switched all the values of the new Building will
        taken over and displayed.
        '''

        if (self.current_building):

            """ Displaying values on the sidebar controls"""

            self.side_bar_id_line_edit.setText(
                str(self.current_building.name))
            self.side_bar_construction_year_line_edit.setText(
                str(self.current_building.year_of_construction))
            self.side_bar_height_of_floors_line_edit.setText(
                str(self.current_building.height_of_floors))
            self.side_bar_location_line_edit.setText(
                str(self.current_building.city))
            self.side_bar_net_leased_area_line_edit.setText(
                str(self.current_building.net_leased_area))
            self.side_bar_number_of_floors_line_edit.setText(
                str(self.current_building.number_of_floors))
            self.side_bar_street_line_edit.setText(
                str(self.current_building.street_name))

            """ updates the combobox displaying all buildings """

            try:
                if (self.side_bar_buildings_combo_box.findData(
                        str(self.current_building.internal_id)) == -1):
                    self.side_bar_buildings_combo_box.addItem(
                        self.current_building.name,
                        str(self.current_building.internal_id))
                    self.side_bar_buildings_combo_box.setCurrentIndex(
                        self.side_bar_buildings_combo_box.findData(
                            str(self.current_building.internal_id)))
                elif (self.side_bar_buildings_combo_box.currentText !=
                      self.side_bar_id_line_edit.text):
                    self.side_bar_buildings_combo_box.setItemText(
                        self.side_bar_buildings_combo_box.currentIndex(),
                        self.current_building.name)
            except AttributeError:
                pass

            """ Displaying zones in the two list views in the main frame """

            self.zone_model.clear()
            self.outer_elements_model.clear()
            self.element_model.clear()
            for zone in self.project.\
                buildings[self.project.buildings.index(
                    self.current_building)].thermal_zones:
                item = TrackableItem(
                    "Name:\t".expandtabs(8) + str(zone.name) +
                    "\n" + "Type:\t".expandtabs(11) +
                    str(type(zone).__name__) + "\n Area:\t".expandtabs(11) +
                    str(zone.area), zone.internal_id)
                self.zone_model.appendRow(item)
                if zone.inner_walls:
                    for inner_wall in zone.inner_walls:
                        if type(inner_wall).__name__ == \
                                "InnerWall":
                            item = TrackableItem(
                                "Name:\t".expandtabs(8) + str(inner_wall.name)
                                + "\nType:\t".expandtabs(11) +
                                "Inner Wall \n Area:\t".expandtabs(11) +
                                str(inner_wall.area), inner_wall.internal_id)
                            self.element_model.appendRow(item)
                        if type(inner_wall).__name__ == \
                                "Floor":
                            item = TrackableItem(
                                "Name:\t".expandtabs(8) + str(inner_wall.name)
                                + "\nType:\t".expandtabs(11) +
                                "Floor \n Area:\t".expandtabs(11) +
                                str(inner_wall.area), inner_wall.internal_id)
                            self.element_model.appendRow(item)
                        if type(inner_wall).__name__ == \
                                "Ceiling":
                            item = TrackableItem(
                                "Name:\t".expandtabs(8) + str(inner_wall.name)
                                + "\nType:\t".expandtabs(11) +
                                "Ceiling \n Area:\t".expandtabs(11) +
                                str(inner_wall.area), inner_wall.internal_id)
                            self.element_model.appendRow(item)
                if zone.outer_walls:
                    for outer_wall in zone.outer_walls:
                        if type(outer_wall).__name__ == \
                                "GroundFloor":
                            item = TrackableItem(
                                "Name:\t".expandtabs(8) +
                                str(outer_wall.name) +
                                "\nType:\t".expandtabs(11) +
                                "Ground Floor \n Area:\t".expandtabs(11) +
                                str(outer_wall.area) +
                                "\n Orientation:\t".expandtabs(11) +
                                str(outer_wall.orientation),
                                outer_wall.internal_id)
                            self.element_model.appendRow(item)
                        if type(outer_wall).__name__ == \
                                "Rooftop":
                            item = TrackableItem(
                                "Name:\t".expandtabs(8) +
                                str(outer_wall.name) +
                                "\nType:\t".expandtabs(11) +
                                "Rooftop \n Area:\t".expandtabs(11) +
                                str(outer_wall.area) +
                                "\n Orientation:\t".expandtabs(11) +
                                str(outer_wall.orientation),
                                outer_wall.internal_id)
                            self.element_model.appendRow(item)
                        if type(outer_wall).__name__ == \
                                "OuterWall":
                            item = TrackableItem(
                                "Name:\t".expandtabs(8) +
                                str(outer_wall.name) +
                                "\nType:\t".expandtabs(11) +
                                "Outer Wall \n Area:\t".expandtabs(11) +
                                str(outer_wall.area) +
                                "\n Orientation:\t".expandtabs(11) +
                                str(outer_wall.orientation),
                                outer_wall.internal_id)
                            self.element_model.appendRow(item)
                if zone.windows:
                    for window in zone.windows:
                        item = TrackableItem(
                            "Name:\t".expandtabs(8) + str(window.name) +
                            "\nType:\t".expandtabs(11) +
                            "Windows \n Area:\t".expandtabs(11) +
                            str(window.area) +
                            "\n Orientation:\t".expandtabs(11) +
                            str(window.orientation),
                            window.internal_id)
                        self.element_model.appendRow(item)

            for orientation in self.guiinfo.orientations_numbers.keys():
                if self.current_building.get_outer_wall_area(orientation) != 0:
                    if orientation == -1:
                        item1 = QStandardItem(
                         "Rooftop \nOrientation:\t" +
                         str(self.guiinfo.orientations_numbers[orientation]) +
                         "\t".expandtabs(12) + "\n" + " Area: " +
                         str(self.current_building.
                             get_outer_wall_area(orientation)))

                    elif orientation == -2:
                        item1 = QStandardItem(
                         "Ground Floor \nOrientation:\t" +
                         str(self.guiinfo.orientations_numbers[orientation]) +
                         "\t".expandtabs(12) + "\n" + " Area: " +
                         str(self.current_building.
                             get_outer_wall_area(orientation)))
                    else:
                        item1 = QStandardItem(
                         "Outer Wall \nOrientation:\t" +
                         str(self.guiinfo.orientations_numbers[orientation]) +
                         "\t".expandtabs(12) + "\n" + " Area: " +
                         str(self.current_building.
                             get_outer_wall_area(orientation)))

                    self.outer_elements_model.appendRow(item1)

                if self.current_building.get_window_area(orientation) != 0:
                    item2 = QStandardItem(
                        "Window \nOrientation:\t" +
                        str(self.guiinfo.orientations_numbers[orientation]) +
                        "\t".expandtabs(16) + "\n" + " Area: " +
                        str(self.current_building.
                            get_window_area(orientation)))
                    self.outer_elements_model.appendRow(item2)

    def display_current_zone(self):
        '''Displays the current zone

        update and display the zone lists in the main window.
        '''

        if (self.current_zone):
            self.element_model.clear()
            self.edit_zone_area_line_edit.setText(str(self.current_zone.area))
            self.edit_zone_name_line_edit.setText(str(self.current_zone.name))
            self.edit_zone_volume_line_edit.setText(
                str(self.current_zone.volume))
            for inner_wall in self.current_zone.inner_walls:
                if type(inner_wall).__name__ == "InnerWall":
                    item = TrackableItem(
                        "Name:\t".expandtabs(8) + str(inner_wall.name) +
                        "\nType:\t".expandtabs(11) +
                        "Inner Wall \n Area:\t".expandtabs(11) +
                        str(inner_wall.area), inner_wall.internal_id)
                    self.element_model.appendRow(item)
                if type(inner_wall).__name__ == "Floor":
                    item = TrackableItem(
                        "Name:\t".expandtabs(8) + str(inner_wall.name) +
                        "\nType:\t".expandtabs(11) +
                        "Floor \n Area:\t".expandtabs(11) +
                        str(inner_wall.area), inner_wall.internal_id)
                    self.element_model.appendRow(item)
                if type(inner_wall).__name__ == "Ceiling":
                    item = TrackableItem(
                        "Name:\t".expandtabs(8) + str(inner_wall.name) +
                        "\nType:\t".expandtabs(11) +
                        "Ceiling \n Area:\t".expandtabs(11) +
                        str(inner_wall.area), inner_wall.internal_id)
                    self.element_model.appendRow(item)
            for element in self.current_zone.outer_walls:
                if type(element).__name__ == "GroundFloor":
                    item = TrackableItem(
                        "Name:\t".expandtabs(8) +
                        str(element.name) +
                        "\nType:\t".expandtabs(11) +
                        "Ground Floor \n Area:\t".expandtabs(11) +
                        str(element.area) +
                        "\n Orientation:\t".expandtabs(11) +
                        str(element.orientation),
                        element.internal_id)
                    self.element_model.appendRow(item)
                if type(element).__name__ == "Rooftop":
                    item = TrackableItem(
                        "Name:\t".expandtabs(8) +
                        str(element.name) +
                        "\nType:\t".expandtabs(11) +
                        "Rooftop \n Area:\t".expandtabs(11) +
                        str(element.area) +
                        "\n Orientation:\t".expandtabs(11) +
                        str(element.orientation),
                        element.internal_id)
                    self.element_model.appendRow(item)
                if type(element).__name__ == "OuterWall":
                    item = TrackableItem(
                        "Name:\t".expandtabs(8) +
                        str(element.name) +
                        "\nType:\t".expandtabs(11) +
                        "Outer Wall \n Area:\t".expandtabs(11) +
                        str(element.area) +
                        "\n Orientation:\t".expandtabs(11) +
                        str(element.orientation),
                        element.internal_id)
                    self.element_model.appendRow(item)
            for element in self.current_zone.windows:
                item = TrackableItem(
                    "Name:\t".expandtabs(8) + str(element.name) +
                    "\nType:\t".expandtabs(11) +
                    "Window \n Area:\t".expandtabs(11) +
                    str(element.area) + "\n Orientation:\t".expandtabs(11) +
                    str(element.orientation), element.internal_id)
                self.element_model.appendRow(item)

    def display_current_element(self):
        '''Displays the current element

        transfers all relevant values of the current element to gui controls
        like text fields and the list of layers.
        '''

        if (self.current_element):

            """ Displaying values on the sidebar controls"""

            self.edit_element_name_line_edit.setText(
                str(self.current_element.name))
            self.edit_element_area_line_edit.setText(
                str(self.current_element.area))
            self.edit_element_type_line_edit.setText(
                str(self.current_element.construction_type))

            """ Displaying layer in the list of layers in the main frame """

            self.layer_model.clear()
            for layer in self.current_element.layer:
                item = TrackableItem("Name:\t".expandtabs(8) +
                                     str(layer.id) + "\n" +
                                     "Material:\t".expandtabs(11) +
                                     str(layer.material.name) +
                                     "\n Thickness:\t".expandtabs(11) +
                                     str(layer.thickness), layer.internal_id)
                self.layer_model.appendRow(item)

    def display_current_layer(self):
        '''Displays the current layer

        transfers all relevant values of the current layer to gui text fields.
        '''

        if (self.current_layer):

            self.edit_layer_name_line_edit.setText(
                str(self.current_layer.id))
            self.edit_layer_thickness_line_edit.setText(
                str(self.current_layer.thickness))
            self.edit_layer_material_name_line_edit.setText(
                str(self.current_layer.material.name))
            self.edit_layer_density_line_edit.setText(
                str(self.current_layer.material.density))
            self.edit_layer_thermal_conduct_line_edit.setText(
                str(self.current_layer.material.thermal_conduc))
            self.edit_layer_heat_capacity_line_edit.setText(
                str(self.current_layer.material.heat_capac))
            self.edit_layer_solar_absorp_line_edit.setText(
                str(self.current_layer.material.solar_absorp))
            self.edit_layer_ir_emissivity_line_edit.setText(
                str(self.current_layer.material.ir_emissivity))
            self.edit_layer_transmittance_line_edit.setText(
                str(self.current_layer.material.transmittance))

    def click_save_current_project(self):
        '''Saves the project

        opens a dialog window for the user to input a path then issues the
        controller to create and save the file.
        '''

        path = QtGui.QFileDialog.getSaveFileName(
            caption='Choose Filepath',
            directory=utilitis.get_default_path()+"/"+self.project.name,
            filter="Teaser File (*.teaserXML);; GML (*.gml)")
        last_name = path.split('/')
        length = len(last_name)
        last_part = str(last_name[length-1])
        if last_part.endswith("teaserXML"):
            self.project.name = last_part[:-10]
        elif last_part.endswith("gml"):
            self.project.name = last_part[:-4]
        Controller.click_save_button(self.project, str(path))

    def click_export_button(self):
        '''Executes the export

        execute model after export is clicked, differentiate between current
        and all buildings.
        '''

        # path in GUI, which is need for the output
        path_output_folder = str(self.export_save_template_lineedit.text())

        list_of_building_name = []
        for i in range(self.side_bar_buildings_combo_box.count()):
            list_of_building_name.append(
                self.side_bar_buildings_combo_box.itemText(i))

        if self.export_create_library_combobox.currentText() == "AixLib":
            sender = self.sender()
            building_model = \
                self.export_create_template_model_combobox.currentText()
            zone_model = \
                self.export_create_template_zone_combobox.currentText()
            if self.radio_button_corG_1.isChecked():
                corG = True
            elif self.radio_button_corG_2.isChecked():
                corG = False
            elemInCombobox = \
                self.export_create_template_model_combobox.currentText()

            if(sender.text() == self.export_button.text()):
                Controller.click_export_button(self.project, building_model,
                                               zone_model, corG, None,
                                               path_output_folder)
                QtGui.QMessageBox.information(self, 'Message',
                                              "Export Modelica " +
                                              "record " + elemInCombobox +
                                              " all building finished ")
            elif(sender.text() == self.export_button_one.text()):
                Controller.click_export_button(self.project, building_model,
                                               zone_model, corG,
                                               self.current_building.internal_id,
                                               path_output_folder)
                QtGui.QMessageBox.information(self, 'Message',
                                              "Export Modelica " +
                                              "record " + elemInCombobox +
                                              " for current building " +
                                              "finished ")

        elif self.export_create_library_combobox.currentText() == "Annex60":
            sender = self.sender()
            num_of_elem = int(
                self.annex_create_number_of_elements_combobox.currentText())
            if self.annex_create_merge_windows_combobox.currentText() == \
               "True":
                    merge_win = True
            else:
                    merge_win = False

            if(sender.text() == self.export_button.text()):
                Controller.click_export_button_annex(
                                               self.project, num_of_elem,
                                               merge_win, None,
                                               path_output_folder)
                QtGui.QMessageBox.information(self, 'Message',
                                              "Export Modelica " +
                                              "record " + "Annex" +
                                              " all building finished ")
            elif(sender.text() == self.export_button_one.text()):
                Controller.click_export_button_annex(
                                               self.project, num_of_elem,
                                               merge_win,
                                               self.current_building.internal_id,
                                               path_output_folder)
                QtGui.QMessageBox.information(self, 'Message',
                                              "Export Modelica " +
                                              "record " + "Annex" +
                                              " for current building " +
                                              "finished ")

        utilitis.create_path(str(self.file_path))

    def click_browse_button(self):
        '''Browses beetween the Directory

        opens a dialog window for the user to search the location for the 
        output files.
        '''

        self.export_save_template_lineedit.setText(QtGui.QFileDialog.
                                                   getExistingDirectory())
        if self.export_save_template_lineedit.text() != "":
            utilitis.create_path(self.export_save_template_lineedit.text())
            self.file_path = self.export_save_template_lineedit.text()
        else:
            self.export_save_template_lineedit.setText(self.file_path)

    def switch_building(self):
        '''Handles the buildings combobox

        updates the displayed details of the selected building after the
        building is switched.
        '''

        cIndex = self.side_bar_buildings_combo_box.currentIndex()
        for building in self.project.buildings:
            fIndex = self.side_bar_buildings_combo_box.findData(
                str(building.internal_id))
            if fIndex == cIndex:
                self.current_building = building
                self.display_current_building()

    def switch_type_building(self):
        '''Switches between the type buildings

        after changing the index of the combobox this function replaces the
        controls to fit the current type building.
        '''

        cIndex = self.window_construct_building_combo_box.currentText()
        self.current_type_building = str(cIndex)
        self.construct_type_building_button.setText(
            u"Generate " + self.current_type_building + " Building ...")
        if self.current_type_building == "SingleFamilyDwelling":
            self.group_box_type_building_right_office.setVisible(False)
            self.group_box_type_building_right_residential.setVisible(True)
            self.group_box_office_architecture.setVisible(False)
            self.group_box_residential_architecture.setVisible(True)
            self.construct_type_building_button.clicked.disconnect()
            self.connect(self.construct_type_building_button, SIGNAL(
                "clicked()"), self.check_inputs_typebuilding)
            self.connect(self.construct_type_building_button, SIGNAL(
                "clicked()"), self.popup_window_type_building,
                QtCore.SLOT("close()"))
        elif self.current_type_building == "Office" or self.current_type_building ==\
            "Institute 4" or self.current_type_building == "Institute 8" or\
                self.current_type_building == "Institute General":
            self.group_box_type_building_right_office.setVisible(True)
            self.group_box_type_building_right_residential.setVisible(False)
            self.group_box_office_architecture.setVisible(True)
            self.group_box_residential_architecture.setVisible(False)
            self.construct_type_building_button.clicked.disconnect()
            self.connect(self.construct_type_building_button, SIGNAL(
                "clicked()"), self.check_inputs_typebuilding)
            self.connect(self.construct_type_building_button, SIGNAL(
                "clicked()"), self.popup_window_type_building,
                QtCore.SLOT("close()"))

    def switch_current_zone_type(self):
        '''Switches between the types of a zone

        if the type of the current zone is swapped, this gets the values for
        the new type and updates the window.
        '''

        zone_type = self.zone_type_combobox.currentText()
        self.project = Controller.switch_zone_type(
            zone_type, self.project, self.current_zone.internal_id)
        self.update_zone_details()

    def switch_current_zone(self):
        '''Switches between the zones

        switches the current zone if the user clicks on it used for things
        like delete_thermal_zone.
        '''

        current_item = self.zone_model.itemFromIndex(
            self.edit_zone_list.currentIndex())
        for zone in self.current_building.thermal_zones:
            if zone.internal_id == current_item.internal_id:
                self.current_zone = zone
        self.display_current_zone()

    def switch_current_element(self):
        '''Switch between the elements #

        switches the current element if the user clicks on it used for things
        like delete_current_element.
        '''

        current_item = self.element_model.itemFromIndex(
            self.edit_element_list.currentIndex())
        for element in self.current_zone.outer_walls:
            if element.internal_id == current_item.internal_id:
                self.current_element = element
        for element in self.current_zone.inner_walls:
            if element.internal_id == current_item.internal_id:
                self.current_element = element
        for element in self.current_zone.windows:
            if element.internal_id == current_item.internal_id:
                self.current_element = element
        self.display_current_element()

    def switch_lib(self):
        if self.export_create_library_combobox.currentText() == "AixLib":
            #self.export_model_groupbox = self.aixlib_groupbox
            self.annex_groupbox.setVisible(False)
            self.aixlib_groupbox.setVisible(True)
        else:
            #self.export_model_groupbox = self.annex_groupbox
            self.aixlib_groupbox.setVisible(False)
            self.annex_groupbox.setVisible(True)
        """
        if self.export_create_library_combobox.currentText() == "AixLib":

        else:
            self.aixlib_groupbox.setVisible(False)
            self.annex_groupbox.setVisible(True)
        """

    def switch_current_layer(self):
        '''Switches between the layers

        switches the current layer if the user clicks on it  used for things
        like delete_current_layer.
        '''

        current_item = self.layer_model.itemFromIndex(
            self.edit_current_layer_list.currentIndex())
        for layer in self.current_element.layer:
            if layer.internal_id == current_item.internal_id:
                self.current_layer = layer
        self.display_current_layer()

    def switch_constr_type(self):
        '''changes the construction type

        after changing the index of the combobox this function disconnects the
        layers of the element and after pressing the save button it updates
        the layers.
        '''

        try:
            self.construction_type_switched = True
            self.element_material_list_view.doubleClicked.disconnect()
        except:
            pass

    def switch_material(self):
        '''Switches between the materials

        if the current material is swapped, this gets the values for the new
        type and updates the window
        '''

        if self.is_switchable:
            cIndex = self.material_combobox.currentText()
            for material in self.materials:
                fIndex = material.name
                if fIndex == cIndex:
                    self.current_layer.material.name = material.name
                    self.current_layer.material.density = material.density
                    self.current_layer.material.thermal_conduc = \
                        material.thermal_conduc
                    self.current_layer.material.heat_capac = \
                        material.heat_capac
                    self.material_density_textbox.setText(
                        str(self.current_layer.material.density))
                    self.material_thermal_conduc_textbox.setText(
                        str(self.current_layer.material.thermal_conduc))
                    self.material_heat_capac_textbox.setText(
                        str(self.current_layer.material.heat_capac))

    def add_thermal_zone(self):
        '''Adds a new thermal zone

        checks if a building exists, if it does opens a window to create
        a new zone.
        '''

        if(self.current_building == 0):
            QtGui.QMessageBox.warning(self,
                                      u"No building error!",
                                      u"You need to specify a building first.")
        else:
            self.generate_zone_ui()

    def delete_building(self):
        '''Checks if a building exists, if it does the currently
        selected building is deleted from the Project.
        '''

        if (self.current_building == 0):
            QtGui.QMessageBox.warning(self, u"No building error!",
                                      u"You need to specify a building first.")
        else:
                for building in self.project.buildings:
                    if building.internal_id == self.current_building.internal_id:
                        ind = self.project.buildings.index(building)
                self.project.buildings.pop(ind)
                self.current_building = 0
                self.current_zone = 0
                self.current_element = 0
                self.current_layer = 0
                self.zone_model.clear()
                self.outer_elements_model.clear()
                self.element_model.clear()
                self.layer_model.clear()
                self.buildings_combo_box_model.removeColumn(ind+1)
                self.side_bar_buildings_combo_box.removeItem(ind)
                self.side_bar_construction_year_line_edit.clear()
                self.side_bar_height_of_floors_line_edit.clear()
                self.side_bar_id_line_edit.clear()
                self.side_bar_location_line_edit.clear()
                self.side_bar_net_leased_area_line_edit.clear()
                self.side_bar_number_of_floors_line_edit.clear()
                self.side_bar_street_line_edit.clear()
                self.display_current_building()

    def delete_thermal_zone(self):
        '''Deletes a thermal zone

        checks if a building exists, if it does the currentlyselected zone
        is deleted from the current building.
        '''

        if (self.current_building == 0):
            QtGui.QMessageBox.warning(self, u"No building error!",
                                      u"You need to specify a building first.")
        else:
            try:
                item = self.zone_model.itemFromIndex(
                    self.zones_list_view.currentIndex())
                for building in self.project.buildings:
                    for zone in building.thermal_zones:
                        if (zone.internal_id == item.internal_id):
                            ind = building.thermal_zones.index(zone)
                            building.thermal_zones[ind].delete()
                            self.display_current_building()
            except (ValueError, AttributeError):
                QtGui.QMessageBox.warning(self,
                                          u"No zone selected",
                                          u"You need to select a"
                                          "thermal zone first.")

    def delete_current_element(self):
        '''Deletes an element

        checks if an element is currently selected and deletes the selected
        element.
        '''

        try:
            item = self.element_model.itemFromIndex(
                self.zone_element_list_view.currentIndex())
            for building in self.project.buildings:
                for zone in building.thermal_zones:
                    for element in zone.outer_walls:
                        if (element.internal_id == item.internal_id):
                            ind = zone.outer_walls.index(element)
                            del zone.outer_walls[ind]
                            self.update_zone_details()
                    for element in zone.inner_walls:
                        if (element.internal_id == item.internal_id):
                            ind = zone.inner_walls.index(element)
                            del zone.inner_walls[ind]
                            self.update_zone_details()
                    for element in zone.windows:
                        if (element.internal_id == item.internal_id):
                            ind = zone.windows.index(element)
                            del zone.windows[ind]
                            self.update_zone_details()
        except (ValueError, AttributeError):
            QtGui.QMessageBox.warning(self,
                                      u"No element selected",
                                      u"You need to select an element first.")

    def delete_selected_layer(self):
        '''Deletes a layer

        checks if a layer is currently selected and deletes the selected layer.
        '''

        try:
            item = self.element_layer_model.itemFromIndex(
                self.element_material_list_view.currentIndex())
            for building in self.project.buildings:
                for zone in building.thermal_zones:
                    for element in zone.outer_walls:
                        for current_layer in element.layer:
                            if (current_layer.internal_id == item.internal_id):
                                ind = element.layer.index(current_layer)
                                del element.layer[ind]
                                self.update_element_details()
                    for element in zone.inner_walls:
                        for current_layer in element.layer:
                            if (current_layer.internal_id == item.internal_id):
                                ind = element.layer.index(current_layer)
                                del element.layer[ind]
                                self.update_element_details()
                    for element in zone.windows:
                        for current_layer in element.layer:
                            if (current_layer.internal_id == item.internal_id):
                                ind = element.layer.index(current_layer)
                                del element.layer[ind]
                                self.update_element_details()
        except (ValueError, AttributeError):
            QtGui.QMessageBox.warning(self,
                                      u"No layer selected",
                                      u"You need to select a layer first.")

    def delete_selected_layer_set_all_constr(self):
        '''Deletes a layer in set all construction window

        this function only operates in the set all construction window.
        It checks if a layer is currently selected and deletes the selected
        layer.
        '''

        try:
            item = self.element_layer_model_set_all_constr.itemFromIndex(
                self.set_all_constr_element_material_list_view.currentIndex())
            for current_layer in self.all_constr_layer_list:
                if (current_layer.internal_id == item.internal_id):

                    ind = self.all_constr_layer_list.index(current_layer)
                    del self.all_constr_layer_list[ind]
                    self.update_set_all_construction()

        except (ValueError, AttributeError):
            QtGui.QMessageBox.warning(self,
                                      u"No layer selected",
                                      u"You need to select a layer first.")

<<<<<<< HEAD
=======
    def edit_building(self):
        '''Switch to an edit mode

        goes into edit mode and darkens the uneditable parts.
        '''

        # TODO: Ok das Design hat sich nicht wirklich durchgesetzt und
        # es funktioniert grad nicht besonders, Vorschlag: stattdessen
        # einfach ein Pop-Up Fenster wie bei Create-Type-Building, in dem
        # man building attribute die links am rand stehen ändern kann.
        if self.current_building:
            self.side_bar_construction_year_line_edit.setReadOnly(False)
            self.side_bar_height_of_floors_line_edit.setReadOnly(False)
            self.side_bar_id_line_edit.setReadOnly(False)
            self.side_bar_location_line_edit.setReadOnly(False)
            self.side_bar_net_leased_area_line_edit.setReadOnly(False)
            self.side_bar_number_of_floors_line_edit.setReadOnly(False)
            self.side_bar_street_line_edit.setReadOnly(False)
            self.saved_values_for_edit["year"] = \
                self.side_bar_construction_year_line_edit.text()
            self.saved_values_for_edit["height"] = \
                self.side_bar_height_of_floors_line_edit.text()
            self.saved_values_for_edit["id"] = \
                self.side_bar_id_line_edit.text()
            self.saved_values_for_edit["location"] = \
                self.side_bar_location_line_edit.text()
            self.saved_values_for_edit["area"] = \
                self.side_bar_net_leased_area_line_edit.text()
            self.saved_values_for_edit["number"] = \
                self.side_bar_number_of_floors_line_edit.text()
            self.saved_values_for_edit["street"] = \
                self.side_bar_street_line_edit.text()

            self.mask_label_0.setVisible(True)
            self.mask_label_0.raise_()
            self.mask_label_1.setVisible(True)
            self.mask_label_1.raise_()
            self.mask_label_2.setVisible(True)
            self.mask_label_2.raise_()
            self.mask_label_3.setVisible(True)
            self.mask_label_3.raise_()
            self.mask_label_4.setVisible(True)
            self.mask_label_4.raise_()
            self.mask_label_5.setVisible(True)
            self.mask_label_5.raise_()
            self.mask_label_6.setVisible(True)
            self.mask_label_6.raise_()
            self.mask_label_7.setVisible(True)
            self.mask_label_7.raise_()
            self.mask_label_8.setVisible(True)
            self.mask_label_8.raise_()

            self.mask_label_9.setVisible(True)
            self.mask_label_9.raise_()
            self.mask_button_1.setVisible(True)
            self.mask_button_1.raise_()
            self.mask_button_2.setVisible(True)
            self.mask_button_2.raise_()
            self.current_transformation = "ebui"
        else:
            QtGui.QMessageBox.warning(self,
                                      u"No building error!",
                                      u"You need to specify a building first.")

    def edit_building_save(self):
        '''Disables edit mode after saving

        changes the program back after saving changes.
        '''

        # TODO: Siehe TODO in edit_building

        self.mask_label_0.setVisible(False)
        self.mask_label_1.setVisible(False)
        self.mask_label_2.setVisible(False)
        self.mask_label_3.setVisible(False)
        self.mask_label_4.setVisible(False)
        self.mask_label_5.setVisible(False)
        self.mask_label_6.setVisible(False)
        self.mask_label_7.setVisible(False)
        self.mask_label_8.setVisible(False)
        self.mask_label_9.setVisible(False)
        self.mask_button_1.setVisible(False)
        self.mask_button_2.setVisible(False)
        self.side_bar_construction_year_line_edit.setReadOnly(True)
        self.side_bar_height_of_floors_line_edit.setReadOnly(True)
        self.side_bar_id_line_edit.setReadOnly(True)
        self.side_bar_location_line_edit.setReadOnly(True)
        self.side_bar_net_leased_area_line_edit.setReadOnly(True)
        self.side_bar_number_of_floors_line_edit.setReadOnly(True)
        self.side_bar_street_line_edit.setReadOnly(True)
        self.current_building.year_of_construction = \
            self.side_bar_construction_year_line_edit.text()
        self.current_building.height_of_floors = \
            self.side_bar_height_of_floors_line_edit.text()
        self.current_building.name = self.side_bar_id_line_edit.text()
        self.current_building.city = self.side_bar_location_line_edit.text()
        self.current_building.net_leased_area = \
            self.side_bar_net_leased_area_line_edit.text()
        self.current_building.number_of_floors = \
            self.side_bar_number_of_floors_line_edit.text()
        self.current_building.street_name = \
            self.side_bar_street_line_edit.text()
        self.display_current_building()

    def edit_building_cancel(self):
        '''Cancels edit mode 

        changes the program back after cancelling changes.
        '''

        # TODO: Siehe TODO in edit_building

        self.mask_label_0.setVisible(False)
        self.mask_label_1.setVisible(False)
        self.mask_label_2.setVisible(False)
        self.mask_label_3.setVisible(False)
        self.mask_label_4.setVisible(False)
        self.mask_label_5.setVisible(False)
        self.mask_label_6.setVisible(False)
        self.mask_label_7.setVisible(False)
        self.mask_label_8.setVisible(False)
        self.mask_label_9.setVisible(False)
        self.mask_button_1.setVisible(False)
        self.mask_button_2.setVisible(False)
        self.side_bar_construction_year_line_edit.setReadOnly(True)
        self.side_bar_height_of_floors_line_edit.setReadOnly(True)
        self.side_bar_id_line_edit.setReadOnly(True)
        self.side_bar_location_line_edit.setReadOnly(True)
        self.side_bar_net_leased_area_line_edit.setReadOnly(True)
        self.side_bar_number_of_floors_line_edit.setReadOnly(True)
        self.side_bar_street_line_edit.setReadOnly(True)
        self.side_bar_construction_year_line_edit.setText(
            self.saved_values_for_edit["year"])
        self.side_bar_height_of_floors_line_edit.setText(
            self.saved_values_for_edit["height"])
        self.side_bar_id_line_edit.setText(
            self.saved_values_for_edit["id"])
        self.side_bar_location_line_edit.setText(
            self.saved_values_for_edit["location"])
        self.side_bar_net_leased_area_line_edit.setText(
            self.saved_values_for_edit["area"])
        self.side_bar_number_of_floors_line_edit.setText(
            self.saved_values_for_edit["number"])
        self.side_bar_street_line_edit.setText(
            self.saved_values_for_edit["street"])

>>>>>>> 664ef7eb
    def load_material(self):
        '''loads material

        if the current material is swapped, this gets the values for the new
        type and updates the window.
        '''

        try:
            cIndex = self.new_layerX_material_combobox.currentText()
            check = 0
        except:
            cIndex = self.new_layer_material_combobox.currentText()
            check = 1
        for material in self.materials:
            fIndex = material.name
            if fIndex == cIndex:

                if check == 0:
                    self.new_layerX_material_density_textbox.setText(
                        str(material.density))
                    self.new_layerX_material_thermal_conduc_textbox.setText(
                        str(material.thermal_conduc))
                    self.new_layerX_material_heat_capac_textbox.setText(
                        str(material.heat_capac))
                else:
                    self.new_layer_material_density_textbox.setText(
                        str(material.density))
                    self.new_layer_material_thermal_conduc_textbox.setText(
                        str(material.thermal_conduc))
                    self.new_layer_material_heat_capac_textbox.setText(
                        str(material.heat_capac))

    def load_building_button(self):
        '''Loads a building

        loads the chosen building from a dialog window and puts it on display.
        '''

        # click_save_current_project
        path = QtGui.QFileDialog.getOpenFileName(
            self, caption='Choose Filepath', directory='')
        if path:
            loaded_project = Controller.click_load_button(str(path))
            self.merge_projects(loaded_project)

    def load_constr_type(self):
        '''loads a construction type

        the currently construction type and year of construction will be taken
        over to the element, after saving it.
        '''

        if self.construction_type_switched is True:
            self.current_element.load_type_element(
                int(self.element_year_of_construction_textbox.text()),
                str(self.element_construction_type_combobox.currentText()))

        self.construction_type_switched = False

    def merge_projects(self, loaded_project):
        '''Merges two projects

        if a new project is loaded, all the buildings are merged into the list
        of buildings of the older project and all the values of the old
        project are overwritten.
        '''

        for building in self.project.buildings:
            loaded_project.buildings.insert(0, building)
        self.project = loaded_project
        self.project.modelica_info = ModelicaInfo()

        self.current_building = self.project.buildings[-1]
        self.display_current_building()

    def fill_random_parameters(self):
        '''Fills attributes

        helper function which fills parameters with random values in generate
        office window.
        '''

        import random
        self.window_construct_building_name_line_edit.setText("Random")
        self.window_construct_building_street_line_edit.setText(
            "Random Street")
        self.window_construct_building_location_line_edit.setText(
            "Random City")
        value = str(random.randint(1900, 2015))
        self.window_construct_building_year_line_edit.setText(value)
        value = str(random.randint(1, 10))
        self.window_construct_building_number_of_floors_line_edit.setText(
            value)
        value = str(round(random.uniform(2.5, 5.5), 2))
        self.window_construct_building_height_of_floors_line_edit.setText(
            value)
        value = str(round(random.uniform(100, 10000), 2))
        self.window_construct_building_area_line_edit.setText(value)

    def fill_typebuilding_attributes(self):
        '''Fills type building attributes

        fills in values for type buildings from the comboboxes next to the
        pictures in the Create Type Building window.
        '''

        text = self.window_construct_building_combo_box.currentText()

        if text == "Office" or text == "Institute 4" or text ==\
                "Institute 8" or text == "Institute General":
            if self.radio_button_office_layout_1.isChecked():
                self.type_building_ind_att['layoutArea'] = 0
            if self.radio_button_office_layout_2.isChecked():
                self.type_building_ind_att['layoutArea'] = 1
            if self.radio_button_office_layout_3.isChecked():
                self.type_building_ind_att['layoutArea'] = 2
            if self.radio_button_office_layout_4.isChecked():
                self.type_building_ind_att['layoutArea'] = 3
            if self.radio_button_window_area_office_1.isChecked():
                self.type_building_ind_att['layoutWindowArea'] = 0
            if self.radio_button_window_area_office_2.isChecked():
                self.type_building_ind_att['layoutWindowArea'] = 1
            if self.radio_button_window_area_office_3.isChecked():
                self.type_building_ind_att['layoutWindowArea'] = 2
            if self.radio_button_window_area_office_4.isChecked():
                self.type_building_ind_att['layoutWindowArea'] = 3
            if self.radio_button_architecture_office_1.isChecked():
                self.type_building_ind_att['constructionType'] = "heavy"
            if self.radio_button_architecture_office_2.isChecked():
                self.type_building_ind_att['constructionType'] = "heavy"
            if self.radio_button_architecture_office_3.isChecked():
                self.type_building_ind_att['constructionType'] = "light"
        if text == "SingleFamilyDwelling":
            if self.radio_button_residential_layout_1.isChecked():
                self.type_building_ind_att['layoutArea'] = 0
            if self.radio_button_residential_layout_2.isChecked():
                self.type_building_ind_att['layoutArea'] = 1
            if self.radio_button_neighbour_1.isChecked():
                self.type_building_ind_att['neighbour_building'] = 0
            if self.radio_button_neighbour_2.isChecked():
                self.type_building_ind_att['neighbour_building'] = 1
            if self.radio_button_neighbour_3.isChecked():
                self.type_building_ind_att['neighbour_building'] = 2
            if self.radio_button_residential_roof_1.isChecked():
                self.type_building_ind_att['layout_attic'] = 0
            if self.radio_button_residential_roof_2.isChecked():
                self.type_building_ind_att['layout_attic'] = 1
            if self.radio_button_residential_roof_3.isChecked():
                self.type_building_ind_att['layout_attic'] = 2
            if self.radio_button_residential_roof_4.isChecked():
                self.type_building_ind_att['layout_attic'] = 3
            if self.radio_button_residential_basement_1.isChecked():
                self.type_building_ind_att['layout_cellar'] = 0
            if self.radio_button_residential_basement_2.isChecked():
                self.type_building_ind_att['layout_cellar'] = 1
            if self.radio_button_residential_basement_3.isChecked():
                self.type_building_ind_att['layout_cellar'] = 2
            if self.radio_button_residential_basement_4.isChecked():
                self.type_building_ind_att['layout_cellar'] = 3
            if self.check_box_button_roof.isChecked():
                self.type_building_ind_att['dormer'] = 1
            else:
                self.type_building_ind_att['dormer'] = 0
            if self.radio_button_residential_architecture_1.isChecked():
                self.type_building_ind_att['constructionType'] = "heavy"
            if self.radio_button_residential_architecture_2.isChecked():
                self.type_building_ind_att['constructionType'] = "heavy"
            if self.radio_button_residential_architecture_3.isChecked():
                self.type_building_ind_att['constructionType'] = "light"

    def key_press_event(self, event):
        ''' Implements shortcuts for the most important buttons
        '''

        # TODO: Ok also das hier funktioniert generell und tut auch schon
        # Problem: Der User muss die Shortcuts auch mitbekommen, also
        # am besten den jeweiligen shortcut-Buchstaben im Label unter dem
        # Button/ auf dem Button etwas hervorheben (unterstreichen oder fett machen)
        # Der Modifier ist STRG also müssten für die buttons bspw. STRG+C gedrückt werden.

        key = event.key()
        if key == QtCore.Qt.Key_C and\
                QtGui.QApplication.keyboardModifiers() == \
                QtCore.Qt.ControlModifier:
            self.generate_type_building_ui("Office")
        if key == QtCore.Qt.Key_E and\
                QtGui.QApplication.keyboardModifiers() == \
                QtCore.Qt.ControlModifier:
            self.create_new_building_ui()
        if key == QtCore.Qt.Key_P and\
                QtGui.QApplication.keyboardModifiers() == \
                QtCore.Qt.ControlModifier:
            self.create_new_project_ui()
        if key == QtCore.Qt.Key_Z and\
                QtGui.QApplication.keyboardModifiers() == \
                QtCore.Qt.ControlModifier:
            self.add_thermal_zone()
        if key == QtCore.Qt.Key_D and\
                QtGui.QApplication.keyboardModifiers() == \
                QtCore.Qt.ControlModifier:
            self.delete_thermal_zone()
        if key == QtCore.Qt.Key_L and\
                QtGui.QApplication.keyboardModifiers() == \
                QtCore.Qt.ControlModifier:
            self.load_building_button()
        if key == QtCore.Qt.Key_B and\
                QtGui.QApplication.keyboardModifiers() == \
                QtCore.Qt.ControlModifier:
            self.edit_building()

    def set_text_color(self, qObject, color):
        '''Sets the color of text

        switches the color of text between red and black.
        '''
        # werden soll, beim Löschen auf weitere Abhängigkeiten überprüfen!
        palette = QtGui.QPalette()
        if (color == "red"):
            palette.setColor(QtGui.QPalette.Foreground, QtCore.Qt.red)
        if (color == "black"):
            palette.setColor(QtGui.QPalette.Foreground, QtCore.Qt.black)
        qObject.setPalette(palette)
        return qObject

class WizardPage(QtGui.QWizardPage):
    '''WizardPage class

    '''

    def closeEvent(self, evnt, elem_layer=None, layer_list=None):
        '''Describes a close event

        close event describes what is supposed to happen if a window is closed.
        In this case, all layers in set all construction window will cleared.
        '''

        if(elem_layer is not None or layer_list is not None):
            if (str(platform.python_version())).startswith('2'):
                elem_layer = []
                layer_list = []
            elif (str(platform.python_version())).startswith('3'):
                elem_layer.clear()
                layer_list.clear()


class EmittingStream(QtCore.QObject):
    '''Display the console

    part of the package to display the console in the project.
    '''

    textWritten = QtCore.pyqtSignal(str)

    def write(self, text):
        self.textWritten.emit(str(text))

    def flush(self):
        pass<|MERGE_RESOLUTION|>--- conflicted
+++ resolved
@@ -5179,8 +5179,6 @@
                                       u"No layer selected",
                                       u"You need to select a layer first.")
 
-<<<<<<< HEAD
-=======
     def edit_building(self):
         '''Switch to an edit mode
 
@@ -5328,7 +5326,6 @@
         self.side_bar_street_line_edit.setText(
             self.saved_values_for_edit["street"])
 
->>>>>>> 664ef7eb
     def load_material(self):
         '''loads material
 
