--- conflicted
+++ resolved
@@ -87,7 +87,6 @@
            consideration of moisture and co2. The moisture calculation is
            based on SIA 2024 (2015) and regards persons and non-persons, the co2 calculation is based on
            Engineering ToolBox (2004) and regards only persons.
-<<<<<<< HEAD
     inner_wall_approximation_approach : str
         'teaser_default' (default) sets length of inner walls = typical
             length * height of floors + 2 * typical width * height of floors
@@ -101,10 +100,8 @@
             b) rooftops, windows and ground floors (= walls with border to
                 soil) may have a vertical share
     construction_type : str
-=======
 
     construction_data : str
->>>>>>> 37026f07
         Construction type of used wall constructions default is "existing
         state"
 
@@ -128,12 +125,8 @@
         net_leased_area=None,
         with_ahu=False,
         internal_gains_mode=1,
-<<<<<<< HEAD
         inner_wall_approximation_approach='teaser_default',
-        construction_type=None,
-=======
         construction_data=None,
->>>>>>> 37026f07
     ):
 
         super(SingleFamilyHouse, self).__init__(
