--- conflicted
+++ resolved
@@ -406,108 +406,38 @@
             warnings.warn("You are using a year of retrofit not supported\
                     by teaser. We will change your year of retrofit to 1977\
                     for the calculation. Be careful!")
-<<<<<<< HEAD
-
-        if add_at_position is None:
-            insulation_layer_index = -1  # default: outside
-        else:
-            insulation_layer_index = add_at_position
-
-        use_u_value_standards_of = type(self).__name__
-        if type(self).__name__.startswith("Interzonal") \
-                and self.other_side is not None:
-            if (self.parent.use_conditions.with_heating is
-                    self.other_side.use_conditions.with_heating):
-                use_u_value_standards_of = "InnerWall"
-            elif (not self.parent.use_conditions.with_heating and
-                  self.other_side.use_conditions.with_heating):
-                if add_at_position is None:
-                    insulation_layer_index = 0
-                if (type(self)).__name__ == 'InterzonalWall':
-                    use_u_value_standards_of = 'OuterWall'
-                elif (type(self)).__name__ == 'InterzonalFloor':
-                    use_u_value_standards_of = 'Rooftop'
-                else:
-                    use_u_value_standards_of = 'GroundFloor'
+        return material, year_of_retrofit
+
+    def set_insulation(self, material, calc_u, year_of_retrofit):
+        """Sets the correct insulation thickness based on the given u-value"""
+        if calc_u:
+            if self.u_value <= calc_u:
+                warnings.warn(
+                    f'No retrofit needed for {self.name} as u value '
+                    f'is already lower than needed.')
             else:
-                if (type(self)).__name__ == 'InterzonalWall':
-                    use_u_value_standards_of = 'OuterWall'
-                elif (type(self)).__name__ == 'InterzonalFloor':
-                    use_u_value_standards_of = 'GroundFloor'
-                else:
-                    use_u_value_standards_of = 'Rooftop'
-
-        if use_u_value_standards_of == "InnerWall":
-            calc_u = np.inf
-
-        elif use_u_value_standards_of == 'OuterWall':
-
-            if 1977 <= year_of_retrofit <= 1981:
-                calc_u = 1.06 * self.area
-            elif 1982 <= year_of_retrofit <= 1994:
-                calc_u = 0.6 * self.area
-            elif 1995 <= year_of_retrofit <= 2001:
-                calc_u = 0.5 * self.area
-            elif 2002 <= year_of_retrofit <= 2008:
-                calc_u = 0.45 * self.area
-            elif 2009 <= year_of_retrofit <= 2013:
-                calc_u = 0.24 * self.area
-            elif year_of_retrofit >= 2014:
-                calc_u = 0.24 * self.area
-
-        elif use_u_value_standards_of == 'Rooftop':
-
-            if 1977 <= year_of_retrofit <= 1981:
-                calc_u = 0.45 * self.area
-            elif 1982 <= year_of_retrofit <= 1994:
-                calc_u = 0.45 * self.area
-            elif 1995 <= year_of_retrofit <= 2001:
-                calc_u = 0.3 * self.area
-            elif 2002 <= year_of_retrofit <= 2008:
-                calc_u = 0.3 * self.area
-            elif 2009 <= year_of_retrofit <= 2013:
-                calc_u = 0.2 * self.area
-            elif year_of_retrofit >= 2014:
-                calc_u = 0.2 * self.area
-
-        elif use_u_value_standards_of == 'GroundFloor':
-
-            if 1977 <= year_of_retrofit <= 1981:
-                calc_u = 0.8 * self.area
-            elif 1982 <= year_of_retrofit <= 1994:
-                calc_u = 0.7 * self.area
-            elif 1995 <= year_of_retrofit <= 2001:
-                calc_u = 0.5 * self.area
-            elif 2002 <= year_of_retrofit <= 2008:
-                calc_u = 0.4 * self.area
-            elif 2009 <= year_of_retrofit <= 2013:
-                calc_u = 0.3 * self.area
-            elif year_of_retrofit >= 2014:
-                calc_u = 0.3 * self.area
-
-        else:
-            calc_u = np.inf
-
-        if self.ua_value > calc_u:
-            self.insulate_wall(material, add_at_position=insulation_layer_index)
-
-            r_conduc = 0
-
-            for layer_index, count_layer in enumerate(self.layer):
-                if layer_index == insulation_layer_index:
-                    pass
-                else:
-                    r_conduc += (count_layer.thickness /
-                                 count_layer.material.thermal_conduc)
-
-            self.layer[insulation_layer_index].thickness = \
-                (((
-                  1 - calc_u * self.r_inner_comb - calc_u *
-                  self.r_outer_comb) /
-                  calc_u) * self.area - r_conduc) * \
-                self.layer[insulation_layer_index].material.thermal_conduc
-
-            self.layer[insulation_layer_index].id = len(self.layer)
+                self.insulate_wall(material)
+                d_ins = self.calc_ins_layer_thickness(calc_u)
+                self.layer[-1].thickness = d_ins
+                self.layer[-1].id = len(self.layer)
+        else:
+            warnings.warn(
+                f'No fitting retrofit type found for {year_of_retrofit}')
+
+    def calc_ins_layer_thickness(self, calc_u):
+        """Calculates the thickness of the fresh insulated layer from
+        retrofit"""
+        r_conduc_rem = 0
+        for count_layer in self.layer[:-1]:
+            r_conduc_rem += (count_layer.thickness /
+                             count_layer.material.thermal_conduc)
+
+        lambda_ins = self.layer[-1].material.thermal_conduc
+
+        d_ins = lambda_ins * (1 / calc_u - self.r_outer_comb * self.area -
+                              self.r_inner_comb * self.area - r_conduc_rem)
+        return d_ins
+
 
     def _interzonal_type_standard_value(self, method):
         """return the standard value for the treatment of interzonal elements
@@ -629,37 +559,4 @@
     def interzonal_type_export(self, value):
         allowed_values = (None, 'inner', 'outer_ordered', 'outer_reversed')
         assert value in allowed_values
-        self._interzonal_type_export = value
-=======
-        return material, year_of_retrofit
-
-    def set_insulation(self, material, calc_u, year_of_retrofit):
-        """Sets the correct insulation thickness based on the given u-value"""
-        if calc_u:
-            if self.u_value <= calc_u:
-                warnings.warn(
-                    f'No retrofit needed for {self.name} as u value '
-                    f'is already lower than needed.')
-            else:
-                self.insulate_wall(material)
-                d_ins = self.calc_ins_layer_thickness(calc_u)
-                self.layer[-1].thickness = d_ins
-                self.layer[-1].id = len(self.layer)
-        else:
-            warnings.warn(
-                f'No fitting retrofit type found for {year_of_retrofit}')
-
-    def calc_ins_layer_thickness(self, calc_u):
-        """Calculates the thickness of the fresh insulated layer from
-        retrofit"""
-        r_conduc_rem = 0
-        for count_layer in self.layer[:-1]:
-            r_conduc_rem += (count_layer.thickness /
-                             count_layer.material.thermal_conduc)
-
-        lambda_ins = self.layer[-1].material.thermal_conduc
-
-        d_ins = lambda_ins * (1 / calc_u - self.r_outer_comb * self.area -
-                              self.r_inner_comb * self.area - r_conduc_rem)
-        return d_ins
->>>>>>> 37026f07
+        self._interzonal_type_export = value