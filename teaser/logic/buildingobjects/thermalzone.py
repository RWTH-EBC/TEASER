--- conflicted
+++ resolved
@@ -917,15 +917,9 @@
         # self.r_rad_outer_iw = 1 / sum_r_rad_outer_iw
         # self.r_comb_outer_iw = 1 / sum_r_comb_outer_iw
 
-<<<<<<< HEAD
-        self.alpha_conv_iw = 1 / (self.r_conv_inner_iw * self.area_iw)
-        self.alpha_rad_iw = 1 / (self.r_rad_inner_iw * self.area_iw)
-        self.alpha_comb_iw = 1 / (self.r_comb_inner_iw * self.area_iw)
-=======
         self.alpha_conv_inner_iw = 1/(self.r_conv_inner_iw * self.area_iw)
         self.alpha_rad_inner_iw = 1/(self.r_rad_inner_iw * self.area_iw)
         self.alpha_comb_inner_iw = 1/(self.r_comb_inner_iw * self.area_iw)
->>>>>>> e8675c32
 
         for out_wall in self.outer_walls:
             if type(out_wall).__name__ == "OuterWall":
