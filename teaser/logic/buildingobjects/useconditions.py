--- conflicted
+++ resolved
@@ -197,8 +197,6 @@
         To take adjustments into account you need to call calc_schedules()
         function afterwards.
         Note: python attribute, not customizable by user (derived from Json)
-<<<<<<< HEAD
-=======
     adjusted_opening_times: list
         Sets the first and last hour of opening. These will cut or extend the
         existing profiles (machines, lights, persons).
@@ -219,7 +217,6 @@
     cooling_set_back: float [K]
         Set back temperature offset for cooling profile. Positive (+) values
         increase the profile, negative (-) decrease.
->>>>>>> e1a906d9
 
     """
 
