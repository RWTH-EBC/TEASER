# created June 2015
# by TEASER4 Development Team

"""This module includes the Building class
"""
import inspect
import random
import re
import warnings
from teaser.logic.buildingobjects.calculation.aixlib import AixLib
from teaser.logic.buildingobjects.calculation.ibpsa import IBPSA


from teaser.logic.buildingobjects.buildingsystems.buildingahu import BuildingAHU


class Building(object):
    """Building Class

    This class is used to manage information and parameter calculation for
    Buildings. It is the base class for all archetype buildings and holds a
    list containing all ThermalZones instances. In addition it can hold an
    optional attribute for CentralAHU instance, that is e.g. needed for
    AixLib Simulation models.

    Parameters
    ----------

    parent: Project()
        The parent class of this object, the Project the Building belongs to.
        Allows for better control of hierarchical structures. If not None it
        adds this Building instance to Project.buildings.
        (default: None)
    name : str
        Individual name (default: None)
    year_of_construction : int
        Year of first construction (default: None)
    net_leased_area : float [m2]
        Total net leased area of building. This is area is NOT the footprint
        of a building (default: None)
    with_ahu : Boolean
        If set to True, an empty instance of BuildingAHU is instantiated and
        assigned to attribute central_ahu. This instance holds information for
        central Air Handling units. Default is False.
    internal_gains_mode: int [1, 2, 3]
        mode for the internal gains calculation done in AixLib:

        1. Temperature and activity degree dependent heat flux calculation for persons. The
           calculation is based on  SIA 2024 (default)
        2. Temperature and activity degree independent heat flux calculation for persons, the max.
           heatflowrate is prescribed by the parameter
           fixed_heat_flow_rate_persons.
        3. Temperature and activity degree dependent calculation with
           consideration of moisture and co2. The moisture calculation is
           based on SIA 2024 (2015) and regards persons and non-persons, the co2 calculation is based on
           Engineering ToolBox (2004) and regards only persons.
    inner_wall_approximation_approach : str
        'teaser_default' (default) assumes area of inner wall per room as equal
            to one typical length (defined in use conditions) * height of
            floors, where number of rooms is
            zone area/(typical length + typical width)
        'typical_minus_outer' sets length of inner walls per room = 2 * typical
            length * height of floors + 2 * typical width * height of floors
            - length of outer or interzonal walls. When calculating the number
            of rooms, considers the square root of the share for non-complete
            rooms in comparison to 'teaser_default'.
        'typical_minus_outer_extended' like 'typical_minus_outer', but also
            considers that rooftops, windows and ground floors (= walls with
            border to soil) may have vertical and horizontal shares
        area of floors and ceilings is not affected by this and always equal to
        (zone number of floors - 1) * zone area

    Attributes
    ----------
    central_ahu : instance of BuildingAHU
        Teaser Instance of BuildingAHU if a central AHU is embedded into the
        building (currently mostly needed for AixLib simulation).
    number_of_floors : int
        number of floors above ground (default: None)
    height_of_floors : float [m]
        Average height of the floors (default: None)
    internal_id : float
        Random id for the distinction between different buildings.
    year_of_retrofit : int
        Year of last retrofit.
    type_of_building : string
        Type of a Building (e.g. Building (unspecified), Office etc.).
    building_id : None
        ID of building, can be set by the user to keep track of a building
        even outside of TEASER, e.g. in a simulation or in post-processing.
        This is not the same as internal_id, as internal_id is e.g. not
        exported to Modelica models!
    street_name : string
        Name of the street the building is located at. (optional)
    city : string
        Name of the city the building is located at. (optional)
    longitude : float [degree]
        Longitude of building location.
    latitude : float [degree]
        Latitude of building location.
    thermal_zones : list
        List with instances of ThermalZone(), that are located in this building.
    outer_area : dict [degree: m2]
        Dictionary with orientation as key and sum of outer wall areas of
        that direction as value.
    window_area : dict [degree: m2]
        Dictionary with orientation as key and sum of window areas of
        that direction as value.
    bldg_height : float [m]
        Total building height.
    area_rt : float [m2]
        Total roof area of all thermal zones.
    area_gf : float [m2]
        Total ground floor area of all thermal zones.
    volume : float [m3]
        Total volume of all thermal zones.
    sum_heat_load : float [W]
        Total heating load of all thermal zones.
    sum_cooling_load : float [W]
        Total heating load of all thermal zones. (currently not supported)
    number_of_elements_calc : int
        Number of elements that are used for thermal zone calculation in this
        building.

        1. OneElement
        2. TwoElement
        3. ThreeElement
        4. FourElement

    merge_windows_calc : boolean
        True for merging the windows into the outer wall's RC-combination,
        False for separate resistance for window, default is False. (Only
        supported for IBPSA)
    used_library_calc : str
        'AixLib' for https://github.com/RWTH-EBC/AixLib
        'IBPSA' for https://github.com/ibpsa/modelica
    library_attr : Annex() or AixLib() instance
        Classes with specific functions and attributes for building models in
        IBPSA and AixLib. Python classes can be found in calculation package.
    t_bt : float
        Time constant according to VDI 6007.
        Default 5 d, only change if you know what you are doing.
        See https://publications.rwth-aachen.de/record/749705/files/749705.pdf for more
        information (Section 4.1.2)
    t_bt_layer: float
        Time constant according to VDI 6007 for aggragation of layers.
        Default 7 d, only change if you know what you are doing
        See https://publications.rwth-aachen.de/record/749705/files/749705.pdf for more
        information (Section 4.1.2)
   """

    def __init__(
        self,
        parent=None,
        name=None,
        year_of_construction=None,
        net_leased_area=None,
        with_ahu=False,
        internal_gains_mode=1,
        inner_wall_approximation_approach='teaser_default'
    ):
        """Constructor of Building Class
        """

        self.parent = parent
        self.name = name
        self.year_of_construction = year_of_construction
        self.net_leased_area = net_leased_area
        self._with_ahu = with_ahu

        if with_ahu is True:
            self.central_ahu = BuildingAHU(self)
        else:
            self._central_ahu = None

        self.internal_gains_mode = internal_gains_mode
        self.number_of_floors = None
        self.height_of_floors = None
        self.inner_wall_approximation_approach \
            = inner_wall_approximation_approach
        self.internal_id = random.random()
        self._year_of_retrofit = None
        self.type_of_building = type(self).__name__
        self.building_id = None
        self.street_name = ""
        self.city = ""
        self.longitude = 6.05
        self.latitude = 50.79

        self._thermal_zones = []
        self._outer_area = {}
        self._window_area = {}

        self.bldg_height = None
        self.area_rt = None
        self.area_gf = None
        self.volume = 0
        self.sum_heat_load = 0
        self.sum_cooling_load = 0
        self._number_of_elements_calc = 2
        self._merge_windows_calc = False
        self._used_library_calc = "AixLib"

        self.library_attr = None

        self.t_bt = 5
        self.t_bt_layer = 7

    def set_outer_wall_area(self, new_area, orientation):
        """Outer area wall setter

        sets the outer wall area of all walls of one direction and weights
        them according to zone size. This function covers OuterWalls,
        Rooftops, GroundFloors.

        Parameters
        ----------
        new_area : float
            new_area of all outer walls of one orientation
        orientation : float
            orientation of the obtained walls
        """

        for zone in self.thermal_zones:
            for wall in zone.outer_walls:
                if wall.orientation == orientation:
                    wall.area = ((new_area / self.net_leased_area) * zone.area) / sum(
                        count.orientation == orientation for count in zone.outer_walls
                    )

            for roof in zone.rooftops:
                if roof.orientation == orientation:
                    roof.area = ((new_area / self.net_leased_area) * zone.area) / sum(
                        count.orientation == orientation for count in zone.rooftops
                    )

            for ground in zone.ground_floors:
                if ground.orientation == orientation:
                    ground.area = ((new_area / self.net_leased_area) * zone.area) / sum(
                        count.orientation == orientation for count in zone.ground_floors
                    )

            for door in zone.doors:
                if door.orientation == orientation:
                    door.area = ((new_area / self.net_leased_area) * zone.area) / sum(
                        count.orientation == orientation for count in zone.doors
                    )

    def set_window_area(self, new_area, orientation):
        """Window area setter

        sets the window area of all windows of one direction and weights
        them according to zone size

        Parameters
        ----------
        new_area : float
            new_area of all window of one orientation
        orientation : float
            orientation of the obtained windows
        """

        for zone in self.thermal_zones:
            for win in zone.windows:
                if win.orientation == orientation:
                    win.area = ((new_area / self.net_leased_area) * zone.area) / sum(
                        count.orientation == orientation for count in zone.windows
                    )

    def get_outer_wall_area(self, orientation):
        """Get aggregated wall area of one orientation

        Returns the area of all outer walls of one direction. This function
        covers OuterWalls, GroundFloors and Rooftops.

        Parameters
        ----------
        orientation : float
            orientation of the obtained wall
        Returns
        -------
        sum_area : float
            area of all walls of one direction
        """

        sum_area = 0.0
        for zone_count in self.thermal_zones:
            for wall_count in zone_count.outer_walls:
                if (
                    wall_count.orientation == orientation
                    and wall_count.area is not None
                ):
                    sum_area += wall_count.area
            for roof_count in zone_count.rooftops:
                if (
                    roof_count.orientation == orientation
                    and roof_count.area is not None
                ):
                    sum_area += roof_count.area
            for ground_count in zone_count.ground_floors:
                if (
                    ground_count.orientation == orientation
                    and ground_count.area is not None
                ):
                    sum_area += ground_count.area
        return sum_area

    def get_window_area(self, orientation):
        """Get aggregated window area of one orientation

        returns the area of all windows of one direction

        Parameters
        ----------
        orientation : float
            orientation of the obtained windows
        Returns
        -------
        sum_area : float
            area of all windows of one direction
        """

        sum_area = 0.0
        for zone_count in self.thermal_zones:
            for win_count in zone_count.windows:
                if win_count.orientation == orientation and win_count.area is not None:
                    sum_area += win_count.area
        return sum_area

    def get_inner_wall_area(self):
        """Get aggregated inner wall area

        Returns the area of all inner walls. This function covers InnerWalls,
        Ceilings and Floors.

        Returns
        -------
        sum_area : float
            area of all inner walls

        """

        sum_area = 0.0
        for zone_count in self.thermal_zones:
            for wall_count in zone_count.inner_walls:
                sum_area += wall_count.area
            for floor in zone_count.floors:
                sum_area += floor.area
            for ceiling in zone_count.ceilings:
                sum_area += ceiling.area
        return sum_area

    def fill_outer_area_dict(self):
        """Fills the attribute outer_area

        Fills the dictionary outer_area with the sum of outer wall area
        corresponding to the orientations of the building. This function
        covers OuterWalls, GroundFloors and Rooftops.

        """
        self.outer_area = {}
        for zone_count in self.thermal_zones:
            for wall_count in zone_count.outer_walls:
                self.outer_area[wall_count.orientation] = None
            for roof in zone_count.rooftops:
                self.outer_area[roof.orientation] = None
            for ground in zone_count.ground_floors:
                self.outer_area[ground.orientation] = None

        for key in self.outer_area:
            self.outer_area[key] = self.get_outer_wall_area(key)

    def fill_window_area_dict(self):
        """Fills the attribute

        Fills the dictionary window_area with the sum of window area
        corresponding to the orientations of the building.

        """
        self.window_area = {}
        for zone_count in self.thermal_zones:
            for win_count in zone_count.windows:
                self.window_area[win_count.orientation] = None

        for key in self.window_area:
            self.window_area[key] = self.get_window_area(key)

    def calc_building_parameter(
            self,
            number_of_elements=None,
            merge_windows=None,
            used_library=None
    ):
        """calc all building parameters

        This functions calculates the parameters of all zones in a building
        sums norm heat load of all zones
        sums volume of all zones

        Parameters
        ----------
        number_of_elements : int, optional
            defines the number of elements, that area aggregated, between 1
<<<<<<< HEAD
            and 5, default is 2
        merge_windows : bool
=======
            and 4. If None, uses existing class property
        merge_windows : bool, optional
>>>>>>> e51040e0
            True for merging the windows into the outer walls, False for
            separate resistance for window. If None, uses existing class
            property
        used_library : str, optional
            used library (AixLib and IBPSA are supported). If None, uses
            existing class property
        """
        # Use provided values or fall back to existing class properties
        number_of_elements = (
            number_of_elements if number_of_elements is not None
            else self._number_of_elements_calc)
        merge_windows = (merge_windows if merge_windows is not None
                         else self._merge_windows_calc)
        used_library = used_library if used_library is not None else (
            self._used_library_calc)

        # Update class properties with the values being used
        self.number_of_elements_calc = number_of_elements
        self.merge_windows_calc = merge_windows
        self.used_library_calc = used_library

        self.area_rt = 0
        self.area_gf = 0
        for zone in self.thermal_zones:
            zone.calc_zone_parameters(
                number_of_elements=number_of_elements,
                merge_windows=merge_windows,
                t_bt=self.t_bt,
                t_bt_layer=self.t_bt_layer
            )
            self.sum_heat_load += zone.model_attr.heat_load
            self.area_rt += sum(rf.area for rf in zone.rooftops)
            self.area_gf += sum(gf.area for gf in zone.ground_floors)

        if self.used_library_calc == self.library_attr.__class__.__name__:
            if self.used_library_calc == "AixLib":
                self.library_attr.calc_auxiliary_attr()
            else:
                pass
        elif self.library_attr is None:
            if self.used_library_calc == "AixLib":
                self.library_attr = AixLib(parent=self)
                self.library_attr.calc_auxiliary_attr()
            elif self.used_library_calc == "IBPSA":
                self.library_attr = IBPSA(parent=self)
        else:
            warnings.warn(
                "You set conflicting options for the used library "
                "in Building or Project class and "
                "calculation function of building. Your library "
                "attributes are set to default using the library "
                "you indicated in the function call, which is: "
                + self.used_library_calc
            )

            if self.used_library_calc == "AixLib":
                self.library_attr = AixLib(parent=self)
                self.library_attr.calc_auxiliary_attr()
            elif self.used_library_calc == "IBPSA":
                self.library_attr = IBPSA(parent=self)

    def retrofit_building(
        self,
        year_of_retrofit=None,
        type_of_retrofit=None,
        window_type=None,
        material=None,
    ):
        """Retrofits all zones in the building

        Function call for each zone.

        After retrofit, all parameters are calculated directly.

        Parameters
        ----------
        year_of_retrofit : float
            Year of last retrofit.
        type_of_retrofit : str
            The classification of retrofit, if the archetype building
            approach of TABULA is used.
        window_type : str
            Default: EnEv 2014
        material : str
            Default: EPS035
        """

        #  Set self.sum_heat_load to zero to prevent summing up of old and new
        #  design heat load calculation values (see #518)
        self.sum_heat_load = 0

        if year_of_retrofit is not None:
            self.year_of_retrofit = year_of_retrofit

        for zone in self.thermal_zones:
            zone.retrofit_zone(type_of_retrofit, window_type, material)

        self.calc_building_parameter(
            number_of_elements=self.number_of_elements_calc,
            merge_windows=self.merge_windows_calc,
            used_library=self.used_library_calc,
        )

    def rotate_building(self, angle):
        """Rotates the building to a given angle

        This function covers OuterWall, Rooftop (if not flat roof) and Windows.

        Parameters
        ----------

        angle: float
            rotation of the building clockwise, between 0 and 360 degrees
        """

        for zone_count in self.thermal_zones:
            new_angle = None
            for wall_count in zone_count.outer_walls:
                new_angle = wall_count.orientation + angle
                if new_angle > 360.0:
                    wall_count.orientation = new_angle - 360.0
                else:
                    wall_count.orientation = new_angle
            for roof_count in zone_count.rooftops:
                if roof_count.orientation != -1:
                    new_angle = roof_count.orientation + angle
                    if new_angle > 360.0:
                        roof_count.orientation = new_angle - 360.0
                    else:
                        roof_count.orientation = new_angle
                else:
                    pass
            for win_count in zone_count.windows:
                new_angle = win_count.orientation + angle
                if new_angle > 360.0:
                    win_count.orientation = new_angle - 360.0
                else:
                    win_count.orientation = new_angle

    def add_zone(self, thermal_zone):
        """Adds a thermal zone to the corresponding list

        This function adds a ThermalZone instance to the the thermal_zones list

        Parameters
        ----------
        thermal_zone : ThermalZone()
            ThermalZone() instance of TEASER
        """

        ass_error_1 = "Zone has to be an instance of ThermalZone()"

        assert type(thermal_zone).__name__ == "ThermalZone", ass_error_1

        self._thermal_zones.append(thermal_zone)

    @property
    def parent(self):
        return self.__parent

    @parent.setter
    def parent(self, value):

        if value is not None:

            ass_error_1 = "Parent has to be an instance of Project()"

            assert type(value).__name__ == "Project", ass_error_1

            self.__parent = value

            if inspect.isclass(Building):
                if self in self.__parent.buildings:
                    pass
                else:
                    self.__parent.buildings.append(self)

        else:

            self.__parent = None

    @property
    def name(self):
        return self.__name

    @name.setter
    def name(self, value):
        if isinstance(value, str):
            regex = re.compile("[^a-zA-z0-9]")
            self.__name = regex.sub("", value)
        else:
            try:
                value = str(value)
                regex = re.compile("[^a-zA-z0-9]")
                self.__name = regex.sub("", value)
            except ValueError:
                print("Can't convert name to string")

        if self.__name[0].isdigit():
            self.__name = "B" + self.__name

    @property
    def year_of_construction(self):
        return self.__year_of_construction

    @year_of_construction.setter
    def year_of_construction(self, value):

        if isinstance(value, int) or value is None:

            self.__year_of_construction = value
        else:
            try:
                value = int(value)
                self.__year_of_construction = value

            except:
                raise ValueError("Can't convert year of construction to int")

    @property
    def number_of_floors(self):
        return self.__number_of_floors

    @number_of_floors.setter
    def number_of_floors(self, value):

        if isinstance(value, int) or value is None:

            self.__number_of_floors = value
        else:
            try:
                value = int(value)
                self.__number_of_floors = value

            except:
                raise ValueError("Can't convert number of floors to int")

    @property
    def height_of_floors(self):
        return self.__height_of_floors

    @height_of_floors.setter
    def height_of_floors(self, value):

        if isinstance(value, float) or value is None:

            self.__height_of_floors = value
        else:
            try:
                value = float(value)
                self.__height_of_floors = value

            except:
                raise ValueError("Can't convert height of floors to float")

    @property
    def net_leased_area(self):
        return self.__net_leased_area

    @net_leased_area.setter
    def net_leased_area(self, value):

        if isinstance(value, float):
            self.__net_leased_area = value
        elif value is None:
            self.__net_leased_area = value
        else:
            try:
                value = float(value)
                self.__net_leased_area = value
            except:
                raise ValueError("Can't convert net leased area to float")

    @property
    def thermal_zones(self):
        return self._thermal_zones

    @thermal_zones.setter
    def thermal_zones(self, value):

        if value is None:
            self._thermal_zones = []

    @property
    def outer_area(self):
        return self._outer_area

    @outer_area.setter
    def outer_area(self, value):
        self._outer_area = value

    @property
    def window_area(self):
        return self._window_area

    @window_area.setter
    def window_area(self, value):
        self._window_area = value

    @property
    def year_of_retrofit(self):
        return self._year_of_retrofit

    @year_of_retrofit.setter
    def year_of_retrofit(self, value):
        if self.year_of_construction is not None:
            self._year_of_retrofit = value
        else:
            raise ValueError("Specify year of construction first")

    @property
    def with_ahu(self):
        return self._with_ahu

    @with_ahu.setter
    def with_ahu(self, value):

        if value is True and self.central_ahu is None:
            self.central_ahu = BuildingAHU(self)
            self._with_ahu = True
        elif value and self.central_ahu and self._with_ahu is False:
            self._with_ahu = True
        elif value is False and self.central_ahu:
            self.central_ahu = None
            self._with_ahu = False

    @property
    def central_ahu(self):
        return self._central_ahu

    @central_ahu.setter
    def central_ahu(self, value):

        if value is None:
            self._central_ahu = value
        else:

            ass_error_1 = "central AHU has to be an instance of BuildingAHU()"

            assert type(value).__name__ == "BuildingAHU", ass_error_1

            self._central_ahu = value

    @property
    def number_of_elements_calc(self):

        return self._number_of_elements_calc

    @number_of_elements_calc.setter
    def number_of_elements_calc(self, value):

        ass_error_1 = "calculation_method has to be 1, 2, 3, 4, or 5"

        assert value != [1, 2, 3, 4, 5], ass_error_1

        if self.parent is None and value is None:
            self._number_of_elements_calc = 2
        elif self.parent is not None and value is None:
            self._number_of_elements_calc = self.parent.number_of_elements_calc
        elif value is not None:
            self._number_of_elements_calc = value

    @property
    def merge_windows_calc(self):

        return self._merge_windows_calc

    @merge_windows_calc.setter
    def merge_windows_calc(self, value):

        ass_error_1 = "merge windows needs to be True or False"

        assert value != [True, False], ass_error_1

        if self.parent is None and value is None:
            self._merge_windows_calc = 2
        elif self.parent is not None and value is None:
            self._merge_windows_calc = self.parent.merge_windows_calc
        elif value is not None:
            self._merge_windows_calc = value

    @property
    def used_library_calc(self):

        return self._used_library_calc

    @used_library_calc.setter
    def used_library_calc(self, value):

        ass_error_1 = "used library needs to be AixLib or IBPSA"

        assert value != ["AixLib", "IBPSA"], ass_error_1

        if self.parent is None and value is None:
            self._used_library_calc = "AixLib"
        elif self.parent is not None and value is None:
            self._used_library_calc = self.parent.used_library_calc
        elif value is not None:
            self._used_library_calc = value

        if self.used_library_calc == "AixLib":
            self.library_attr = AixLib(parent=self)
        elif self.used_library_calc == "IBPSA":
            self.library_attr = IBPSA(parent=self)

    @property
    def inner_wall_approximation_approach(self):
        return self._inner_wall_approximation_approach

    @inner_wall_approximation_approach.setter
    def inner_wall_approximation_approach(self, value):
        ass_error_1 = "inner wall approximation approach needs to be one of " \
                      "'teaser_default', 'typical_minus_outer', "\
                      "'typical_minus_outer_extended'"

        assert value in (
                'teaser_default',
                'typical_minus_outer',
                'typical_minus_outer_extended'
        ), ass_error_1

        self._inner_wall_approximation_approach = value<|MERGE_RESOLUTION|>--- conflicted
+++ resolved
@@ -401,13 +401,8 @@
         ----------
         number_of_elements : int, optional
             defines the number of elements, that area aggregated, between 1
-<<<<<<< HEAD
-            and 5, default is 2
-        merge_windows : bool
-=======
-            and 4. If None, uses existing class property
+            and 5. Default is 2. If None, uses existing class property
         merge_windows : bool, optional
->>>>>>> e51040e0
             True for merging the windows into the outer walls, False for
             separate resistance for window. If None, uses existing class
             property
