"""This module includes AixLib calculation class."""

import teaser.logic.utilities as utilities
from itertools import cycle, islice
import os
import pandas as pd


class AixLib(object):
    """Class to calculate parameters for AixLib output.

    This class holds functions to sort and partly rewrite zone and building
    attributes specific for AixLib MultizoneEquipped
    simulation. This includes the export of boundary conditions and AHU
    operation values.

    Parameters
    ----------
    parent: Building()
        The parent class of this object, the Building the attributes are
        calculated for. (default: None)


    Attributes
    ----------
    file_set_t : str
        Filename for set temperature file
    file_ahu : str
        Filename for AHU boundary conditions file
    file_internal_gains : str
        Filename for internal gains file
    version : str
        Used AixLib version, default should always be current master version
        of GitHub
    total_surface_area : float [m2]
        This is the total surface area of the building for interior and
        exterior surfaces. That includes: OuterWalls, Rooftops, GroundFloors,
        Windows for exterior surfaces, and InnerWalls, Ceilings, Floors for
        interior walls.
    consider_heat_capacity : bool
        decides whether air capacity is considered or not for all thermal
        zones in the building. Default is True, you need to export your
        model again if changing this value
    use_set_back : bool
        True if night set back should be used. In this case the function
        considers heating_time and temp_set_back defined in
        use_conditions of zone. Default is True, you need to export your
        model again if changing this value
    use_set_point_temperature_profile_heating : bool
        Standard is False. True if the set_point temperature profile heating
        should be used for the export. Then, the night set back and everything
        except the set point profile will be ignored.

    """

    def __init__(self, parent):
        """Construct AixLib."""
        self.parent = parent

<<<<<<< HEAD
        self.file_set_t_heat = "TsetHeat_" + self.parent.name + ".txt"
        self.file_set_t_cool = "TsetCool_" + self.parent.name + ".txt"
        self.file_ahu = "AHU_" + self.parent.name + ".txt"
        self.file_internal_gains = "InternalGains_" + self.parent.name + ".txt"
        self.version = "0.7.4"
=======
        self.file_set_t = "Tset_" + self.parent.name + ".mat"
        self.file_ahu = "AHU_" + self.parent.name + ".mat"
        self.file_internal_gains = "InternalGains_" + self.parent.name + ".mat"
        self.version = "0.7.7"
>>>>>>> 42c14500
        self.total_surface_area = None
        self.consider_heat_capacity = True
        self.use_set_back = True
        self.use_set_point_temperature_profile_heating = False
        self.use_set_back_cool = False

    def calc_auxiliary_attr(self):
        """Call function to calculate all auxiliary attributes for AixLib."""
        self._calc_surface_area()

    def _calc_surface_area(self):
        """Calculate the total surface area of all surfaces."""
        surf_area_temp = 0.0
        for zone in self.parent.thermal_zones:
            if type(zone.model_attr).__name__ == "OneElement":
                surf_area_temp += zone.model_attr.area_ow + zone.model_attr.area_win
            elif type(zone.model_attr).__name__ == "TwoElement":
                surf_area_temp += (
                    zone.model_attr.area_ow
                    + zone.model_attr.area_iw
                    + zone.model_attr.area_win
                )
            elif type(zone.model_attr).__name__ == "ThreeElement":
                surf_area_temp += (
                    zone.model_attr.area_ow
                    + zone.model_attr.area_iw
                    + zone.model_attr.area_gf
                    + zone.model_attr.area_win
                )
            elif type(zone.model_attr).__name__ == "FourElement":
                surf_area_temp += (
                    zone.model_attr.area_ow
                    + zone.model_attr.area_iw
                    + zone.model_attr.area_gf
                    + zone.model_attr.area_rt
                    + zone.model_attr.area_win
                )

        self.total_surface_area = surf_area_temp

    def modelica_set_temp(self, path=None):
        """Create .txt file for set temperatures for heating.

        This function creates a txt for set temperatures of each
        zone, that are all saved into one matrix.

        Parameters
        ----------
        path : str
            optional path, when matfile is exported separately

        """
        if path is None:
            path = utilities.get_default_path()
        else:
            pass

        utilities.create_path(path)
        path = os.path.join(path, self.file_set_t_heat)

        export = pd.DataFrame(
            index=pd.date_range("2019-01-01 00:00:00", periods=8760, freq="H")
            .to_series()
            .dt.strftime("%m-%d %H:%M:%S"),
            columns=[zone.name for zone in self.parent.thermal_zones],
        )

        for zone_count in self.parent.thermal_zones:
            export[zone_count.name] = zone_count.use_conditions.schedules[
                "heating_profile"
            ]

        export.index = [(i + 1) * 3600 for i in range(8760)]
        self._delete_file(path=path)
        with open(path, "a") as f:
            f.write("#1\n")
            f.write(
                "double Tset({}, {})\n".format(8760, len(self.parent.thermal_zones) + 1)
            )
            export.to_csv(f, sep="\t", header=False, index_label=False)

    def modelica_set_temp_cool(self, path=None):
        """Create .txt file for set temperatures cooling.

        This function creates a txt for set temperatures for cooling
        of each zone, that are all saved into one matrix.


        Parameters
        ----------
        path : str
            optional path, when matfile is exported separately

        """
        if path is None:
            path = utilities.get_default_path()
        else:
            pass

        utilities.create_path(path)
        path = os.path.join(path, self.file_set_t_cool)

        export = pd.DataFrame(
            index=pd.date_range("2019-01-01 00:00:00", periods=8760, freq="H")
            .to_series()
            .dt.strftime("%m-%d %H:%M:%S"),
            columns=[zone.name for zone in self.parent.thermal_zones],
        )

        for zone_count in self.parent.thermal_zones:
            export[zone_count.name] = zone_count.use_conditions.schedules[
                "cooling_profile"
            ]

        export.index = [(i + 1) * 3600 for i in range(8760)]
        self._delete_file(path=path)
        with open(path, "a") as f:
            f.write("#1\n")
            f.write(
                "double Tset({}, {})\n".format(8760, len(self.parent.thermal_zones) + 1)
            )
            export.to_csv(f, sep="\t", header=False, index_label=False)

    def modelica_AHU_boundary(self, path=None):
        """Create .txt file for AHU boundary conditions (building).

        This function creates a txt for building AHU boundary
        conditions

        1. Column : time step
        2. Column : desired AHU profile temperature
        3. Column : Desired minimal relative humidity
        4. Column : desired maximal relative humidity
        5. Column : AHU status (On/Off)

        Parameters
        ----------
        time_line :[[int]]
            list of time steps
        path : str
            optional path, when matfile is exported separately

        Attributes
        ----------
        temperature_profile : [float]
            timeline of temperatures requirements for AHU simulation
        min_relative_humidity_profile : [float]
            timeline of relative humidity requirements for AHU simulation
        max_relative_humidity_profile : [float]
            timeline of relative humidity requirements for AHU simulation
        v_flow_profile : [int]
            timeline of desired relative v_flow of the AHU simulation (0..1)

        """
        if path is None:
            path = utilities.get_default_path()
        else:
            pass

        utilities.create_path(path)
        path = os.path.join(path, self.file_ahu)

        if self.parent.with_ahu is True:
            export = self.parent.central_ahu.schedules
        else:  # Dummy values for Input Table
            export = pd.DataFrame(
                index=pd.date_range("2019-01-01 00:00:00", periods=8760, freq="H")
                .to_series()
                .dt.strftime("%m-%d %H:%M:%S")
            )

            export["temperature_profile"] = list(islice(cycle([293.15, 293.15]), 8760))
            export["min_relative_humidity_profile"] = list(islice(cycle([0, 0]), 8760))
            export["max_relative_humidity_profile"] = list(islice(cycle([1, 1]), 8760))
            export["v_flow_profile"] = list(islice(cycle([0, 1]), 8760))

        export.index = [(i + 1) * 3600 for i in range(8760)]
        self._delete_file(path=path)
        with open(path, "a") as f:
            f.write("#1\n")
            f.write("double AHU({}, {})\n".format(8760, 5))
            export.to_csv(f, sep="\t", header=False, index_label=False)

    def modelica_gains_boundary(self, path=None):
        """Create .txt file for internal gains boundary conditions.

        This function creates a matfile (-v4) for building internal gains
        boundary conditions. It collects all internal gain profiles of the
        zones and stores them into one file. The file is extended for each
        zone. Only applicable if zones are defined

        1. Column : time step
        2,5,8,...  Column : profile_persons
        3,6,9,...  Column : profile_machines
        4,7,10,... Column : profile_lighting

        Note
        ----------
        When time line is created, we need to add a 0 to first element of
        all boundaries. This is due to to expected format in Modelica.

        Parameters
        ----------
        time_line :[[int]]
            list of time steps
        path : str
            optional path, when matfile is exported separately

        """
        if path is None:
            path = utilities.get_default_path()
        else:
            pass

        utilities.create_path(path)
        path = os.path.join(path, self.file_internal_gains)

        export = pd.DataFrame(
            index=pd.date_range("2019-01-01 00:00:00", periods=8760, freq="H")
            .to_series()
            .dt.strftime("%m-%d %H:%M:%S")
        )

        for zone_count in self.parent.thermal_zones:
            export[
                "person_{}".format(zone_count.name)
            ] = zone_count.use_conditions.schedules["persons_profile"]
            export[
                "machines_{}".format(zone_count.name)
            ] = zone_count.use_conditions.schedules["machines_profile"]
            export[
                "lighting_{}".format(zone_count.name)
            ] = zone_count.use_conditions.schedules["lighting_profile"]

        export.index = [(i + 1) * 3600 for i in range(8760)]
        self._delete_file(path=path)
        with open(path, "a") as f:
            f.write("#1\n")
            f.write(
                "double Internals({}, {})\n".format(
                    8760, (len(self.parent.thermal_zones) * 3 + 1)
                )
            )
            export.to_csv(f, sep="\t", header=False, index_label=False)

    def _delete_file(self, path):
        """Delete a file before new information is written to it.

        If a building with the exact name and project name is generated, we need to make sure to delete the old information in the text files. This helper function is a wrapper to delete a file with given filepath.

        Parameters:
        -----------
        path : str
            Absolute path to the file to be deleted.

        """
        try:
            os.remove(path)
        except OSError:
            pass<|MERGE_RESOLUTION|>--- conflicted
+++ resolved
@@ -57,18 +57,11 @@
         """Construct AixLib."""
         self.parent = parent
 
-<<<<<<< HEAD
         self.file_set_t_heat = "TsetHeat_" + self.parent.name + ".txt"
         self.file_set_t_cool = "TsetCool_" + self.parent.name + ".txt"
         self.file_ahu = "AHU_" + self.parent.name + ".txt"
         self.file_internal_gains = "InternalGains_" + self.parent.name + ".txt"
-        self.version = "0.7.4"
-=======
-        self.file_set_t = "Tset_" + self.parent.name + ".mat"
-        self.file_ahu = "AHU_" + self.parent.name + ".mat"
-        self.file_internal_gains = "InternalGains_" + self.parent.name + ".mat"
-        self.version = "0.7.7"
->>>>>>> 42c14500
+        self.version = "0.7.9"
         self.total_surface_area = None
         self.consider_heat_capacity = True
         self.use_set_back = True
@@ -317,7 +310,9 @@
     def _delete_file(self, path):
         """Delete a file before new information is written to it.
 
-        If a building with the exact name and project name is generated, we need to make sure to delete the old information in the text files. This helper function is a wrapper to delete a file with given filepath.
+        If a building with the exact name and project name is generated, we need to make
+        sure to delete the old information in the text files. This helper function is a
+        wrapper to delete a file with given filepath.
 
         Parameters:
         -----------
