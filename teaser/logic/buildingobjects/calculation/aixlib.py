--- conflicted
+++ resolved
@@ -61,11 +61,7 @@
         self.file_set_t_cool = "TsetCool_" + self.parent.name + ".txt"
         self.file_ahu = "AHU_" + self.parent.name + ".txt"
         self.file_internal_gains = "InternalGains_" + self.parent.name + ".txt"
-<<<<<<< HEAD
-        self.version = "1.3.3"
-=======
-        self.version = "1.3.2"
->>>>>>> 37026f07
+        self.version = "2.0.0"
         self.total_surface_area = None
         self.consider_heat_capacity = True
         self.use_set_back = True
