--- conflicted
+++ resolved
@@ -1,4 +1,3 @@
-<<<<<<< HEAD
 """This module includes AixLib calculation class."""
 
 import teaser.logic.utilities as utilities
@@ -61,8 +60,8 @@
         self.file_set_t_heat = "TsetHeat_" + self.parent.name + ".txt"
         self.file_set_t_cool = "TsetCool_" + self.parent.name + ".txt"
         self.file_ahu = "AHU_" + self.parent.name + ".txt"
-        self.file_internal_gains = "InternalGains_" + self.parent.name + ".txt"            
-        self.version = "0.10.7"
+        self.file_internal_gains = "InternalGains_" + self.parent.name + ".txt"
+        self.version = "1.3.1"
         self.total_surface_area = None
         self.consider_heat_capacity = True
         self.use_set_back = True
@@ -368,328 +367,4 @@
         try:
             os.remove(path)
         except OSError:
-            pass
-=======
-"""This module includes AixLib calculation class."""
-
-import teaser.logic.utilities as utilities
-from itertools import cycle, islice
-import os
-import pandas as pd
-
-
-class AixLib(object):
-    """Class to calculate parameters for AixLib output.
-
-    This class holds functions to sort and partly rewrite zone and building
-    attributes specific for AixLib MultizoneEquipped
-    simulation. This includes the export of boundary conditions and AHU
-    operation values.
-
-    Parameters
-    ----------
-    parent: Building()
-        The parent class of this object, the Building the attributes are
-        calculated for. (default: None)
-
-
-    Attributes
-    ----------
-    file_set_t : str
-        Filename for set temperature file
-    file_ahu : str
-        Filename for AHU boundary conditions file
-    file_internal_gains : str
-        Filename for internal gains file
-    version : str
-        Used AixLib version, default should always be current master version
-        of GitHub
-    total_surface_area : float [m2]
-        This is the total surface area of the building for interior and
-        exterior surfaces. That includes: OuterWalls, Rooftops, GroundFloors,
-        Windows for exterior surfaces, and InnerWalls, Ceilings, Floors for
-        interior walls.
-    consider_heat_capacity : bool
-        decides whether air capacity is considered or not for all thermal
-        zones in the building. Default is True, you need to export your
-        model again if changing this value
-    use_set_back : bool
-        True if night set back should be used. In this case the function
-        considers heating_time and temp_set_back defined in
-        use_conditions of zone. Default is True, you need to export your
-        model again if changing this value
-    use_set_point_temperature_profile_heating : bool
-        Standard is False. True if the set_point temperature profile heating
-        should be used for the export. Then, the night set back and everything
-        except the set point profile will be ignored.
-
-    """
-
-    def __init__(self, parent):
-        """Construct AixLib."""
-        self.parent = parent
-
-        self.file_set_t_heat = "TsetHeat_" + self.parent.name + ".txt"
-        self.file_set_t_cool = "TsetCool_" + self.parent.name + ".txt"
-        self.file_ahu = "AHU_" + self.parent.name + ".txt"
-        self.file_internal_gains = "InternalGains_" + self.parent.name + ".txt"
-        self.version = "1.3.1"
-        self.total_surface_area = None
-        self.consider_heat_capacity = True
-        self.use_set_back = True
-        self.use_set_point_temperature_profile_heating = False
-        self.use_set_back_cool = False
-
-    def calc_auxiliary_attr(self):
-        """Call function to calculate all auxiliary attributes for AixLib."""
-        self._calc_surface_area()
-
-    def _calc_surface_area(self):
-        """Calculate the total surface area of all surfaces."""
-        surf_area_temp = 0.0
-        for zone in self.parent.thermal_zones:
-            if type(zone.model_attr).__name__ == "OneElement":
-                surf_area_temp += zone.model_attr.area_ow + zone.model_attr.area_win
-            elif type(zone.model_attr).__name__ == "TwoElement":
-                surf_area_temp += (
-                    zone.model_attr.area_ow
-                    + zone.model_attr.area_iw
-                    + zone.model_attr.area_win
-                )
-            elif type(zone.model_attr).__name__ == "ThreeElement":
-                surf_area_temp += (
-                    zone.model_attr.area_ow
-                    + zone.model_attr.area_iw
-                    + zone.model_attr.area_gf
-                    + zone.model_attr.area_win
-                )
-            elif type(zone.model_attr).__name__ == "FourElement":
-                surf_area_temp += (
-                    zone.model_attr.area_ow
-                    + zone.model_attr.area_iw
-                    + zone.model_attr.area_gf
-                    + zone.model_attr.area_rt
-                    + zone.model_attr.area_win
-                )
-
-        self.total_surface_area = surf_area_temp
-
-    def modelica_set_temp(self, path=None):
-        """Create .txt file for set temperatures for heating.
-
-        This function creates a txt for set temperatures of each
-        zone, that are all saved into one matrix.
-
-        Parameters
-        ----------
-        path : str
-            optional path, when matfile is exported separately
-
-        """
-        if path is None:
-            path = utilities.get_default_path()
-        else:
-            pass
-
-        utilities.create_path(path)
-        path = os.path.join(path, self.file_set_t_heat)
-
-        export = pd.DataFrame(
-            index=pd.date_range("2019-01-01 00:00:00", periods=8760, freq="H")
-            .to_series()
-            .dt.strftime("%m-%d %H:%M:%S"),
-            columns=[zone.name for zone in self.parent.thermal_zones],
-        )
-
-        for zone_count in self.parent.thermal_zones:
-            export[zone_count.name] = zone_count.use_conditions.schedules[
-                "heating_profile"
-            ]
-
-        export.index = [(i + 1) * 3600 for i in range(8760)]
-        self._delete_file(path=path)
-        with open(path, "a") as f:
-            f.write("#1\n")
-            f.write(
-                "double Tset({}, {})\n".format(8760, len(self.parent.thermal_zones) + 1)
-            )
-            export.to_csv(f, sep="\t", header=False, index_label=False)
-
-    def modelica_set_temp_cool(self, path=None):
-        """Create .txt file for set temperatures cooling.
-
-        This function creates a txt for set temperatures for cooling
-        of each zone, that are all saved into one matrix.
-
-
-        Parameters
-        ----------
-        path : str
-            optional path, when matfile is exported separately
-
-        """
-        if path is None:
-            path = utilities.get_default_path()
-        else:
-            pass
-
-        utilities.create_path(path)
-        path = os.path.join(path, self.file_set_t_cool)
-
-        export = pd.DataFrame(
-            index=pd.date_range("2019-01-01 00:00:00", periods=8760, freq="H")
-            .to_series()
-            .dt.strftime("%m-%d %H:%M:%S"),
-            columns=[zone.name for zone in self.parent.thermal_zones],
-        )
-
-        for zone_count in self.parent.thermal_zones:
-            export[zone_count.name] = zone_count.use_conditions.schedules[
-                "cooling_profile"
-            ]
-
-        export.index = [(i + 1) * 3600 for i in range(8760)]
-        self._delete_file(path=path)
-        with open(path, "a") as f:
-            f.write("#1\n")
-            f.write(
-                "double Tset({}, {})\n".format(8760, len(self.parent.thermal_zones) + 1)
-            )
-            export.to_csv(f, sep="\t", header=False, index_label=False)
-
-    def modelica_AHU_boundary(self, path=None):
-        """Create .txt file for AHU boundary conditions (building).
-
-        This function creates a txt for building AHU boundary
-        conditions
-
-        1. Column : time step
-        2. Column : desired AHU profile temperature
-        3. Column : Desired minimal relative humidity
-        4. Column : desired maximal relative humidity
-        5. Column : AHU status (On/Off)
-
-        Parameters
-        ----------
-        path : str
-            optional path, when matfile is exported separately
-
-        Attributes
-        ----------
-        temperature_profile : [float]
-            timeline of temperatures requirements for AHU simulation
-        min_relative_humidity_profile : [float]
-            timeline of relative humidity requirements for AHU simulation
-        max_relative_humidity_profile : [float]
-            timeline of relative humidity requirements for AHU simulation
-        v_flow_profile : [int]
-            timeline of desired relative v_flow of the AHU simulation (0..1)
-
-        """
-        if path is None:
-            path = utilities.get_default_path()
-        else:
-            pass
-
-        utilities.create_path(path)
-        path = os.path.join(path, self.file_ahu)
-
-        if self.parent.with_ahu is True:
-            export = self.parent.central_ahu.schedules
-        else:  # Dummy values for Input Table
-            export = pd.DataFrame(
-                index=pd.date_range("2019-01-01 00:00:00", periods=8760, freq="H")
-                .to_series()
-                .dt.strftime("%m-%d %H:%M:%S")
-            )
-
-            export["temperature_profile"] = list(islice(cycle([293.15, 293.15]), 8760))
-            export["min_relative_humidity_profile"] = list(islice(cycle([0, 0]), 8760))
-            export["max_relative_humidity_profile"] = list(islice(cycle([1, 1]), 8760))
-            export["v_flow_profile"] = list(islice(cycle([0, 1]), 8760))
-
-        export.index = [(i + 1) * 3600 for i in range(8760)]
-        self._delete_file(path=path)
-        with open(path, "a") as f:
-            f.write("#1\n")
-            f.write("double AHU({}, {})\n".format(8760, 5))
-            export.to_csv(f, sep="\t", header=False, index_label=False)
-
-    def modelica_gains_boundary(self, path=None):
-        """Create .txt file for internal gains boundary conditions.
-
-        This function creates a matfile (-v4) for building internal gains
-        boundary conditions. It collects all internal gain profiles of the
-        zones and stores them into one file. The file is extended for each
-        zone. Only applicable if zones are defined
-
-        1. Column : time step
-        2,5,8,...  Column : profile_persons
-        3,6,9,...  Column : profile_machines
-        4,7,10,... Column : profile_lighting
-
-        Note
-        ----------
-        When time line is created, we need to add a 0 to first element of
-        all boundaries. This is due to to expected format in Modelica.
-
-        Parameters
-        ----------
-        path : str
-            optional path, when matfile is exported separately
-
-        """
-        if path is None:
-            path = utilities.get_default_path()
-        else:
-            pass
-
-        utilities.create_path(path)
-        path = os.path.join(path, self.file_internal_gains)
-
-        export = pd.DataFrame(
-            index=pd.date_range("2019-01-01 00:00:00", periods=8760, freq="H")
-            .to_series()
-            .dt.strftime("%m-%d %H:%M:%S")
-        )
-
-        for zone_count in self.parent.thermal_zones:
-            export[
-                "person_{}".format(zone_count.name)
-            ] = zone_count.use_conditions.schedules["persons_profile"]
-            export[
-                "machines_{}".format(zone_count.name)
-            ] = zone_count.use_conditions.schedules["machines_profile"]
-            export[
-                "lighting_{}".format(zone_count.name)
-            ] = zone_count.use_conditions.schedules["lighting_profile"]
-
-        export.index = [(i + 1) * 3600 for i in range(8760)]
-        self._delete_file(path=path)
-        with open(path, "a") as f:
-            f.write("#1\n")
-            f.write(
-                "double Internals({}, {})\n".format(
-                    8760, (len(self.parent.thermal_zones) * 3 + 1)
-                )
-            )
-            export.to_csv(f, sep="\t", header=False, index_label=False)
-
-    def _delete_file(self, path):
-        """Delete a file before new information is written to it.
-
-        If a building with the exact name and project name is generated, we need to make
-        sure to delete the old information in the text files. This helper function is a
-        wrapper to delete a file with given filepath.
-
-        Parameters:
-        -----------
-        path : str
-            Absolute path to the file to be deleted.
-
-        """
-        try:
-            os.remove(path)
-        except OSError:
-            pass
->>>>>>> c8633cdb
+            pass