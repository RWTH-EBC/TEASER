"""This module includes AixLib calculation class."""

import teaser.logic.utilities as utilities
from itertools import cycle, islice
import os
import pandas as pd


class AixLib(object):
    """Class to calculate parameters for AixLib output.

    This class holds functions to sort and partly rewrite zone and building
    attributes specific for AixLib MultizoneEquipped
    simulation. This includes the export of boundary conditions and AHU
    operation values.

    Parameters
    ----------
    parent: Building()
        The parent class of this object, the Building the attributes are
        calculated for. (default: None)


    Attributes
    ----------
    file_set_t : str
        Filename for set temperature file
    file_ahu : str
        Filename for AHU boundary conditions file
    file_internal_gains : str
        Filename for internal gains file
    version : str
        Used AixLib version, default should always be current master version
        of GitHub
    total_surface_area : float [m2]
        This is the total surface area of the building for interior and
        exterior surfaces. That includes: OuterWalls, Rooftops, GroundFloors,
        Windows for exterior surfaces, and InnerWalls, Ceilings, Floors for
        interior walls.
    consider_heat_capacity : bool
        decides whether air capacity is considered or not for all thermal
        zones in the building. Default is True, you need to export your
        model again if changing this value
    use_set_back : bool
        True if night set back should be used. In this case the function
        considers heating_time and temp_set_back defined in
        use_conditions of zone. Default is True, you need to export your
        model again if changing this value
    use_set_point_temperature_profile_heating : bool
        Standard is False. True if the set_point temperature profile heating
        should be used for the export. Then, the night set back and everything
        except the set point profile will be ignored.

    """

    def __init__(self, parent):
        """Construct AixLib."""
        self.parent = parent

        self.file_set_t_heat = "TsetHeat_" + self.parent.name + ".txt"
        self.file_set_t_cool = "TsetCool_" + self.parent.name + ".txt"
        self.file_ahu = "AHU_" + self.parent.name + ".txt"
        self.file_internal_gains = "InternalGains_" + self.parent.name + ".txt"
<<<<<<< HEAD
        self.file_ventilation_hrs = "VentialationHRS_" + self.parent.name + ".txt"
        self.file_ventilation_user = "VentilationUser_" + self.parent.name + ".txt"
        self.version = "0.9.1"
=======
        self.version = "0.10.3"
>>>>>>> 31c7a6d5
        self.total_surface_area = None
        self.consider_heat_capacity = True
        self.use_set_back = True
        self.use_set_point_temperature_profile_heating = False
        self.use_set_back_cool = False

    def calc_auxiliary_attr(self):
        """Call function to calculate all auxiliary attributes for AixLib."""
        self._calc_surface_area()

    def _calc_surface_area(self):
        """Calculate the total surface area of all surfaces."""
        surf_area_temp = 0.0
        for zone in self.parent.thermal_zones:
            if type(zone.model_attr).__name__ == "OneElement":
                surf_area_temp += zone.model_attr.area_ow + zone.model_attr.area_win
            elif type(zone.model_attr).__name__ == "TwoElement":
                surf_area_temp += zone.model_attr.area_ow + zone.model_attr.area_win
            elif type(zone.model_attr).__name__ == "ThreeElement":
                surf_area_temp += (
                    zone.model_attr.area_ow
                    + zone.model_attr.area_gf
                    + zone.model_attr.area_win
                )
            elif type(zone.model_attr).__name__ == "FourElement":
                surf_area_temp += (
                    zone.model_attr.area_ow
                    + zone.model_attr.area_gf
                    + zone.model_attr.area_rt
                    + zone.model_attr.area_win
                )

        self.total_surface_area = surf_area_temp

    def modelica_set_temp(self, path=None):
        """Create .txt file for set temperatures for heating.

        This function creates a txt for set temperatures of each
        zone, that are all saved into one matrix.

        Parameters
        ----------
        path : str
            optional path, when matfile is exported separately

        """
        if path is None:
            path = utilities.get_default_path()
        else:
            pass

        utilities.create_path(path)
        path = os.path.join(path, self.file_set_t_heat)

        export = pd.DataFrame(
            index=pd.date_range("2019-01-01 00:00:00", periods=8760, freq="H")
            .to_series()
            .dt.strftime("%m-%d %H:%M:%S"),
            columns=[zone.name for zone in self.parent.thermal_zones],
        )

        for zone_count in self.parent.thermal_zones:
            export[zone_count.name] = zone_count.use_conditions.schedules[
                "heating_profile"
            ]

        export.index = [(i + 1) * 3600 for i in range(8760)]
        self._delete_file(path=path)
        with open(path, "a") as f:
            f.write("#1\n")
            f.write(
                "double Tset({}, {})\n".format(8760, len(self.parent.thermal_zones) + 1)
            )
            export.to_csv(f, sep="\t", header=False, index_label=False)

    def modelica_ventilation_hrs(self, path=None):
        """Create .txt file for set temperatures for heating.

        This function creates a txt for set temperatures of each
        zone, that are all saved into one matrix.

        Parameters
        ----------
        path : str
            optional path, when matfile is exported separately

        """
        if path is None:
            path = utilities.get_default_path()
        else:
            pass

        utilities.create_path(path)
        path = os.path.join(path, self.file_ventilation_hrs)

        export = pd.DataFrame(
            index=pd.date_range("2019-01-01 00:00:00", periods=8760, freq="H")
            .to_series()
            .dt.strftime("%m-%d %H:%M:%S"),
            columns=[zone.name for zone in self.parent.thermal_zones],
        )

        for zone_count in self.parent.thermal_zones:
            export[zone_count.name] = zone_count.use_conditions.ventilation[
                "ventilation_hrs_profile"
            ]

        export.index = [(i + 1) * 3600 for i in range(8760)]
        self._delete_file(path=path)
        with open(path, "a") as f:
            f.write("#1\n")
            f.write(
                "double ventilationHRS({}, {})\n".format(
                    8760, len(self.parent.thermal_zones) + 1
                )
            )
            export.to_csv(f, sep="\t", header=False, index_label=False)

    def modelica_ventilation_user(self, path=None):
        """Create .txt file for set temperatures for heating.

        This function creates a txt for set temperatures of each
        zone, that are all saved into one matrix.

        Parameters
        ----------
        path : str
            optional path, when matfile is exported separately

        """
        if path is None:
            path = utilities.get_default_path()
        else:
            pass

        utilities.create_path(path)
        path = os.path.join(path, self.file_ventilation_user)

        export = pd.DataFrame(
            index=pd.date_range("2019-01-01 00:00:00", periods=8760, freq="H")
            .to_series()
            .dt.strftime("%m-%d %H:%M:%S"),
            columns=[zone.name for zone in self.parent.thermal_zones],
        )

        for zone_count in self.parent.thermal_zones:
            export[zone_count.name] = zone_count.use_conditions.ventilation[
                "ventilation_user_profile"
            ]

        export.index = [(i + 1) * 3600 for i in range(8760)]
        self._delete_file(path=path)
        with open(path, "a") as f:
            f.write("#1\n")
            f.write(
                "double ventilationUser({}, {})\n".format(
                    8760, len(self.parent.thermal_zones) + 1
                )
            )
            export.to_csv(f, sep="\t", header=False, index_label=False)

    def modelica_set_temp_cool(self, path=None):
        """Create .txt file for set temperatures cooling.

        This function creates a txt for set temperatures for cooling
        of each zone, that are all saved into one matrix.


        Parameters
        ----------
        path : str
            optional path, when matfile is exported separately

        """
        if path is None:
            path = utilities.get_default_path()
        else:
            pass

        utilities.create_path(path)
        path = os.path.join(path, self.file_set_t_cool)

        export = pd.DataFrame(
            index=pd.date_range("2019-01-01 00:00:00", periods=8760, freq="H")
            .to_series()
            .dt.strftime("%m-%d %H:%M:%S"),
            columns=[zone.name for zone in self.parent.thermal_zones],
        )

        for zone_count in self.parent.thermal_zones:
            export[zone_count.name] = zone_count.use_conditions.schedules[
                "cooling_profile"
            ]

        export.index = [(i + 1) * 3600 for i in range(8760)]
        self._delete_file(path=path)
        with open(path, "a") as f:
            f.write("#1\n")
            f.write(
                "double Tset({}, {})\n".format(8760, len(self.parent.thermal_zones) + 1)
            )
            export.to_csv(f, sep="\t", header=False, index_label=False)

    def modelica_AHU_boundary(self, path=None):
        """Create .txt file for AHU boundary conditions (building).

        This function creates a txt for building AHU boundary
        conditions

        1. Column : time step
        2. Column : desired AHU profile temperature
        3. Column : Desired minimal relative humidity
        4. Column : desired maximal relative humidity
        5. Column : AHU status (On/Off)

        Parameters
        ----------
        path : str
            optional path, when matfile is exported separately

        Attributes
        ----------
        temperature_profile : [float]
            timeline of temperatures requirements for AHU simulation
        min_relative_humidity_profile : [float]
            timeline of relative humidity requirements for AHU simulation
        max_relative_humidity_profile : [float]
            timeline of relative humidity requirements for AHU simulation
        v_flow_profile : [int]
            timeline of desired relative v_flow of the AHU simulation (0..1)

        """
        if path is None:
            path = utilities.get_default_path()
        else:
            pass

        utilities.create_path(path)
        path = os.path.join(path, self.file_ahu)

        if self.parent.with_ahu is True:
            export = self.parent.central_ahu.schedules
        else:  # Dummy values for Input Table
            export = pd.DataFrame(
                index=pd.date_range("2019-01-01 00:00:00", periods=8760, freq="H")
                .to_series()
                .dt.strftime("%m-%d %H:%M:%S")
            )

            export["temperature_profile"] = list(islice(cycle([293.15, 293.15]), 8760))
            export["min_relative_humidity_profile"] = list(islice(cycle([0, 0]), 8760))
            export["max_relative_humidity_profile"] = list(islice(cycle([1, 1]), 8760))
            export["v_flow_profile"] = list(islice(cycle([0, 1]), 8760))

        export.index = [(i + 1) * 3600 for i in range(8760)]
        self._delete_file(path=path)
        with open(path, "a") as f:
            f.write("#1\n")
            f.write("double AHU({}, {})\n".format(8760, 5))
            export.to_csv(f, sep="\t", header=False, index_label=False)

    def modelica_gains_boundary(self, path=None):
        """Create .txt file for internal gains boundary conditions.

        This function creates a matfile (-v4) for building internal gains
        boundary conditions. It collects all internal gain profiles of the
        zones and stores them into one file. The file is extended for each
        zone. Only applicable if zones are defined

        1. Column : time step
        2,5,8,...  Column : profile_persons
        3,6,9,...  Column : profile_machines
        4,7,10,... Column : profile_lighting

        Note
        ----------
        When time line is created, we need to add a 0 to first element of
        all boundaries. This is due to to expected format in Modelica.

        Parameters
        ----------
        path : str
            optional path, when matfile is exported separately

        """
        if path is None:
            path = utilities.get_default_path()
        else:
            pass

        utilities.create_path(path)
        path = os.path.join(path, self.file_internal_gains)

        export = pd.DataFrame(
            index=pd.date_range("2019-01-01 00:00:00", periods=8760, freq="H")
            .to_series()
            .dt.strftime("%m-%d %H:%M:%S")
        )

        for zone_count in self.parent.thermal_zones:
            export[
                "person_{}".format(zone_count.name)
            ] = zone_count.use_conditions.schedules["persons_profile"]
            export[
                "machines_{}".format(zone_count.name)
            ] = zone_count.use_conditions.schedules["machines_profile"]
            export[
                "lighting_{}".format(zone_count.name)
            ] = zone_count.use_conditions.schedules["lighting_profile"]

        export.index = [(i + 1) * 3600 for i in range(8760)]
        self._delete_file(path=path)
        with open(path, "a") as f:
            f.write("#1\n")
            f.write(
                "double Internals({}, {})\n".format(
                    8760, (len(self.parent.thermal_zones) * 3 + 1)
                )
            )
            export.to_csv(f, sep="\t", header=False, index_label=False)

    def _delete_file(self, path):
        """Delete a file before new information is written to it.

        If a building with the exact name and project name is generated, we need to make
        sure to delete the old information in the text files. This helper function is a
        wrapper to delete a file with given filepath.

        Parameters:
        -----------
        path : str
            Absolute path to the file to be deleted.

        """
        try:
            os.remove(path)
        except OSError:
            pass<|MERGE_RESOLUTION|>--- conflicted
+++ resolved
@@ -61,13 +61,9 @@
         self.file_set_t_cool = "TsetCool_" + self.parent.name + ".txt"
         self.file_ahu = "AHU_" + self.parent.name + ".txt"
         self.file_internal_gains = "InternalGains_" + self.parent.name + ".txt"
-<<<<<<< HEAD
         self.file_ventilation_hrs = "VentialationHRS_" + self.parent.name + ".txt"
         self.file_ventilation_user = "VentilationUser_" + self.parent.name + ".txt"
-        self.version = "0.9.1"
-=======
         self.version = "0.10.3"
->>>>>>> 31c7a6d5
         self.total_surface_area = None
         self.consider_heat_capacity = True
         self.use_set_back = True
