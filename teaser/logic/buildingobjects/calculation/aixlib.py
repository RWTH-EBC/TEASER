"""This module includes AixLib calculation class."""

import teaser.logic.utilities as utilities
from itertools import cycle, islice
import os
import pandas as pd


class AixLib(object):
    """Class to calculate parameters for AixLib output.

    This class holds functions to sort and partly rewrite zone and building
    attributes specific for AixLib MultizoneEquipped
    simulation. This includes the export of boundary conditions and AHU
    operation values.

    Parameters
    ----------
    parent: Building()
        The parent class of this object, the Building the attributes are
        calculated for. (default: None)


    Attributes
    ----------
    file_set_t : str
        Filename for set temperature file
    file_ahu : str
        Filename for AHU boundary conditions file
    file_internal_gains : str
        Filename for internal gains file
    file_opening_hours: str
        Filename for opening hours file
    version : str
        Used AixLib version, default should always be current main version
        of GitHub
    total_surface_area : float [m2]
        This is the total surface area of the building for interior and
        exterior surfaces. That includes: OuterWalls, Rooftops, GroundFloors,
        Windows for exterior surfaces, and InnerWalls, Ceilings, Floors for
        interior walls.
    consider_heat_capacity : bool
        decides whether air capacity is considered or not for all thermal
        zones in the building. Default is True, you need to export your
        model again if changing this value
    use_set_back : bool
        True if night set back should be used. In this case the function
        considers heating_time and temp_set_back defined in
        use_conditions of zone. Default is True, you need to export your
        model again if changing this value
    use_set_point_temperature_profile_heating : bool
        Standard is False. True if the set_point temperature profile heating
        should be used for the export. Then, the night set back and everything
        except the set point profile will be ignored.

    """

    def __init__(self, parent):
        """Construct AixLib."""
        self.parent = parent

        self.file_set_t_heat = "TsetHeat_" + self.parent.name + ".txt"
        self.file_set_t_cool = "TsetCool_" + self.parent.name + ".txt"
        self.file_ahu = "AHU_" + self.parent.name + ".txt"
        self.file_internal_gains = "InternalGains_" + self.parent.name + ".txt"
<<<<<<< HEAD
        self.version = "1.3.2"
        self.file_opening_hours = "OpeningHours_" + self.parent.name + ".txt"
=======
        self.version = "2.1.0"
>>>>>>> 1a24adf3
        self.total_surface_area = None
        self.consider_heat_capacity = True
        self.use_set_back = True
        self.use_set_point_temperature_profile_heating = False
        self.use_set_back_cool = False


    def calc_auxiliary_attr(self):
        """Call function to calculate all auxiliary attributes for AixLib."""
        self._calc_surface_area()

    def _calc_surface_area(self):
        """Calculate the total surface area of all surfaces."""
        surf_area_temp = 0.0
        for zone in self.parent.thermal_zones:
            if type(zone.model_attr).__name__ == "OneElement":
                surf_area_temp += zone.model_attr.area_ow + zone.model_attr.area_win
            elif type(zone.model_attr).__name__ == "TwoElement":
                surf_area_temp += (
                    zone.model_attr.area_ow
                    + zone.model_attr.area_iw
                    + zone.model_attr.area_win
                )
            elif type(zone.model_attr).__name__ == "ThreeElement":
                surf_area_temp += (
                    zone.model_attr.area_ow
                    + zone.model_attr.area_iw
                    + zone.model_attr.area_gf
                    + zone.model_attr.area_win
                )
            elif type(zone.model_attr).__name__ == "FourElement":
                surf_area_temp += (
                    zone.model_attr.area_ow
                    + zone.model_attr.area_iw
                    + zone.model_attr.area_gf
                    + zone.model_attr.area_rt
                    + zone.model_attr.area_win
                )

        self.total_surface_area = surf_area_temp

    def modelica_set_temp(self, path=None):
        """Create .txt file for set temperatures for heating.

        This function creates a txt for set temperatures of each
        zone, that are all saved into one matrix.

        Parameters
        ----------
        path : str
            optional path, when matfile is exported separately

        """
        if path is None:
            path = utilities.get_default_path()
        else:
            pass

        utilities.create_path(path)
        path = os.path.join(path, self.file_set_t_heat)

        export = pd.DataFrame(
            index=pd.date_range("2019-01-01 00:00:00", periods=8760, freq="h")
            .to_series()
            .dt.strftime("%m-%d %H:%M:%S"),
            columns=[zone.name for zone in self.parent.thermal_zones],
        )

        for zone_count in self.parent.thermal_zones:
            export[zone_count.name] = zone_count.use_conditions.schedules[
                "heating_profile"
            ]

        export.index = [(i + 1) * 3600 for i in range(8760)]
        self._delete_file(path=path)
        with open(path, "a") as f:
            f.write("#1\n")
            f.write(
                "double Tset({}, {})\n".format(8760, len(self.parent.thermal_zones) + 1)
            )
            export.to_csv(f, sep="\t", header=False, index_label=False)

    def modelica_set_temp_cool(self, path=None):
        """Create .txt file for set temperatures cooling.

        This function creates a txt for set temperatures for cooling
        of each zone, that are all saved into one matrix.


        Parameters
        ----------
        path : str
            optional path, when matfile is exported separately

        """
        if path is None:
            path = utilities.get_default_path()
        else:
            pass

        utilities.create_path(path)
        path = os.path.join(path, self.file_set_t_cool)

        export = pd.DataFrame(
            index=pd.date_range("2019-01-01 00:00:00", periods=8760, freq="h")
            .to_series()
            .dt.strftime("%m-%d %H:%M:%S"),
            columns=[zone.name for zone in self.parent.thermal_zones],
        )

        for zone_count in self.parent.thermal_zones:
            export[zone_count.name] = zone_count.use_conditions.schedules[
                "cooling_profile"
            ]

        export.index = [(i + 1) * 3600 for i in range(8760)]
        self._delete_file(path=path)
        with open(path, "a") as f:
            f.write("#1\n")
            f.write(
                "double Tset({}, {})\n".format(8760, len(self.parent.thermal_zones) + 1)
            )
            export.to_csv(f, sep="\t", header=False, index_label=False)

    def modelica_AHU_boundary(self, path=None):
        """Create .txt file for AHU boundary conditions (building).

        This function creates a txt for building AHU boundary
        conditions

        1. Column : time step
        2. Column : desired AHU profile temperature
        3. Column : Desired minimal relative humidity
        4. Column : desired maximal relative humidity
        5. Column : AHU status (On/Off)

        Parameters
        ----------
        path : str
            optional path, when matfile is exported separately

        Attributes
        ----------
        temperature_profile : [float]
            timeline of temperatures requirements for AHU simulation
        min_relative_humidity_profile : [float]
            timeline of relative humidity requirements for AHU simulation
        max_relative_humidity_profile : [float]
            timeline of relative humidity requirements for AHU simulation
        v_flow_profile : [int]
            timeline of desired relative v_flow of the AHU simulation (0..1)

        """
        if path is None:
            path = utilities.get_default_path()
        else:
            pass

        utilities.create_path(path)
        path = os.path.join(path, self.file_ahu)

        if self.parent.with_ahu is True:
            export = self.parent.central_ahu.schedules
        else:  # Dummy values for Input Table
            export = pd.DataFrame(
                index=pd.date_range("2019-01-01 00:00:00", periods=8760, freq="h")
                .to_series()
                .dt.strftime("%m-%d %H:%M:%S")
            )

            export["temperature_profile"] = list(islice(cycle([293.15, 293.15]), 8760))
            export["min_relative_humidity_profile"] = list(islice(cycle([0, 0]), 8760))
            export["max_relative_humidity_profile"] = list(islice(cycle([1, 1]), 8760))
            export["v_flow_profile"] = list(islice(cycle([0, 1]), 8760))

        export.index = [(i + 1) * 3600 for i in range(8760)]
        self._delete_file(path=path)
        with open(path, "a") as f:
            f.write("#1\n")
            f.write("double AHU({}, {})\n".format(8760, 5))
            export.to_csv(f, sep="\t", header=False, index_label=False)

    def modelica_gains_boundary(self, path=None):
        """Create .txt file for internal gains boundary conditions.

        This function creates a matfile (-v4) for building internal gains
        boundary conditions. It collects all internal gain profiles of the
        zones and stores them into one file. The file is extended for each
        zone. Only applicable if zones are defined

        1. Column : time step
        2,5,8,...  Column : profile_persons
        3,6,9,...  Column : profile_machines
        4,7,10,... Column : profile_lighting

        Notes
        -----
        When time line is created, we need to add a 0 to first element of
        all boundaries. This is due to to expected format in Modelica.

        Parameters
        ----------
        path : str
            optional path, when matfile is exported separately

        """
        if path is None:
            path = utilities.get_default_path()
        else:
            pass

        utilities.create_path(path)
        path = os.path.join(path, self.file_internal_gains)

        export = pd.DataFrame(
            index=pd.date_range("2019-01-01 00:00:00", periods=8760, freq="h")
            .to_series()
            .dt.strftime("%m-%d %H:%M:%S")
        )

        for zone_count in self.parent.thermal_zones:
            export[
                "person_{}".format(zone_count.name)
            ] = zone_count.use_conditions.schedules["persons_profile"]
            export[
                "machines_{}".format(zone_count.name)
            ] = zone_count.use_conditions.schedules["machines_profile"]
            export[
                "lighting_{}".format(zone_count.name)
            ] = zone_count.use_conditions.schedules["lighting_profile"]

        export.index = [(i + 1) * 3600 for i in range(8760)]
        self._delete_file(path=path)
        with open(path, "a") as f:
            f.write("#1\n")
            f.write(
                "double Internals({}, {})\n".format(
                    8760, (len(self.parent.thermal_zones) * 3 + 1)
                )
            )
            export.to_csv(f, sep="\t", header=False, index_label=False)
            
    def modelica_opening_hours(self, path=None):
        """Create .txt file for opening hours.

        This function creates a txt for opening hours of one week. By default 
        the building is always open.

        1. Column : time step
        2 - 8 Column : opening hours of each day from monday to sunday

        Parameters
        ----------
        path : str
            optional path, when matfile is exported separately

        """
        if path is None:
            path = utilities.get_default_path()
        else:
            pass

        utilities.create_path(path)
        path = os.path.join(path, self.file_opening_hours)

        export = pd.DataFrame(
            index=pd.date_range("2019-01-01 00:00:00", periods=25, freq="H")
            .to_series()
            .dt.strftime("%m-%d %H:%M:%S")
        )
        
        for i in range(1, 8):
            for k in range(24):
                if hasattr(self.parent, "opening_hours"):
                    export[i] = self.parent.opening_hours
                else:
                    export[i] = [1.0] * 25

        export.index = [(i + 1) * 3600 for i in range(25)]
        self._delete_file(path=path)
        with open(path, "a") as f:
            f.write("#1\n")
            f.write(
                "double opening_hours({}, {})\n".format(25, 8)
            )
            export.to_csv(f, sep="\t", header=False, index_label=False)

    def _delete_file(self, path):
        """Delete a file before new information is written to it.

        If a building with the exact name and project name is generated, we need to make
        sure to delete the old information in the text files. This helper function is a
        wrapper to delete a file with given filepath.

        Parameters:
        -----------
        path : str
            Absolute path to the file to be deleted.

        """
        try:
            os.remove(path)
        except OSError:
            pass<|MERGE_RESOLUTION|>--- conflicted
+++ resolved
@@ -63,12 +63,7 @@
         self.file_set_t_cool = "TsetCool_" + self.parent.name + ".txt"
         self.file_ahu = "AHU_" + self.parent.name + ".txt"
         self.file_internal_gains = "InternalGains_" + self.parent.name + ".txt"
-<<<<<<< HEAD
-        self.version = "1.3.2"
-        self.file_opening_hours = "OpeningHours_" + self.parent.name + ".txt"
-=======
         self.version = "2.1.0"
->>>>>>> 1a24adf3
         self.total_surface_area = None
         self.consider_heat_capacity = True
         self.use_set_back = True
