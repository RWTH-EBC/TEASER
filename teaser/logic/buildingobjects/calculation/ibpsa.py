--- conflicted
+++ resolved
@@ -35,18 +35,6 @@
         """Construct IBPSA."""
         self.parent = parent
         self.file_internal_gains = "InternalGains_" + self.parent.name + ".mat"
-<<<<<<< HEAD
-        self.version = {'AixLib': '0.7.4', 'Buildings': '5.1.0',
-                        'BuildingSystems': '2.0.0-beta2', 'IDEAS': '2.1.0'}
-        self.consider_heat_capacity = True
-
-    def modelica_gains_boundary(
-            self,
-            zone,
-            time_line=None,
-            path=None):
-        """Create .txt file for internal gains boundary conditions.
-=======
         self.version = {
             "AixLib": "0.7.9",
             "Buildings": "6.0.0",
@@ -55,47 +43,8 @@
         }
         self.consider_heat_capacity = True
 
-    @staticmethod
-    def create_profile(duration_profile=86400, time_step=3600):
-        """Creates a profile for building boundary conditions
-
-        This function creates a list with an equidistant profile given the
-        duration of the profile in seconds (default one day, 86400 s) and the
-        time_step in seconds (default one hour, 3600 s). Needed for boundary
-        input of the building for Modelica simulation
-
-        Note
-        -----
-        As Python starts from counting the range from zero, but Modelica needs
-        0 as start value and additional 24 entries. We add one iteration
-        step in the profile.
-
-        Parameters
-        ----------
-        duration_profile : int
-            duration of the profile in seconds (default one day, 86400 s)
-        time_step : int
-            time step used in the profile in seconds (default one hour, 3600 s)
-
-        Returns
-        ---------
-        time_line : [[int]]
-            list of time steps as preparation for the output of boundary
-            conditions
-        """
-        ass_error_1 = "duration must be a multiple of time_step"
-
-        assert float(duration_profile / time_step).is_integer(), ass_error_1
-
-        time_line = []
-
-        for i in range(int(duration_profile / time_step) + 1):
-            time_line.append([i * time_step])
-        return time_line
-
     def modelica_gains_boundary(self, zone, time_line=None, path=None):
         """creates .mat file for internal gains boundary conditions
->>>>>>> 42c14500
 
         This function creates a matfile (-v4) for building internal gains
         boundary conditions. It collects internal gain profiles of a specific
@@ -136,87 +85,56 @@
         utilities.create_path(path)
         path = os.path.join(path, self.file_internal_gains)
 
-<<<<<<< HEAD
         export = pd.DataFrame(
-            index=pd.date_range(
-                '2019-01-01 00:00:00',
-                periods=8760,
-                freq='H').to_series().dt.strftime('%m-%d %H:%M:%S'))
+            index=pd.date_range("2019-01-01 00:00:00", periods=8760, freq="H")
+            .to_series()
+            .dt.strftime("%m-%d %H:%M:%S")
+        )
 
-        export["person_rad_{}".format(
-            zone.name)] = zone.use_conditions.schedules["persons_profile"] * (
-            1 - zone.use_conditions.ratio_conv_rad_persons) * 100 * \
-            zone.use_conditions.persons
-        export["person_conv_{}".format(
-            zone.name)] = zone.use_conditions.schedules["persons_profile"] * \
-            zone.use_conditions.ratio_conv_rad_persons * 100 * \
-            zone.use_conditions.persons
-        export["machines_conv_{}".format(
-            zone.name)] = zone.use_conditions.schedules["machines_profile"] * \
-            zone.use_conditions.ratio_conv_rad_machines * 100 * \
-            zone.use_conditions.machines
+        export["person_rad_{}".format(zone.name)] = (
+            zone.use_conditions.schedules["persons_profile"]
+            * (1 - zone.use_conditions.ratio_conv_rad_persons)
+            * 100
+            * zone.use_conditions.persons
+        )
+        export["person_conv_{}".format(zone.name)] = (
+            zone.use_conditions.schedules["persons_profile"]
+            * zone.use_conditions.ratio_conv_rad_persons
+            * 100
+            * zone.use_conditions.persons
+        )
+        export["machines_conv_{}".format(zone.name)] = (
+            zone.use_conditions.schedules["machines_profile"]
+            * zone.use_conditions.ratio_conv_rad_machines
+            * 100
+            * zone.use_conditions.machines
+        )
 
         export.index = [(i + 1) * 3600 for i in range(8760)]
+        _delete_file(path=path)
+        with open(path, "a") as f:
+            f.write("#1\n")
+            f.write(
+                "double Internals({}, {})\n".format(
+                    8760, (len(self.parent.thermal_zones) * 3 + 1)
+                )
+            )
+            export.to_csv(f, sep="\t", header=False, index_label=False)
 
-        with open(path, 'a') as f:
-            f.write('#1\n')
-            f.write('double Internals({}, {})\n'.format(
-                8760, (len(self.parent.thermal_zones) * 3 + 1)))
-            export.to_csv(
-                f,
-                sep='\t',
-                header=False,
-                index_label=False)
-=======
-        if time_line is None:
-            duration = len(zone.use_conditions.profile_persons) * 3600
-            time_line = self.create_profile(duration_profile=duration)
+    def _delete_file(self, path):
+        """Delete a file before new information is written to it.
 
-        ass_error_1 = "time line and input have to have the same length"
+        If a building with the exact name and project name is generated, we need to make
+        sure to delete the old information in the text files. This helper function is a
+        wrapper to delete a file with given filepath.
 
-        assert len(time_line) - 1 == len(zone.use_conditions.profile_persons), (
-            ass_error_1 + ",profile_persons"
-        )
-        assert len(time_line) - 1 == len(zone.use_conditions.profile_machines), (
-            ass_error_1 + ",profile_machines"
-        )
+        Parameters:
+        -----------
+        path : str
+            Absolute path to the file to be deleted.
 
-        for i, time in enumerate(time_line):
-            if i == 0:
-                time.append(0)
-                time.append(0)
-                time.append(0)
-            else:
-                time.append(
-                    zone.use_conditions.profile_persons[i - 1]
-                    * zone.use_conditions.persons
-                    * zone.use_conditions.activity_type_persons
-                    * 50
-                    * (1 - zone.use_conditions.ratio_conv_rad_persons)
-                    * zone.area
-                    * 0.01
-                )
-                time.append(
-                    zone.use_conditions.profile_persons[i - 1]
-                    * zone.use_conditions.persons
-                    * zone.use_conditions.activity_type_persons
-                    * 50
-                    * zone.use_conditions.ratio_conv_rad_persons
-                    * zone.area
-                    * 0.01
-                )
-                time.append(
-                    zone.use_conditions.profile_machines[i - 1]
-                    * zone.use_conditions.machines
-                    * zone.use_conditions.activity_type_machines
-                    * 50
-                    * zone.area
-                    * 0.01
-                )
-
-        internal_boundary = np.array(time_line)
-
-        scipy.io.savemat(
-            path, mdict={"Internals": internal_boundary}, appendmat=False, format="4"
-        )
->>>>>>> 42c14500
+        """
+        try:
+            os.remove(path)
+        except OSError:
+            pass