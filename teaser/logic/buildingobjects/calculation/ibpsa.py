# Created December 2016
# TEASER 4 Development Team

"""This module includes IBPSA calculation class
"""

import os

import numpy as np
import scipy.io

import teaser.logic.utilities as utilities


class IBPSA(object):
    """IBPSA Class

    This class holds functions to sort and partly rewrite zone and building
    attributes specific for IBPSA simulation. This includes the export of
    boundary conditions.

    Parameters
    ----------

    parent: Building()
        The parent class of this object, the Building the attributes are
        calculated for. (default: None)

    Attributes
    ----------

    file_internal_gains : str
        Filename for internal gains file
    version : dict
        Dictionary with supported libraries and their version numbers
    consider_heat_capacity : bool
        decides whether air capacity is considered or not for all thermal
        zones in the building


    """

    def __init__(self, parent):

        self.parent = parent
        self.file_internal_gains = "InternalGains_" + self.parent.name + ".mat"
<<<<<<< HEAD
        self.version = {'AixLib': '0.7.4', 'Buildings': '5.1.0',
                        'BuildingSystems': '2.0.0-beta2', 'IDEAS': '2.0.0'}
=======
        self.version = {'AixLib': '0.7.3', 'Buildings': '6.0.0',
                        'BuildingSystems': '2.0.0-beta2', 'IDEAS': '2.1.0'}
>>>>>>> 4774f10c
        self.consider_heat_capacity = True

    @staticmethod
    def create_profile(duration_profile=86400, time_step=3600):
        """Creates a profile for building boundary conditions

        This function creates a list with an equidistant profile given the
        duration of the profile in seconds (default one day, 86400 s) and the
        time_step in seconds (default one hour, 3600 s). Needed for boundary
        input of the building for Modelica simulation

        Note
        -----
        As Python starts from counting the range from zero, but Modelica needs
        0 as start value and additional 24 entries. We add one iteration
        step in the profile.

        Parameters
        ----------
        duration_profile : int
            duration of the profile in seconds (default one day, 86400 s)
        time_step : int
            time step used in the profile in seconds (default one hour, 3600 s)

        Returns
        ---------
        time_line : [[int]]
            list of time steps as preparation for the output of boundary
            conditions
        """
        ass_error_1 = "duration must be a multiple of time_step"

        assert float(duration_profile / time_step).is_integer(), ass_error_1

        time_line = []

        for i in range(int(duration_profile / time_step) + 1):
            time_line.append([i * time_step])
        return time_line

    def modelica_gains_boundary(
            self,
            zone,
            time_line=None,
            path=None):
        """creates .mat file for internal gains boundary conditions

        This function creates a matfile (-v4) for building internal gains
        boundary conditions. It collects internal gain profiles of a specific
        zones and stores them into one file. It also calculates the internal
        gains from relative presence and values for heat output into W for
        direct usage in Annex models.

        Only person (convective and radiative) and machines (convective) are
        used in the simple Annex 60 examples.

        1. Column : time step
        2 Column : profile_persons, radiative
        3 Column : profile_persons, convective
        4 Column : profile_machines, convective

        Note
        ----------
        When time line is created, we need to add a 0 to first element of
        all boundaries. This is due to to expected format in Modelica.

        Parameters
        ----------
        zone : ThermalZone()
            TEASER instance of ThermalZone. As IBPSA computes single models
            for single zones, we need to generate individual files for zones
            and internal gains
        time_line :[[int]]
            list of time steps
        path : str
            optional path, when matfile is exported separately
        """

        if path is None:
            path = utilities.get_default_path()
        else:
            pass

        utilities.create_path(path)
        path = os.path.join(path, self.file_internal_gains)

        if time_line is None:
            duration = len(zone.use_conditions.profile_persons) * \
                3600
            time_line = self.create_profile(duration_profile=duration)

        ass_error_1 = "time line and input have to have the same length"

        assert len(time_line) - 1 == len(
            zone.use_conditions.profile_persons), \
            (ass_error_1 + ",profile_persons")
        assert len(time_line) - 1 == len(
            zone.use_conditions.profile_machines), \
            (ass_error_1 + ",profile_machines")

        for i, time in enumerate(time_line):
            if i == 0:
                time.append(0)
                time.append(0)
                time.append(0)
            else:
                time.append(zone.use_conditions.profile_persons[i - 1] *
                            zone.use_conditions.persons *
                            zone.use_conditions.activity_type_persons * 50 *
                            (1 - zone.use_conditions.ratio_conv_rad_persons) *
                            zone.area * 0.01)
                time.append(zone.use_conditions.profile_persons[i - 1] *
                            zone.use_conditions.persons *
                            zone.use_conditions.activity_type_persons * 50 *
                            zone.use_conditions.ratio_conv_rad_persons *
                            zone.area * 0.01)
                time.append(zone.use_conditions.profile_machines[i - 1] *
                            zone.use_conditions.machines *
                            zone.use_conditions.activity_type_machines * 50 *
                            zone.area * 0.01)

        internal_boundary = np.array(time_line)

        scipy.io.savemat(
            path,
            mdict={'Internals': internal_boundary},
            appendmat=False,
            format='4')<|MERGE_RESOLUTION|>--- conflicted
+++ resolved
@@ -44,13 +44,12 @@
 
         self.parent = parent
         self.file_internal_gains = "InternalGains_" + self.parent.name + ".mat"
-<<<<<<< HEAD
-        self.version = {'AixLib': '0.7.4', 'Buildings': '5.1.0',
-                        'BuildingSystems': '2.0.0-beta2', 'IDEAS': '2.0.0'}
-=======
-        self.version = {'AixLib': '0.7.3', 'Buildings': '6.0.0',
-                        'BuildingSystems': '2.0.0-beta2', 'IDEAS': '2.1.0'}
->>>>>>> 4774f10c
+        self.version = {
+            "AixLib": "0.7.9",
+            "Buildings": "6.0.0",
+            "BuildingSystems": "2.0.0-beta2",
+            "IDEAS": "2.1.0",
+        }
         self.consider_heat_capacity = True
 
     @staticmethod
@@ -91,11 +90,7 @@
             time_line.append([i * time_step])
         return time_line
 
-    def modelica_gains_boundary(
-            self,
-            zone,
-            time_line=None,
-            path=None):
+    def modelica_gains_boundary(self, zone, time_line=None, path=None):
         """creates .mat file for internal gains boundary conditions
 
         This function creates a matfile (-v4) for building internal gains
@@ -138,18 +133,17 @@
         path = os.path.join(path, self.file_internal_gains)
 
         if time_line is None:
-            duration = len(zone.use_conditions.profile_persons) * \
-                3600
+            duration = len(zone.use_conditions.profile_persons) * 3600
             time_line = self.create_profile(duration_profile=duration)
 
         ass_error_1 = "time line and input have to have the same length"
 
-        assert len(time_line) - 1 == len(
-            zone.use_conditions.profile_persons), \
-            (ass_error_1 + ",profile_persons")
-        assert len(time_line) - 1 == len(
-            zone.use_conditions.profile_machines), \
-            (ass_error_1 + ",profile_machines")
+        assert len(time_line) - 1 == len(zone.use_conditions.profile_persons), (
+            ass_error_1 + ",profile_persons"
+        )
+        assert len(time_line) - 1 == len(zone.use_conditions.profile_machines), (
+            ass_error_1 + ",profile_machines"
+        )
 
         for i, time in enumerate(time_line):
             if i == 0:
@@ -157,25 +151,35 @@
                 time.append(0)
                 time.append(0)
             else:
-                time.append(zone.use_conditions.profile_persons[i - 1] *
-                            zone.use_conditions.persons *
-                            zone.use_conditions.activity_type_persons * 50 *
-                            (1 - zone.use_conditions.ratio_conv_rad_persons) *
-                            zone.area * 0.01)
-                time.append(zone.use_conditions.profile_persons[i - 1] *
-                            zone.use_conditions.persons *
-                            zone.use_conditions.activity_type_persons * 50 *
-                            zone.use_conditions.ratio_conv_rad_persons *
-                            zone.area * 0.01)
-                time.append(zone.use_conditions.profile_machines[i - 1] *
-                            zone.use_conditions.machines *
-                            zone.use_conditions.activity_type_machines * 50 *
-                            zone.area * 0.01)
+                time.append(
+                    zone.use_conditions.profile_persons[i - 1]
+                    * zone.use_conditions.persons
+                    * zone.use_conditions.activity_type_persons
+                    * 50
+                    * (1 - zone.use_conditions.ratio_conv_rad_persons)
+                    * zone.area
+                    * 0.01
+                )
+                time.append(
+                    zone.use_conditions.profile_persons[i - 1]
+                    * zone.use_conditions.persons
+                    * zone.use_conditions.activity_type_persons
+                    * 50
+                    * zone.use_conditions.ratio_conv_rad_persons
+                    * zone.area
+                    * 0.01
+                )
+                time.append(
+                    zone.use_conditions.profile_machines[i - 1]
+                    * zone.use_conditions.machines
+                    * zone.use_conditions.activity_type_machines
+                    * 50
+                    * zone.area
+                    * 0.01
+                )
 
         internal_boundary = np.array(time_line)
 
         scipy.io.savemat(
-            path,
-            mdict={'Internals': internal_boundary},
-            appendmat=False,
-            format='4')+            path, mdict={"Internals": internal_boundary}, appendmat=False, format="4"
+        )