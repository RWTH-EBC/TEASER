"""This module includes IBPSA calculation class."""

import os
import pandas as pd
import teaser.logic.utilities as utilities


class IBPSA(object):
    """Class to calculate parameters for AixLib output.

    This class holds functions to sort and partly rewrite zone and building
    attributes specific for IBPSA simulation. This includes the export of
    boundary conditions.

    Parameters
    ----------
    parent: Building()
        The parent class of this object, the Building the attributes are
        calculated for. (default: None)

    Attributes
    ----------
    file_internal_gains : str
        Filename for internal gains file
    version : dict
        Dictionary with supported libraries and their version numbers
    consider_heat_capacity : bool
        decides whether air capacity is considered or not for all thermal
        zones in the building


    """

    def __init__(self, parent):
        """Construct IBPSA."""
        self.parent = parent
        self.file_internal_gains = "InternalGains_" + self.parent.name + ".mat"
        self.version = {
<<<<<<< HEAD
            "AixLib": "1.3.3",
            "Buildings": "7.0.0",
=======
            "AixLib": "2.1.0",
            "Buildings": "11.0.0",
>>>>>>> 1a24adf3
            "BuildingSystems": "2.0.0-beta2",
            "IDEAS": "3.0.0",
        }
        self.consider_heat_capacity = True

    def modelica_gains_boundary(self, zone, path=None):
        """creates .mat file for internal gains boundary conditions

        This function creates a matfile (-v4) for building internal gains
        boundary conditions. It collects internal gain profiles of a specific
        zones and stores them into one file. It also calculates the internal
        gains from relative presence and values for heat output into W for
        direct usage in Annex models.

        Only person (convective and radiative) and machines (convective) are
        used in the simple Annex 60 examples.

        1. Column : time step
        2 Column : profile_persons, radiative
        3 Column : profile_persons, convective
        4 Column : profile_machines, convective

        Notes
        -----
        When time line is created, we need to add a 0 to first element of
        all boundaries. This is due to to expected format in Modelica.

        Parameters
        ----------
        zone : ThermalZone()
            TEASER instance of ThermalZone. As IBPSA computes single models
            for single zones, we need to generate individual files for zones
            and internal gains
        path : str
            optional path, when matfile is exported separately

        """
        if path is None:
            path = utilities.get_default_path()
        else:
            pass

        utilities.create_path(path)
        path = os.path.join(path, self.file_internal_gains)

        export = pd.DataFrame(
            index=pd.date_range("2019-01-01 00:00:00", periods=8760, freq="h")
            .to_series()
            .dt.strftime("%m-%d %H:%M:%S")
        )

        export["person_rad_{}".format(zone.name)] = (
            zone.use_conditions.schedules["persons_profile"]
            * (1 - zone.use_conditions.ratio_conv_rad_persons)
            * zone.use_conditions.fixed_heat_flow_rate_persons
            * zone.use_conditions.persons
            * zone.area
        )
        export["person_conv_{}".format(zone.name)] = (
            zone.use_conditions.schedules["persons_profile"]
            * zone.use_conditions.ratio_conv_rad_persons
            * zone.use_conditions.fixed_heat_flow_rate_persons
            * zone.use_conditions.persons
            * zone.area
        )
        export["machines_conv_{}".format(zone.name)] = (
            zone.use_conditions.schedules["machines_profile"]
            * zone.use_conditions.ratio_conv_rad_machines
            * zone.use_conditions.machines
            * zone.area
        )

        export.index = [(i + 1) * 3600 for i in range(8760)]
        self._delete_file(path=path)
        with open(path, "a") as f:
            f.write("#1\n")
            # The size of the dataset is always 4 columns as each thermal zone has its own data file.
            f.write("double Internals(8761, 4)\n")
            # write the first row with t=0
            f.write("0\t{}".format(export.iloc[:1, :].to_csv(sep="\t", header=False, index=False)))
            export.to_csv(f, sep="\t", header=False, index_label=False)

    def _delete_file(self, path):
        """Delete a file before new information is written to it.

        If a building with the exact name and project name is generated, we need to make
        sure to delete the old information in the text files. This helper function is a
        wrapper to delete a file with given filepath.

        Parameters:
        -----------
        path : str
            Absolute path to the file to be deleted.

        """
        try:
            os.remove(path)
        except OSError:
            pass<|MERGE_RESOLUTION|>--- conflicted
+++ resolved
@@ -36,13 +36,8 @@
         self.parent = parent
         self.file_internal_gains = "InternalGains_" + self.parent.name + ".mat"
         self.version = {
-<<<<<<< HEAD
-            "AixLib": "1.3.3",
-            "Buildings": "7.0.0",
-=======
             "AixLib": "2.1.0",
             "Buildings": "11.0.0",
->>>>>>> 1a24adf3
             "BuildingSystems": "2.0.0-beta2",
             "IDEAS": "3.0.0",
         }
