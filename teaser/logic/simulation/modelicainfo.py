# created November 2015
# by TEASER4 Development Team


class ModelicaInfo:
    """ModelicaInfo Class

    This class holds information specific for Modelica Simulation. Some of
    these solver or flags might only be applicable to Dymola.


    Attributes
    ----------

    start_time : int [s]
        Start time for the simulation, default 0
    stop_time : int [s]
        Stop time for the simulation, default 31536000
    interval_output : str [s]
        Interval for one time step, default 3600 for one hour
    solver : list
        list of available solvers for Modelica
    current_solver : str
        solver that should be used in simulation, default 'Radau'
    simulation_start:str[s]
        Start time of simulation in s from beginning of current year
    equidistant_output : bool
        Use of Equidistant time grid flag in Modelica.
    variables_at_events : bool
        Use of events flag in Modelica.
    version : str
        Version of Modelica and Modelica Standard Library
    weekday:int[]
        day of the week for start of simulation. 0-Monday, 6-Sunday
    """

    def __init__(self):
        """Constructor of ModelicaInfo Class.
        """

        # Base-Values for the simulation tab
        self.start_time = 0
        self.stop_time = 31536000
        self.interval_output = "3600"
        self.weekday = 0
        self.simulation_start = "0"
        self.solver = ["Lsodar", "dassl", "Radau", "Cvode"]
        self.current_solver = "Cvode"
        self.equidistant_output = True
        self.results_at_events = False
<<<<<<< HEAD
        self.version = "4.0.0"
=======
        self.version = "3.2.3"
>>>>>>> 170117cc
<|MERGE_RESOLUTION|>--- conflicted
+++ resolved
@@ -48,8 +48,4 @@
         self.current_solver = "Cvode"
         self.equidistant_output = True
         self.results_at_events = False
-<<<<<<< HEAD
-        self.version = "4.0.0"
-=======
-        self.version = "3.2.3"
->>>>>>> 170117cc
+        self.version = "4.0.0"