--- conflicted
+++ resolved
@@ -154,25 +154,18 @@
     '''
     We calculate the RC Values according to ebc procedure
     '''
-    #prj.calc_all_buildings('ebc')
-    prj.buildings[-1].thermal_zones[-1].calc_zone_parameters(
-        number_of_elements=2, merge_windows=False)
+    prj.calc_all_buildings('ebc')
     '''
     Export the Modelica Record
     '''
-    #prj.export_record(building_model="MultizoneEquipped",
-    #                  zone_model="ThermalZoneEquipped",
-     #                 corG=False,)
+    prj.export_record(building_model="MultizoneEquipped",
+                      zone_model="ThermalZoneEquipped",
+                      corG=False,)
     '''
     Save new TEASER XML
     '''
-<<<<<<< HEAD
-    #prj.save_project("ExampleProject")
-    
-=======
     prj.save_project("ExampleProject")
     prj.save_citygml("Easypeasy")
->>>>>>> 6d5a7d5d
     
 if __name__ == '__main__':
     example_create_building()
