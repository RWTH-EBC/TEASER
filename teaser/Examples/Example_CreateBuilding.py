--- conflicted
+++ resolved
@@ -169,13 +169,8 @@
     '''
     Save new TEASER XML
     '''
-<<<<<<< HEAD
     prj.save_gml("ExampleProject")
-    
-=======
-    prj.save_project("ExampleProject")
     prj.save_citygml("Easypeasy")
->>>>>>> b6583909
     
 if __name__ == '__main__':
     example_create_building()
