"""This module includes the Project class, which is the API for TEASER."""

import warnings
import os
import re
import teaser.logic.utilities as utilities
import teaser.data.utilities as datahandling
import teaser.data.input.teaserjson_input as tjson_in
import teaser.data.output.teaserjson_output as tjson_out
import teaser.data.output.aixlib_output as aixlib_output
import teaser.data.output.ibpsa_output as ibpsa_output
from teaser.data.dataclass import DataClass
from teaser.logic.archetypebuildings.tabula.de.singlefamilyhouse import SingleFamilyHouse
from teaser.logic.simulation.modelicainfo import ModelicaInfo


class Project(object):
    """Top class for TEASER projects it serves as an API

    The Project class is the top class for all TEASER projects and serves as an
    API for script based interface. It is highly recommended to always
    instantiate the Project class before starting to work with TEASER. It
    contains functions to generate archetype buildings, to export models and to
    save information for later use.

    Parameters
    ----------
    load_data : boolean
        boolean if data bases for materials, type elements and use conditions
        should be loaded. default = False but will be automatically loaded
        once you add a archetype building. For building generation from
        scratch, set to True

    Attributes
    ----------

    name : str
        Name of the Project (default is 'Project')
    modelica_info : instance of ModelicaInfo
        TEASER instance of ModelicaInfo to store Modelica related
        information, like used compiler, start and stop time, etc.
    buildings : list
        List of all buildings in one project, instances of Building()
    data : instance of DataClass
        TEASER instance of DataClass containing JSON binding classes
    weather_file_path : str
        Absolute path to weather file used for Modelica simulation. Default
        weather file can be found in inputdata/weatherdata.
    t_soil_mode : int
        1 : constant value (stored in each zone)
        2 : sine model (mean value and amplitude stored in each zone)
        3 : from file (stored for the project)
            heat load calculation will consider the constant zone.t_ground
    t_soil_file_path : str
        Absolute path to soil temperature file used for Modelica simulation if
        t_soil_mode 3 is chosen.
        Sample t_soil file can be found in inputdata/weatherdata.
    number_of_elements_calc : int
        Defines the number of elements, that are aggregated (1, 2, 3 or 4),
        default is 2
    merge_windows_calc : bool
        True for merging the windows into the outer walls, False for
        separate resistance for window, default is False (only supported for
        IBPSA)
    used_library_calc : str
        used library (AixLib and IBPSA are supported)
    dir_reference_results : str
        Path to reference results in BuildingsPy format. If not None, the results
        will be copied into the model output directories so that the exported
        models can be regression tested against these results with BuildingsPy.
    method_interzonal_material_enrichment : str
        Method used to choose the default type element for interzonal elements.
        'heating_difference': (default) check the difference between
                              thermal_zone.use_conditions.with_heating.
                              If equal, default element is inner element. If
                              not, an outer envelope type element is loaded,
                              with the outer layer on the non-heated side.
        'cooling_difference': If there is no difference between heating states,
                              check the difference between
                              thermal_zone.use_conditions.with_cooling.
                              If equal, default element is inner element. If
                              not, an outer envelope type element is loaded,
                              with the outer layer on the non-cooled side.
        'setpoint_difference_x': For interzonal elements where
                                 'heating_difference' and 'cooling_difference'
                                 lead to treatment as inner element, the
                                 setpoints are compared. The float number x is
                                 read from the string and used as maximum
                                 difference. If a zone can be clearly identified
                                 as "more conditioned" (i.e., the heating
                                 setpoint is clearly higher or, if heating
                                 setpoints are approximately equal, the cooling
                                 setpoint is clearly lower, an outer envelope
                                 type element is loaded, with the outer layer on
                                 the "less conditioned" side.
    method_interzonal_export : str
        Method used to choose the way to export interzonal elements. Valid
        strings are the same as for method_interzonal_material_enrichment.
        Inner elements will always be lumped to the InnerWall. For "outer"
        elements, interzonal heat flow will be modelled in the FiveElement
        export. For OneElement to FourElement export (not recommended, because
        not yet validated or tested), they will be lumped to the OuterWall
        element from the heated/cooled/more conditioned side and to the
        InnerWall from the other side.
    """

    def __init__(self, load_data=False):
        """Constructor of Project Class.
        """
        self._name = "Project"
        self.modelica_info = ModelicaInfo()

        self.weather_file_path = utilities.get_full_path(
            os.path.join(
                "data",
                "input",
                "inputdata",
                "weatherdata",
                "DEU_BW_Mannheim_107290_TRY2010_12_Jahr_BBSR.mos",
            )
        )

        self.t_soil_mode = 1

        self.t_soil_file_path = utilities.get_full_path(
            os.path.join(
                "data",
                "input",
                "inputdata",
                "weatherdata",
                "t_soil_sample_constant_283_15.mos",
            )
        )

        self.buildings = []

        self.load_data = load_data

        self._number_of_elements_calc = 2
        self._merge_windows_calc = False
        self._used_library_calc = "AixLib"

        if load_data:
            raise ValueError("This option was deprecated")
        self.data = None

        self.dir_reference_results = None

        self.method_interzonal_material_enrichment = 'heating_difference'
        self.method_interzonal_export = 'heating_difference'

    @staticmethod
    def instantiate_data_class():
        """Initialization of DataClass

        Returns
        -------

        DataClass : Instance of DataClass()

        """
        return DataClass(
            construction_data=datahandling.ConstructionData.iwu_heavy)

    def calc_all_buildings(self, raise_errors=False):
        """Calculates values for all project buildings

        You need to set the following parameters in the Project class.

        number_of_elements_calc : int
            defines the number of elements, that area aggregated, between 1
            and 5, default is 2
            For AixLib you should always use 2 elements!!!

        merge_windows_calc : bool
            True for merging the windows into the outer walls, False for
            separate resistance for window, default is False
            For AixLib vdi calculation is True, ebc calculation is False

        used_library_calc : str
            used library (AixLib and IBPSA are supported)

        """
        if raise_errors is True:
            for bldg in reversed(self.buildings):
                bldg.calc_building_parameter(
                    number_of_elements=self._number_of_elements_calc,
                    merge_windows=self._merge_windows_calc,
                    used_library=self._used_library_calc,
                )
        else:
            for bldg in reversed(self.buildings):
                try:
                    bldg.calc_building_parameter(
                        number_of_elements=self._number_of_elements_calc,
                        merge_windows=self._merge_windows_calc,
                        used_library=self._used_library_calc,
                    )
                except (ZeroDivisionError, TypeError):
                    warnings.warn(
                        "Following building can't be calculated and is "
                        "removed from buildings list. Use raise_errors=True "
                        "to get python errors and stop TEASER from deleting "
                        "this building:" + bldg.name
                    )
                    self.buildings.remove(bldg)

    def retrofit_all_buildings(
        self,
        year_of_retrofit=None,
        type_of_retrofit=None,
        window_type=None,
        material=None,
    ):
        """Retrofits all buildings in the project.

        Depending on the used Archetype approach this function will retrofit
        the building. If you have archetypes of both typologies (tabula and
        iwu/BMBVS) you need to pass all keywords (see also Parameters section).

        If TABULA approach is used, it will replace the current construction
        with the construction specified in 'type_of_retrofit',
        where 'retrofit' and 'adv_retrofit' are allowed.

        'iwu' or 'BMVBS' Buildings in the project are retrofitted in the
        following manner:

        - replace all windows of the building to retrofitted window according
          to the year of retrofit.
        - add an additional insulation layer to all outer walls
          (including roof, and ground floor).
          The thickness of the insulation layer is calculated
          that the U-Value of the wall corresponds to the retrofit standard of
          the year of retrofit.

        The needed parameters for the Modelica Model are calculated
        automatically, using the calculation_method specified in the
        first scenario.

        Note: To Calculate U-Value, the standard TEASER coefficients for outer
        and inner heat transfer are used.

        Parameters
        ----------
        year_of_retrofit : int
            the year the buildings are retrofitted, only 'iwu'/'bmbvs'
            archetype approach.
        type_of_retrofit : str
            The classification of retrofit, if the archetype building
            approach of TABULA is used.
        window_type : str
            Default: EnEv 2014, only 'iwu'/'bmbvs' archetype approach.
        material : str
            Default: EPS035, only 'iwu'/'bmbvs' archetype approach.

        """
        ass_error_type = "only 'retrofit' and 'adv_retrofit' are valid"
        assert type_of_retrofit in [None, "adv_retrofit", "retrofit"], \
            ass_error_type
        tabula_buildings = []
        iwu_buildings = []

        for bldg in self.buildings:
            if isinstance(bldg, SingleFamilyHouse):
                if type_of_retrofit is None:
                    raise ValueError(
                        "you need to set type_of_retrofit for "
                        "TABULA retrofit"
                    )
                tabula_buildings.append(bldg)
            else:
                if year_of_retrofit is None:
                    raise ValueError(
                        "you need to set year_of_retrofit for retrofit")
                iwu_buildings.append(bldg)

        if self.data == DataClass(
                construction_data=datahandling.ConstructionData.iwu_heavy):
            for bld_iwu in iwu_buildings:
                bld_iwu.retrofit_building(
                    year_of_retrofit=year_of_retrofit,
                    window_type=window_type,
                    material=material,
                )
            self.data = DataClass(
                construction_data=datahandling.ConstructionData.
                tabula_de_standard)
            for bld_tabula in tabula_buildings:
                bld_tabula.retrofit_building(type_of_retrofit=type_of_retrofit)

        else:
            for bld_tabula in tabula_buildings:
                bld_tabula.retrofit_building(type_of_retrofit=type_of_retrofit)
            self.data = DataClass(
                construction_data=datahandling.ConstructionData.iwu_heavy)
            for bld_iwu in iwu_buildings:
                bld_iwu.retrofit_building(
                    year_of_retrofit=year_of_retrofit,
                    window_type=window_type,
                    material=material,
                )

    def add_non_residential(
        self,
        construction_data,
        geometry_data,
        name,
        year_of_construction,
        number_of_floors,
        height_of_floors,
        net_leased_area,
        with_ahu=True,
        internal_gains_mode=1,
        inner_wall_approximation_approach='teaser_default',
        office_layout=None,
        window_layout=None,
    ):
        """Add a non-residential building to the TEASER project.
        This function adds a non-residential archetype building to the TEASER
        project. You need to specify the method of the archetype generation.
        Currently TEASER supports only method according to Lichtmess and BMVBS
        for non-residential buildings. Further the type of geometry_data needs to be
        specified. Currently TEASER supports four different types of
        non-residential buildings ('office', 'institute', 'institute4',
        'institute8'). For more information on specific archetype buildings and
        methods, please read the docs of archetype classes.

        This function also calculates the parameters of the buildings directly
        with the settings set in the project (e.g. used_library_calc or
        number_of_elements_calc).

        Parameters
        ----------
        construction_data : str
            Used data for construction, for bmvbs non-residential buildings 'iwu_heavy' is supported
        geometry_data : str
            Main geometry_data of the obtained building, currently only 'bmvbs_office',
            'bmvbs_institute', 'bmvbs_institute4', 'bmvbs_institute8' are supported
        name : str
            Individual name
        year_of_construction : int
            Year of first construction
        height_of_floors : float [m]
            Average height of the buildings' floors
        number_of_floors : int
            Number of building's floors above ground
        net_leased_area : float [m2]
            Total net leased area of building. This is area is NOT the
            footprint
            of a building
        with_ahu : Boolean
            If set to True, an empty instance of BuildingAHU is instantiated
            and
            assigned to attribute central_ahu. This instance holds information
            for central Air Handling units. Default is False.
        internal_gains_mode: int [1, 2, 3]
            mode for the internal gains calculation done in AixLib:
<<<<<<< HEAD
            1: Temperature and activity degree dependent heat flux calculation for persons. The
               calculation is based on  SIA 2024 (default)
            2: Temperature and activity degree independent heat flux calculation for persons, the max.
               heatflowrate is prescribed by the parameter
               fixed_heat_flow_rate_persons.
            3: Temperature and activity degree dependent calculation with
               consideration of moisture and co2. The moisture calculation is
               based on SIA 2024 (2015) and regards persons and non-persons, the co2 calculation is based on
               Engineering ToolBox (2004) and regards only persons.
        inner_wall_approximation_approach : str
            'teaser_default' (default) sets length of inner walls = typical
                length * height of floors + 2 * typical width * height of floors
            'typical_minus_outer' sets length of inner walls = 2 * typical
                length * height of floors + 2 * typical width * height of floors
                - length of outer or interzonal walls
            'typical_minus_outer_extended' like 'typical_minus_outer', but also
                considers that
                a) a non-complete "average room" reduces its circumference
                  proportional to the square root of the area
                b) rooftops, windows and ground floors (= walls with border to
                    soil) may have a vertical share
=======

            1. Temperature and activity degree dependent heat flux calculation for persons. The
            calculation is based on  SIA 2024 (default)

            2. Temperature and activity degree independent heat flux calculation for persons, the max.
            heatflowrate is prescribed by the parameter
            fixed_heat_flow_rate_persons.

            3. Temperature and activity degree dependent calculation with
            consideration of moisture and co2. The moisture calculation is
            based on SIA 2024 (2015) and regards persons and non-persons, the co2 calculation is based on
            Engineering ToolBox (2004) and regards only persons.

>>>>>>> 37026f07
        office_layout : int
            Structure of the floor plan of office buildings, default is 1,
            which is representative for one elongated floor.

            1. elongated 1 floor

            2. elongated 2 floors

            3. compact (e.g. for a square base building)

        window_layout : int
            Structure of the window facade type, default is 1, which is
            representative for a punctuated facade.

            1. punctuated facade (individual windows)

            2. banner facade (continuous windows)

            3. full glazing

        Returns
        -------
        type_bldg : Instance of Office()

        """
        if isinstance(construction_data, str):
            construction_data = datahandling.ConstructionData(
                construction_data)
        if isinstance(geometry_data, str):
            geometry_data = datahandling.GeometryData(geometry_data)

        ass_error_construction_data = (
            "only 'iwu_heavy' is a valid construction_data for "
            "'non-residential' archetype generation")

        assert construction_data.value == "iwu_heavy", \
            ass_error_construction_data

        ass_error_geometry_data = (
            "geometry_data does not match the construction_data")

        assert geometry_data in datahandling.allowed_geometries.get(
            construction_data, []), ass_error_geometry_data

        self.data = DataClass(construction_data)

        type_bldg = datahandling.geometries[geometry_data](
            self,
            name,
            year_of_construction,
            number_of_floors,
            height_of_floors,
            net_leased_area,
            with_ahu,
            internal_gains_mode,
            office_layout,
            window_layout,
            construction_data,
        )

<<<<<<< HEAD
        assert method in ["bmvbs"], ass_error_method

        ass_error_usage = (
            "only 'office', 'institute', 'institute4', "
            "'institute8' are valid usages for archetype "
            "generation"
        )

        assert usage in [
            "office",
            "institute",
            "institute4",
            "institute8",
        ], ass_error_usage

        if self.data is None:
            self.data = DataClass(used_statistic="iwu")
        elif self.data.used_statistic != "iwu":
            self.data = DataClass(used_statistic="iwu")

        if usage == "office":

            type_bldg = Office(
                parent=self,
                name=name,
                year_of_construction=year_of_construction,
                number_of_floors=number_of_floors,
                height_of_floors=height_of_floors,
                net_leased_area=net_leased_area,
                with_ahu=with_ahu,
                internal_gains_mode=internal_gains_mode,
                inner_wall_approximation_approach=inner_wall_approximation_approach,
                office_layout=office_layout,
                window_layout=window_layout,
                construction_type=construction_type,
            )

        elif usage == "institute":

            type_bldg = Institute(
                parent=self,
                name=name,
                year_of_construction=year_of_construction,
                number_of_floors=number_of_floors,
                height_of_floors=height_of_floors,
                net_leased_area=net_leased_area,
                with_ahu=with_ahu,
                internal_gains_mode=internal_gains_mode,
                inner_wall_approximation_approach=inner_wall_approximation_approach,
                office_layout=office_layout,
                window_layout=window_layout,
                construction_type=construction_type,
            )

        elif usage == "institute4":

            type_bldg = Institute4(
                parent=self,
                name=name,
                year_of_construction=year_of_construction,
                number_of_floors=number_of_floors,
                height_of_floors=height_of_floors,
                net_leased_area=net_leased_area,
                with_ahu=with_ahu,
                internal_gains_mode=internal_gains_mode,
                inner_wall_approximation_approach=inner_wall_approximation_approach,
                office_layout=office_layout,
                window_layout=window_layout,
                construction_type=construction_type,
            )

        elif usage == "institute8":

            type_bldg = Institute8(
                parent=self,
                name=name,
                year_of_construction=year_of_construction,
                number_of_floors=number_of_floors,
                height_of_floors=height_of_floors,
                net_leased_area=net_leased_area,
                with_ahu=with_ahu,
                internal_gains_mode=internal_gains_mode,
                inner_wall_approximation_approach=inner_wall_approximation_approach,
                office_layout=office_layout,
                window_layout=window_layout,
                construction_type=construction_type,
            )

=======
>>>>>>> 37026f07
        type_bldg.generate_archetype()
        type_bldg.calc_building_parameter(
            number_of_elements=self._number_of_elements_calc,
            merge_windows=self._merge_windows_calc,
            used_library=self._used_library_calc,
        )
        return type_bldg

    def add_residential(
        self,
        construction_data,
        geometry_data,
        name,
        year_of_construction,
        number_of_floors,
        height_of_floors,
        net_leased_area,
        with_ahu=False,
        internal_gains_mode=1,
        inner_wall_approximation_approach='teaser_default',
        residential_layout=None,
        neighbour_buildings=None,
        attic=None,
        cellar=None,
        dormer=None,
        number_of_apartments=None,
    ):
        """Add a residential building to the TEASER project.

        This function adds a residential archetype building to the TEASER
        project. You need to specify the construction_data of the archetype generation.
        Currently TEASER supports only construction_data according 'iwu', 'urbanrenet',
        'tabula_de' and 'tabula_dk' for residential buildings. Further the
        type of geometry_data needs to be specified. Currently TEASER supports one type
        of
        residential building for 'iwu' and eleven types for 'urbanrenet'. For
        more information on specific archetype buildings and methods, please
        read the docs of archetype classes.
        This function also calculates the parameters of the buildings directly
        with the settings set in the project (e.g. used_library_calc or
        number_of_elements_calc).

        Parameters
        ----------
        construction_data : str
            Used construction_data, currently supported values: 'iwu_heavy', 'iwu_light',
            'tabula_de_standard', 'tabula_de_retrofit', 'tabula_de_adv_retrofit',
            'tabula_dk_standard', 'tabula_dk_retrofit', 'tabula_dk_adv_retrofit'
            and the KfW Efficiency house standards 'kfw_40', 'kfw_55', 'kfw_70', 'kfw_85, kfw_100'

        geometry_data : str
            Main geometry_data of the obtained building, currently supported values:
            'iwu_single_family_dwelling', 'urbanrenet_est1a', 'urbanrenet_est1b',
            'urbanrenet_est2', 'urbanrenet_est3', 'urbanrenet_est4a', 'urbanrenet_est4b',
            'urbanrenet_est5' 'urbanrenet_est6', 'urbanrenet_est7', 'urbanrenet_est8a',
            'urbanrenet_est8b'
            'tabula_de_single_family_house', 'tabula_de_terraced_house',
            'tabula_de_multi_family_house', 'tabula_de_apartment_block',
            'tabula_dk_single_family_house', 'tabula_dk_terraced_house',
            'tabula_dk_multi_family_house', 'tabula_dk_apartment_block'

        name : str
            Individual name
        year_of_construction : int
            Year of first construction
        height_of_floors : float [m]
            Average height of the buildings' floors
        number_of_floors : int
            Number of building's floors above ground
        net_leased_area : float [m2]
            Total net leased area of building. This is area is NOT the
            footprint
            of a building
        with_ahu : Boolean
            If set to True, an empty instance of BuildingAHU is instantiated
            and
            assigned to attribute central_ahu. This instance holds information
            for central Air Handling units. Default is False.
        internal_gains_mode: int [1, 2, 3]
            mode for the internal gains calculation done in AixLib:
<<<<<<< HEAD
            1: Temperature and activity degree dependent heat flux calculation for persons. The
               calculation is based on  SIA 2024 (default)
            2: Temperature and activity degree independent heat flux calculation for persons, the max.
               heatflowrate is prescribed by the parameter
               fixed_heat_flow_rate_persons.
            3: Temperature and activity degree dependent calculation with
               consideration of moisture and co2. The moisture calculation is
               based on SIA 2024 (2015) and regards persons and non-persons, the co2 calculation is based on
               Engineering ToolBox (2004) and regards only persons.
        inner_wall_approximation_approach : str
            'teaser_default' (default) sets length of inner walls = typical
                length * height of floors + 2 * typical width * height of floors
            'typical_minus_outer' sets length of inner walls = 2 * typical
                length * height of floors + 2 * typical width * height of floors
                - length of outer or interzonal walls
            'typical_minus_outer_extended' like 'typical_minus_outer', but also
                considers that
                a) a non-complete "average room" reduces its circumference
                  proportional to the square root of the area
                b) rooftops, windows and ground floors (= walls with border to
                    soil) may have a vertical share
=======

            1. Temperature and activity degree dependent heat flux calculation for persons. The
               calculation is based on  SIA 2024 (default)

            2. Temperature and activity degree independent heat flux calculation for persons, the max.
               heatflowrate is prescribed by the parameter
               fixed_heat_flow_rate_persons.

            3. Temperature and activity degree dependent calculation with
               consideration of moisture and co2. The moisture calculation is
               based on SIA 2024 (2015) and regards persons and non-persons, the co2 calculation is based on
               Engineering ToolBox (2004) and regards only persons.

>>>>>>> 37026f07
        residential_layout : int
            Structure of floor plan (default = 0) CAUTION only used for iwu

            0. compact

            1. elongated/complex

        neighbour_buildings : int
            Number of neighbour buildings. CAUTION: this will not change
            the orientation of the buildings wall, but just the overall
            exterior wall and window area(!) (default = 0)

            0. no neighbour
            1. one neighbour
            2. two neighbours

        attic : int
            Design of the attic. CAUTION: this will not change the orientation
            or tilt of the roof instances, but just adapt the roof area(!) (
            default = 0) CAUTION only used for iwu

            0. flat roof
            1. non heated attic
            2. partly heated attic
            3. heated attic

        cellar : int
            Design of the of cellar CAUTION: this will not change the
            orientation, tilt of GroundFloor instances, nor the number or area
            of ThermalZones, but will change GroundFloor area(!) (default = 0)
            CAUTION only used for iwu

            0. no cellar
            1. non heated cellar
            2. partly heated cellar
            3. heated cellar

        dormer : str
            Is a dormer attached to the roof? CAUTION: this will not
            change roof or window orientation or tilt, but just adapt the roof
            area(!) (default = 0) CAUTION only used for iwu

            0. no dormer
            1. dormer

        number_of_apartments : int
            number of apartments inside Building (default = 1). CAUTION only
            used for urbanrenet

        Returns
        -------
        type_bldg : Instance of Archetype Building

        """
        if isinstance(construction_data, str):
            construction_data = datahandling.ConstructionData(
                construction_data)
        if isinstance(geometry_data, str):
            geometry_data = datahandling.GeometryData(geometry_data)

        ass_error_apart = (
            "The keyword number_of_apartments does not have any "
            "effect on archetype generation for 'iwu' or"
            "'tabula_de', see docs for more information"
        )

        if ((construction_data.is_iwu() or
             construction_data.is_tabula_de() or
             construction_data.is_tabula_dk() or
             construction_data.is_kfw())
                and number_of_apartments is not None):
            warnings.warn(ass_error_apart)

<<<<<<< HEAD
        if method == "tabula_de":

            if self.data is None:
                self.data = DataClass(used_statistic=method)
            elif self.data.used_statistic != "tabula_de":
                self.data = DataClass(used_statistic=method)

            ass_error_usage_tabula = "only 'single_family_house',"
            "'terraced_house', 'multi_family_house', 'apartment_block' are"
            "valid usages for tabula_de archetype method"
            assert usage in [
                "single_family_house",
                "terraced_house",
                "multi_family_house",
                "apartment_block",
            ], ass_error_usage_tabula

            if usage == "single_family_house":

                type_bldg = SingleFamilyHouse(
                    parent=self,
                    name=name,
                    year_of_construction=year_of_construction,
                    number_of_floors=number_of_floors,
                    height_of_floors=height_of_floors,
                    net_leased_area=net_leased_area,
                    with_ahu=with_ahu,
                    internal_gains_mode=internal_gains_mode,
                    inner_wall_approximation_approach=inner_wall_approximation_approach,
                    construction_type=construction_type,
                )
                type_bldg.generate_archetype()
                return type_bldg

            elif usage == "terraced_house":

                type_bldg = TerracedHouse(
                    parent=self,
                    name=name,
                    year_of_construction=year_of_construction,
                    number_of_floors=number_of_floors,
                    height_of_floors=height_of_floors,
                    net_leased_area=net_leased_area,
                    with_ahu=with_ahu,
                    internal_gains_mode=internal_gains_mode,
                    inner_wall_approximation_approach=inner_wall_approximation_approach,
                    construction_type=construction_type,
                )
                type_bldg.generate_archetype()
                return type_bldg

            elif usage == "multi_family_house":

                type_bldg = MultiFamilyHouse(
                    parent=self,
                    name=name,
                    year_of_construction=year_of_construction,
                    number_of_floors=number_of_floors,
                    height_of_floors=height_of_floors,
                    net_leased_area=net_leased_area,
                    with_ahu=with_ahu,
                    internal_gains_mode=internal_gains_mode,
                    inner_wall_approximation_approach=inner_wall_approximation_approach,
                    construction_type=construction_type,
                )
                type_bldg.generate_archetype()
                return type_bldg

            elif usage == "apartment_block":

                type_bldg = ApartmentBlock(
                    parent=self,
                    name=name,
                    year_of_construction=year_of_construction,
                    number_of_floors=number_of_floors,
                    height_of_floors=height_of_floors,
                    net_leased_area=net_leased_area,
                    with_ahu=with_ahu,
                    internal_gains_mode=internal_gains_mode,
                    inner_wall_approximation_approach=inner_wall_approximation_approach,
                    construction_type=construction_type,
                )

                type_bldg.generate_archetype()
                return type_bldg

        elif method == "tabula_dk":

            if self.data is None:
                self.data = DataClass(used_statistic=method)
            elif self.data.used_statistic != "tabula_dk":
                self.data = DataClass(used_statistic=method)

            ass_error_usage_tabula = "only 'single_family_house',"
            "'terraced_house', 'apartment_block' are"
            "valid usages for iwu archetype method"
            assert usage in [
                "single_family_house",
                "terraced_house",
                "apartment_block",
            ], ass_error_usage_tabula

            if usage == "single_family_house":

                type_bldg = SingleFamilyHouse_DK(
                    parent=self,
                    name=name,
                    year_of_construction=year_of_construction,
                    number_of_floors=number_of_floors,
                    height_of_floors=height_of_floors,
                    net_leased_area=net_leased_area,
                    with_ahu=with_ahu,
                    internal_gains_mode=internal_gains_mode,
                    inner_wall_approximation_approach=inner_wall_approximation_approach,
                    construction_type=construction_type,
                )
                type_bldg.generate_archetype()
                return type_bldg

            elif usage == "terraced_house":

                type_bldg = TerracedHouse_DK(
                    parent=self,
                    name=name,
                    year_of_construction=year_of_construction,
                    number_of_floors=number_of_floors,
                    height_of_floors=height_of_floors,
                    net_leased_area=net_leased_area,
                    with_ahu=with_ahu,
                    internal_gains_mode=internal_gains_mode,
                    inner_wall_approximation_approach=inner_wall_approximation_approach,
                    construction_type=construction_type,
                )
                type_bldg.generate_archetype()
                return type_bldg

            elif usage == "apartment_block":

                type_bldg = ApartmentBlock_DK(
                    parent=self,
                    name=name,
                    year_of_construction=year_of_construction,
                    number_of_floors=number_of_floors,
                    height_of_floors=height_of_floors,
                    net_leased_area=net_leased_area,
                    with_ahu=with_ahu,
                    internal_gains_mode=internal_gains_mode,
                    inner_wall_approximation_approach=inner_wall_approximation_approach,
                    construction_type=construction_type,
                )
                type_bldg.generate_archetype()
                return type_bldg

        elif method == "iwu":

            if self.data is None:
                self.data = DataClass(used_statistic=method)
            elif self.data.used_statistic != "iwu":
                self.data = DataClass(used_statistic=method)

            ass_error_usage_iwu = (
                "only 'single_family_dwelling' is a valid "
                "usage for iwu archetype method"
            )
            assert usage in ["single_family_dwelling"], ass_error_usage_iwu

            if usage == "single_family_dwelling":

                type_bldg = SingleFamilyDwelling(
                    parent=self,
                    name=name,
                    year_of_construction=year_of_construction,
                    number_of_floors=number_of_floors,
                    height_of_floors=height_of_floors,
                    net_leased_area=net_leased_area,
                    with_ahu=with_ahu,
                    internal_gains_mode=internal_gains_mode,
                    inner_wall_approximation_approach=inner_wall_approximation_approach,
                    residential_layout=residential_layout,
                    neighbour_buildings=neighbour_buildings,
                    attic=attic,
                    cellar=cellar,
                    dormer=dormer,
                    construction_type=construction_type,
                )

        elif method == "urbanrenet":

            if self.data is None:
                self.data = DataClass(used_statistic="iwu")
            elif self.data.used_statistic != "iwu":
                self.data = DataClass(used_statistic="iwu")

            ass_error_usage_urn = (
                "only 'est1a', 'est1b', 'est2', 'est3', "
                "'est4a', 'est4b', 'est5' 'est6', 'est7', "
                "'est8a','est8b' is are valid usages for "
                "urbanrenet archetype method"
            )
            assert usage in [
                "est1a",
                "est1b",
                "est2",
                "est3",
                "est4a",
                "est4b",
                "est5",
                "est6",
                "est7",
                "est8a",
                "est8b",
            ], ass_error_usage_urn
            if usage == "est1a":

                type_bldg = EST1a(
                    parent=self,
                    name=name,
                    year_of_construction=year_of_construction,
                    number_of_floors=number_of_floors,
                    height_of_floors=height_of_floors,
                    net_leased_area=net_leased_area,
                    with_ahu=with_ahu,
                    internal_gains_mode=internal_gains_mode,
                    neighbour_buildings=neighbour_buildings,
                    inner_wall_approximation_approach=inner_wall_approximation_approach,
                    construction_type=construction_type,
                )

            elif usage == "est1b":

                type_bldg = EST1b(
                    parent=self,
                    name=name,
                    year_of_construction=year_of_construction,
                    number_of_floors=number_of_floors,
                    height_of_floors=height_of_floors,
                    net_leased_area=net_leased_area,
                    with_ahu=with_ahu,
                    internal_gains_mode=internal_gains_mode,
                    neighbour_buildings=neighbour_buildings,
                    inner_wall_approximation_approach=inner_wall_approximation_approach,
                    construction_type=construction_type,
                    number_of_apartments=number_of_apartments,
                )

            elif usage == "est2":

                type_bldg = EST2(
                    parent=self,
                    name=name,
                    year_of_construction=year_of_construction,
                    number_of_floors=number_of_floors,
                    height_of_floors=height_of_floors,
                    net_leased_area=net_leased_area,
                    with_ahu=with_ahu,
                    internal_gains_mode=internal_gains_mode,
                    neighbour_buildings=neighbour_buildings,
                    inner_wall_approximation_approach=inner_wall_approximation_approach,
                    construction_type=construction_type,
                    number_of_apartments=number_of_apartments,
                )

            elif usage == "est3":

                type_bldg = EST3(
                    parent=self,
                    name=name,
                    year_of_construction=year_of_construction,
                    number_of_floors=number_of_floors,
                    height_of_floors=height_of_floors,
                    net_leased_area=net_leased_area,
                    with_ahu=with_ahu,
                    internal_gains_mode=internal_gains_mode,
                    neighbour_buildings=neighbour_buildings,
                    inner_wall_approximation_approach=inner_wall_approximation_approach,
                    construction_type=construction_type,
                    number_of_apartments=number_of_apartments,
                )

            elif usage == "est4a":

                type_bldg = EST4a(
                    parent=self,
                    name=name,
                    year_of_construction=year_of_construction,
                    number_of_floors=number_of_floors,
                    height_of_floors=height_of_floors,
                    net_leased_area=net_leased_area,
                    with_ahu=with_ahu,
                    internal_gains_mode=internal_gains_mode,
                    neighbour_buildings=neighbour_buildings,
                    inner_wall_approximation_approach=inner_wall_approximation_approach,
                    construction_type=construction_type,
                    number_of_apartments=number_of_apartments,
                )

            elif usage == "est4b":

                type_bldg = EST4b(
                    parent=self,
                    name=name,
                    year_of_construction=year_of_construction,
                    number_of_floors=number_of_floors,
                    height_of_floors=height_of_floors,
                    net_leased_area=net_leased_area,
                    with_ahu=with_ahu,
                    internal_gains_mode=internal_gains_mode,
                    neighbour_buildings=neighbour_buildings,
                    inner_wall_approximation_approach=inner_wall_approximation_approach,
                    construction_type=construction_type,
                    number_of_apartments=number_of_apartments,
                )

            elif usage == "est5":

                type_bldg = EST5(
                    parent=self,
                    name=name,
                    year_of_construction=year_of_construction,
                    number_of_floors=number_of_floors,
                    height_of_floors=height_of_floors,
                    net_leased_area=net_leased_area,
                    with_ahu=with_ahu,
                    internal_gains_mode=internal_gains_mode,
                    neighbour_buildings=neighbour_buildings,
                    inner_wall_approximation_approach=inner_wall_approximation_approach,
                    construction_type=construction_type,
                    number_of_apartments=number_of_apartments,
                )

            elif usage == "est6":

                type_bldg = EST6(
                    parent=self,
                    name=name,
                    year_of_construction=year_of_construction,
                    number_of_floors=number_of_floors,
                    height_of_floors=height_of_floors,
                    net_leased_area=net_leased_area,
                    with_ahu=with_ahu,
                    internal_gains_mode=internal_gains_mode,
                    neighbour_buildings=neighbour_buildings,
                    inner_wall_approximation_approach=inner_wall_approximation_approach,
                    construction_type=construction_type,
                    number_of_apartments=number_of_apartments,
                )

            elif usage == "est7":

                type_bldg = EST7(
                    parent=self,
                    name=name,
                    year_of_construction=year_of_construction,
                    number_of_floors=number_of_floors,
                    height_of_floors=height_of_floors,
                    net_leased_area=net_leased_area,
                    with_ahu=with_ahu,
                    internal_gains_mode=internal_gains_mode,
                    neighbour_buildings=neighbour_buildings,
                    inner_wall_approximation_approach=inner_wall_approximation_approach,
                    construction_type=construction_type,
                    number_of_apartments=number_of_apartments,
                )

            elif usage == "est8a":

                type_bldg = EST8a(
                    parent=self,
                    name=name,
                    year_of_construction=year_of_construction,
                    number_of_floors=number_of_floors,
                    height_of_floors=height_of_floors,
                    net_leased_area=net_leased_area,
                    with_ahu=with_ahu,
                    internal_gains_mode=internal_gains_mode,
                    neighbour_buildings=neighbour_buildings,
                    inner_wall_approximation_approach=inner_wall_approximation_approach,
                    construction_type=construction_type,
                    number_of_apartments=number_of_apartments,
                )

            elif usage == "est8b":

                type_bldg = EST8b(
                    parent=self,
                    name=name,
                    year_of_construction=year_of_construction,
                    number_of_floors=number_of_floors,
                    height_of_floors=height_of_floors,
                    net_leased_area=net_leased_area,
                    with_ahu=with_ahu,
                    internal_gains_mode=internal_gains_mode,
                    neighbour_buildings=neighbour_buildings,
                    inner_wall_approximation_approach=inner_wall_approximation_approach,
                    construction_type=construction_type,
                    number_of_apartments=number_of_apartments,
                )

=======
        self.data = DataClass(construction_data)

        ass_error_geometry_data = (
            "geometry_data does not match the construction_data")

        assert geometry_data in datahandling.allowed_geometries.get(
            construction_data, []), ass_error_geometry_data

        common_arg = {
            'name': name,
            'year_of_construction': year_of_construction,
            'number_of_floors': number_of_floors,
            'height_of_floors': height_of_floors,
            'net_leased_area': net_leased_area,
            'with_ahu': with_ahu,
            'internal_gains_mode': internal_gains_mode,
            'construction_data': construction_data,
        }

        urbanrenet_arg = common_arg.copy()
        urbanrenet_arg.update({
            'neighbour_buildings': neighbour_buildings,
        })

        iwu_arg = common_arg.copy()
        iwu_arg.update({
            'residential_layout': residential_layout,
            'neighbour_buildings': neighbour_buildings,
            'attic': attic,
            'cellar': cellar,
            'dormer': dormer,
        })

        if geometry_data == datahandling.GeometryData.IwuSingleFamilyDwelling:
            type_bldg = datahandling.geometries[geometry_data](self, **iwu_arg)
        elif geometry_data == datahandling.GeometryData.UrbanrenetEst1a:
            type_bldg = datahandling.geometries[geometry_data](
                self, **urbanrenet_arg)
        elif geometry_data.value in [datahandling.GeometryData.UrbanrenetEst1b,
                                     datahandling.GeometryData.UrbanrenetEst2,
                                     datahandling.GeometryData.UrbanrenetEst3,
                                     datahandling.GeometryData.UrbanrenetEst4a,
                                     datahandling.GeometryData.UrbanrenetEst4b,
                                     datahandling.GeometryData.UrbanrenetEst5,
                                     datahandling.GeometryData.UrbanrenetEst6,
                                     datahandling.GeometryData.UrbanrenetEst7,
                                     datahandling.GeometryData.UrbanrenetEst8a,
                                     datahandling.GeometryData.UrbanrenetEst8b]:
            urbanrenet_arg['number_of_apartments'] = number_of_apartments
            type_bldg = datahandling.geometries[geometry_data](
                self, **urbanrenet_arg)
        else:
            type_bldg = datahandling.geometries[geometry_data](
                self, **common_arg)
>>>>>>> 37026f07
        type_bldg.generate_archetype()
        if (not construction_data.is_tabula_de() and not
                construction_data.is_tabula_dk()):
            type_bldg.calc_building_parameter(
                number_of_elements=self._number_of_elements_calc,
                merge_windows=self._merge_windows_calc,
                used_library=self._used_library_calc,
            )
        return type_bldg

    def save_project(self, file_name=None, path=None):
        """Saves the project to a JSON file

        Calls the function save_teaser_json in data.output.teaserjson_output

        Parameters
        ----------

        file_name : string
            name of the new file
        path : string
            if the Files should not be stored in OutputData, an alternative
            can be specified
        """
        if file_name is None:
            name = self.name
        else:
            name = file_name

        if path is None:
            new_path = os.path.join(utilities.get_default_path(), name)
        else:
            new_path = os.path.join(path, name)

        tjson_out.save_teaser_json(new_path, self)

    def load_project(self, path):
        """Load the project from a json file (new format).

        Calls the function load_teaser_json.

        Parameters
        ----------
        path : string
            full path to a json file

        """

        tjson_in.load_teaser_json(path, self)

    def export_aixlib(
        self,
        building_model=None,
        zone_model=None,
        corG=None,
        internal_id=None,
        path=None,
<<<<<<< HEAD
        custom_multizone_template_path=None
=======
        use_postprocessing_calc=False,
        report=False,
        export_vars=None
>>>>>>> 37026f07
    ):
        """Exports values to a record file for Modelica simulation

        Exports one (if internal_id is not None) or all buildings for
        AixLib.ThermalZones.ReducedOrder.Multizone.MultizoneEquipped models
        using the ThermalZoneEquipped model with a correction of g-value (
        double pane glazing) and supporting models, like tables and weather
        model. In contrast to versions < 0.5 TEASER now does not
        support any model options, as we observed no need, since single
        ThermalZones are identically with IBPSA models. If you miss one of
        the old options please contact us.

        Parameters
        ----------

        internal_id : float
            setter of a specific building which will be exported, if None then
            all buildings will be exported
        path : string
            if the Files should not be stored in default output path of TEASER,
            an alternative path can be specified as a full path
<<<<<<< HEAD
        custom_multizone_template_path : string
            if a custom template for writing the multizone model should be used,
            specify its full path as string
=======
        report: boolean
            if True a model report in form of a html and csv file will be
            created for the exported project.
        export_vars: dict[str:list]
            dict where key is a name for this variable selection and value is a
            list of variables to export, wildcards can be used, multiple
            variable selections are possible. This works only for Dymola. See
            (https://www.claytex.com/blog/selection-of-variables-to-be-saved-in-the-result-file/)
>>>>>>> 37026f07
        """

        if building_model is not None or zone_model is not None or corG is not None:
            warnings.warn(
                "building_model, zone_model and corG are no longer "
                "supported for AixLib export and have no effect. "
                "The keywords will be deleted within the next "
                "version, consider rewriting your code."
            )
        if export_vars:
            export_vars = self.process_export_vars(export_vars)

        if path is None:
            path = os.path.join(utilities.get_default_path(), self.name)
        else:
            path = os.path.join(path, self.name)

        utilities.create_path(path)

        if internal_id is None:
            aixlib_output.export_multizone(
                buildings=self.buildings, prj=self, path=path,
<<<<<<< HEAD
                custom_multizone_template_path=custom_multizone_template_path
=======
                use_postprocessing_calc=use_postprocessing_calc,
                export_vars=export_vars
>>>>>>> 37026f07
            )
        else:
            for bldg in self.buildings:
                if bldg.internal_id == internal_id:
                    aixlib_output.export_multizone(
                        buildings=[bldg], prj=self, path=path,
<<<<<<< HEAD
                        custom_multizone_template_path
                        =custom_multizone_template_path
=======
                        use_postprocessing_calc=use_postprocessing_calc,
                        export_vars=export_vars
>>>>>>> 37026f07
                    )

        if report:
            try:
                from teaser.data.output.reports import model_report
            except ImportError:
                raise ImportError(
                    "To create the model report, you have to install TEASER "
                    "using the option report: pip install teaser[report] or install "
                    "plotly manually."
                )
            report_path = os.path.join(path, "Resources", "ModelReport")
            model_report.create_model_report(prj=self, path=report_path)
        return path

    def export_ibpsa(self, library="AixLib", internal_id=None, path=None):
        """Exports values to a record file for Modelica simulation

        For Annex 60 Library

        Parameters
        ----------

        library : str
            Used library within the framework of IBPSA library. The
            models are identical in each library, but IBPSA Modelica library is
            just a core set of models and should not be used standalone.
            Valid values are 'AixLib' (default), 'Buildings',
            'BuildingSystems' and 'IDEAS'.
        internal_id : float
            setter of a specific building which will be exported, if None then
            all buildings will be exported
        path : string
            if the Files should not be stored in default output path of TEASER,
            an alternative path can be specified as a full path
        """

        ass_error_1 = (
            "library for IBPSA export has to be 'AixLib', "
            "'Buildings', 'BuildingSystems' or 'IDEAS'"
        )

        assert library in [
            "AixLib",
            "Buildings",
            "BuildingSystems",
            "IDEAS",
        ], ass_error_1

        if path is None:
            path = os.path.join(utilities.get_default_path(), self.name)
        else:
            path = os.path.join(path, self.name)

        utilities.create_path(path)

        if internal_id is None:
            ibpsa_output.export_ibpsa(
                buildings=self.buildings, prj=self, path=path, library=library
            )
        else:
            for bldg in self.buildings:
                if bldg.internal_id == internal_id:
                    ibpsa_output.export_ibpsa(buildings=[bldg], prj=self, path=path)
        return path

    def set_default(self, load_data=None):
        """Sets all attributes to default

        Caution: this will delete all buildings.

        Parameters
        ----------
        load_data : boolean, None-type
            boolean if data bindings for type elements and use conditions
            should be loaded (default = False), in addition it could be a None-
            type to use the already used data bindings
        """

        self._name = "Project"
        self.modelica_info = ModelicaInfo()

        self.weather_file_path = utilities.get_full_path(
            os.path.join(
                "data",
                "input",
                "inputdata",
                "weatherdata",
                "DEU_BW_Mannheim_107290_TRY2010_12_Jahr_BBSR.mos",
            )
        )

        self.t_soil_mode = 1
        self.t_soil_file_path = utilities.get_full_path(
            os.path.join(
                "data",
                "input",
                "inputdata",
                "weatherdata",
                "t_soil_sample_constant_283_15.mos",
            )
        )

        self.buildings = []

        if load_data is True:
            self.data = self.instantiate_data_class()
        elif not load_data:
            pass
        else:
            self.data = None

        self._number_of_elements_calc = 2
        self._merge_windows_calc = False
        self._used_library_calc = "AixLib"

    @staticmethod
    def process_export_vars(export_vars):
        """Process export vars to fit __Dymola_selections syntax."""
        export_vars_str = ''
        for index, (var_sel_name, var_list) in enumerate(
                export_vars.items(), start=1):
            if not isinstance(var_list, list):
                raise TypeError(f"Item of key {var_sel_name} in dict 'export_vars' is not an instance of a list!")
            export_vars_str += 'MatchVariable(name="'
            processed_list = '|'.join(map(str, export_vars[var_sel_name]))
            export_vars_str += processed_list
            export_vars_str += '",newName="'
            export_vars_str += var_sel_name + '.%path%")'
            if not index == len(export_vars):
                export_vars_str += ','
        return export_vars_str

    @property
    def weather_file_path(self):
        return self._weather_file_path

    @weather_file_path.setter
    def weather_file_path(self, value):
        if value is None:
            self._weather_file_path = utilities.get_full_path(
                os.path.join(
                    "data",
                    "input",
                    "inputdata",
                    "weatherdata",
                    "DEU_BW_Mannheim_107290_TRY2010_12_Jahr_BBSR.mos",
                )
            )
        else:
            self._weather_file_path = os.path.normpath(value)
            self.weather_file_name = os.path.split(self.weather_file_path)[1]

    @property
    def t_soil_file_path(self):
        return self._t_soil_file_path

    @t_soil_file_path.setter
    def t_soil_file_path(self, value):
        if value is None:
            self._t_soil_file_path = utilities.get_full_path(
                os.path.join(
                    "data",
                    "input",
                    "inputdata",
                    "weatherdata",
                    "t_soil_sample_constant_283_15.mos",
                )
            )
        else:
            self._t_soil_file_path = os.path.normpath(value)
            self.t_soil_file_name = os.path.split(self.t_soil_file_path)[1]

    @property
    def number_of_elements_calc(self):
        return self._number_of_elements_calc

    @number_of_elements_calc.setter
    def number_of_elements_calc(self, value):

        ass_error_1 = "number_of_elements_calc has to be 1,2,3 or 4"

        assert value != [1, 2, 3, 4], ass_error_1

        self._number_of_elements_calc = value

        for bldg in self.buildings:
            bldg.number_of_elements_calc = value

    @property
    def merge_windows_calc(self):
        return self._merge_windows_calc

    @merge_windows_calc.setter
    def merge_windows_calc(self, value):

        ass_error_1 = "merge windows needs to be True or False"

        assert value != [True, False], ass_error_1

        self._merge_windows_calc = value

        for bldg in self.buildings:
            bldg.merge_windows_calc = value

    @property
    def used_library_calc(self):
        return self._used_library_calc

    @used_library_calc.setter
    def used_library_calc(self, value):

        ass_error_1 = "used library needs to be AixLib or IBPSA"

        assert value != ["AixLib", "IBPSA"], ass_error_1

        self._used_library_calc = value

        for bldg in self.buildings:
            bldg.used_library_calc = value

    @property
    def name(self):
        return self._name

    @name.setter
    def name(self, value):
        if isinstance(value, str):
            regex = re.compile("[^a-zA-z0-9]")
            self._name = regex.sub("", value)
        else:
            try:
                value = str(value)
                regex = re.compile("[^a-zA-z0-9]")
                self._name = regex.sub("", value)
            except ValueError:
                print("Can't convert name to string")

        if self._name[0].isdigit():
            self._name = "P" + self._name

    @property
    def method_interzonal_material_enrichment(self):
        return self._method_interzonal_material_enrichment

    @method_interzonal_material_enrichment.setter
    def method_interzonal_material_enrichment(self, value):
        assert type(value) is str
        assert (value in ('heating_difference', 'cooling_difference')
                or value.startswith('setpoint_difference_'))
        if value.startswith('setpoint_difference_'):
            try:
                setpoint_diff = float(value.lstrip('setpoint_difference_'))
                self._method_interzonal_material_enrichment = value
            except ValueError:
                print("setpoint for method_interzonal_material_enrichment "
                      "could not be converted to float.")
        else:
            self._method_interzonal_material_enrichment = value

    @property
    def method_interzonal_export(self):
        return self._method_interzonal_export

    @method_interzonal_export.setter
    def method_interzonal_export(self, value):
        assert type(value) is str
        assert (value in ('heating_difference', 'cooling_difference')
                or value.startswith('setpoint_difference_'))
        if value.startswith('setpoint_difference_'):
            try:
                setpoint_diff = float(value.lstrip('setpoint_difference_'))
                self._method_interzonal_export = value
            except ValueError:
                print("setpoint for method_interzonal_export "
                      "could not be converted to float.")
        else:
            self._method_interzonal_export = value<|MERGE_RESOLUTION|>--- conflicted
+++ resolved
@@ -355,16 +355,19 @@
             for central Air Handling units. Default is False.
         internal_gains_mode: int [1, 2, 3]
             mode for the internal gains calculation done in AixLib:
-<<<<<<< HEAD
-            1: Temperature and activity degree dependent heat flux calculation for persons. The
+
+            1. Temperature and activity degree dependent heat flux calculation for persons. The
                calculation is based on  SIA 2024 (default)
-            2: Temperature and activity degree independent heat flux calculation for persons, the max.
+
+            2. Temperature and activity degree independent heat flux calculation for persons, the max.
                heatflowrate is prescribed by the parameter
                fixed_heat_flow_rate_persons.
-            3: Temperature and activity degree dependent calculation with
+
+            3. Temperature and activity degree dependent calculation with
                consideration of moisture and co2. The moisture calculation is
                based on SIA 2024 (2015) and regards persons and non-persons, the co2 calculation is based on
                Engineering ToolBox (2004) and regards only persons.
+
         inner_wall_approximation_approach : str
             'teaser_default' (default) sets length of inner walls = typical
                 length * height of floors + 2 * typical width * height of floors
@@ -377,21 +380,7 @@
                   proportional to the square root of the area
                 b) rooftops, windows and ground floors (= walls with border to
                     soil) may have a vertical share
-=======
-
-            1. Temperature and activity degree dependent heat flux calculation for persons. The
-            calculation is based on  SIA 2024 (default)
-
-            2. Temperature and activity degree independent heat flux calculation for persons, the max.
-            heatflowrate is prescribed by the parameter
-            fixed_heat_flow_rate_persons.
-
-            3. Temperature and activity degree dependent calculation with
-            consideration of moisture and co2. The moisture calculation is
-            based on SIA 2024 (2015) and regards persons and non-persons, the co2 calculation is based on
-            Engineering ToolBox (2004) and regards only persons.
-
->>>>>>> 37026f07
+
         office_layout : int
             Structure of the floor plan of office buildings, default is 1,
             which is representative for one elongated floor.
@@ -439,110 +428,20 @@
         self.data = DataClass(construction_data)
 
         type_bldg = datahandling.geometries[geometry_data](
-            self,
-            name,
-            year_of_construction,
-            number_of_floors,
-            height_of_floors,
-            net_leased_area,
-            with_ahu,
-            internal_gains_mode,
-            office_layout,
-            window_layout,
-            construction_data,
+            parent=self,
+            name=name,
+            year_of_construction=year_of_construction,
+            number_of_floors=number_of_floors,
+            height_of_floors=height_of_floors,
+            net_leased_area=net_leased_area,
+            with_ahu=with_ahu,
+            internal_gains_mode=internal_gains_mode,
+            inner_wall_approximation_approach=inner_wall_approximation_approach,
+            office_layout=office_layout,
+            window_layout=window_layout,
+            construction_data=construction_data,
         )
 
-<<<<<<< HEAD
-        assert method in ["bmvbs"], ass_error_method
-
-        ass_error_usage = (
-            "only 'office', 'institute', 'institute4', "
-            "'institute8' are valid usages for archetype "
-            "generation"
-        )
-
-        assert usage in [
-            "office",
-            "institute",
-            "institute4",
-            "institute8",
-        ], ass_error_usage
-
-        if self.data is None:
-            self.data = DataClass(used_statistic="iwu")
-        elif self.data.used_statistic != "iwu":
-            self.data = DataClass(used_statistic="iwu")
-
-        if usage == "office":
-
-            type_bldg = Office(
-                parent=self,
-                name=name,
-                year_of_construction=year_of_construction,
-                number_of_floors=number_of_floors,
-                height_of_floors=height_of_floors,
-                net_leased_area=net_leased_area,
-                with_ahu=with_ahu,
-                internal_gains_mode=internal_gains_mode,
-                inner_wall_approximation_approach=inner_wall_approximation_approach,
-                office_layout=office_layout,
-                window_layout=window_layout,
-                construction_type=construction_type,
-            )
-
-        elif usage == "institute":
-
-            type_bldg = Institute(
-                parent=self,
-                name=name,
-                year_of_construction=year_of_construction,
-                number_of_floors=number_of_floors,
-                height_of_floors=height_of_floors,
-                net_leased_area=net_leased_area,
-                with_ahu=with_ahu,
-                internal_gains_mode=internal_gains_mode,
-                inner_wall_approximation_approach=inner_wall_approximation_approach,
-                office_layout=office_layout,
-                window_layout=window_layout,
-                construction_type=construction_type,
-            )
-
-        elif usage == "institute4":
-
-            type_bldg = Institute4(
-                parent=self,
-                name=name,
-                year_of_construction=year_of_construction,
-                number_of_floors=number_of_floors,
-                height_of_floors=height_of_floors,
-                net_leased_area=net_leased_area,
-                with_ahu=with_ahu,
-                internal_gains_mode=internal_gains_mode,
-                inner_wall_approximation_approach=inner_wall_approximation_approach,
-                office_layout=office_layout,
-                window_layout=window_layout,
-                construction_type=construction_type,
-            )
-
-        elif usage == "institute8":
-
-            type_bldg = Institute8(
-                parent=self,
-                name=name,
-                year_of_construction=year_of_construction,
-                number_of_floors=number_of_floors,
-                height_of_floors=height_of_floors,
-                net_leased_area=net_leased_area,
-                with_ahu=with_ahu,
-                internal_gains_mode=internal_gains_mode,
-                inner_wall_approximation_approach=inner_wall_approximation_approach,
-                office_layout=office_layout,
-                window_layout=window_layout,
-                construction_type=construction_type,
-            )
-
-=======
->>>>>>> 37026f07
         type_bldg.generate_archetype()
         type_bldg.calc_building_parameter(
             number_of_elements=self._number_of_elements_calc,
@@ -623,16 +522,16 @@
             for central Air Handling units. Default is False.
         internal_gains_mode: int [1, 2, 3]
             mode for the internal gains calculation done in AixLib:
-<<<<<<< HEAD
-            1: Temperature and activity degree dependent heat flux calculation for persons. The
+            1. Temperature and activity degree dependent heat flux calculation for persons. The
                calculation is based on  SIA 2024 (default)
-            2: Temperature and activity degree independent heat flux calculation for persons, the max.
+            2. Temperature and activity degree independent heat flux calculation for persons, the max.
                heatflowrate is prescribed by the parameter
                fixed_heat_flow_rate_persons.
-            3: Temperature and activity degree dependent calculation with
+            3. Temperature and activity degree dependent calculation with
                consideration of moisture and co2. The moisture calculation is
                based on SIA 2024 (2015) and regards persons and non-persons, the co2 calculation is based on
                Engineering ToolBox (2004) and regards only persons.
+
         inner_wall_approximation_approach : str
             'teaser_default' (default) sets length of inner walls = typical
                 length * height of floors + 2 * typical width * height of floors
@@ -645,21 +544,7 @@
                   proportional to the square root of the area
                 b) rooftops, windows and ground floors (= walls with border to
                     soil) may have a vertical share
-=======
-
-            1. Temperature and activity degree dependent heat flux calculation for persons. The
-               calculation is based on  SIA 2024 (default)
-
-            2. Temperature and activity degree independent heat flux calculation for persons, the max.
-               heatflowrate is prescribed by the parameter
-               fixed_heat_flow_rate_persons.
-
-            3. Temperature and activity degree dependent calculation with
-               consideration of moisture and co2. The moisture calculation is
-               based on SIA 2024 (2015) and regards persons and non-persons, the co2 calculation is based on
-               Engineering ToolBox (2004) and regards only persons.
-
->>>>>>> 37026f07
+
         residential_layout : int
             Structure of floor plan (default = 0) CAUTION only used for iwu
 
@@ -733,406 +618,6 @@
                 and number_of_apartments is not None):
             warnings.warn(ass_error_apart)
 
-<<<<<<< HEAD
-        if method == "tabula_de":
-
-            if self.data is None:
-                self.data = DataClass(used_statistic=method)
-            elif self.data.used_statistic != "tabula_de":
-                self.data = DataClass(used_statistic=method)
-
-            ass_error_usage_tabula = "only 'single_family_house',"
-            "'terraced_house', 'multi_family_house', 'apartment_block' are"
-            "valid usages for tabula_de archetype method"
-            assert usage in [
-                "single_family_house",
-                "terraced_house",
-                "multi_family_house",
-                "apartment_block",
-            ], ass_error_usage_tabula
-
-            if usage == "single_family_house":
-
-                type_bldg = SingleFamilyHouse(
-                    parent=self,
-                    name=name,
-                    year_of_construction=year_of_construction,
-                    number_of_floors=number_of_floors,
-                    height_of_floors=height_of_floors,
-                    net_leased_area=net_leased_area,
-                    with_ahu=with_ahu,
-                    internal_gains_mode=internal_gains_mode,
-                    inner_wall_approximation_approach=inner_wall_approximation_approach,
-                    construction_type=construction_type,
-                )
-                type_bldg.generate_archetype()
-                return type_bldg
-
-            elif usage == "terraced_house":
-
-                type_bldg = TerracedHouse(
-                    parent=self,
-                    name=name,
-                    year_of_construction=year_of_construction,
-                    number_of_floors=number_of_floors,
-                    height_of_floors=height_of_floors,
-                    net_leased_area=net_leased_area,
-                    with_ahu=with_ahu,
-                    internal_gains_mode=internal_gains_mode,
-                    inner_wall_approximation_approach=inner_wall_approximation_approach,
-                    construction_type=construction_type,
-                )
-                type_bldg.generate_archetype()
-                return type_bldg
-
-            elif usage == "multi_family_house":
-
-                type_bldg = MultiFamilyHouse(
-                    parent=self,
-                    name=name,
-                    year_of_construction=year_of_construction,
-                    number_of_floors=number_of_floors,
-                    height_of_floors=height_of_floors,
-                    net_leased_area=net_leased_area,
-                    with_ahu=with_ahu,
-                    internal_gains_mode=internal_gains_mode,
-                    inner_wall_approximation_approach=inner_wall_approximation_approach,
-                    construction_type=construction_type,
-                )
-                type_bldg.generate_archetype()
-                return type_bldg
-
-            elif usage == "apartment_block":
-
-                type_bldg = ApartmentBlock(
-                    parent=self,
-                    name=name,
-                    year_of_construction=year_of_construction,
-                    number_of_floors=number_of_floors,
-                    height_of_floors=height_of_floors,
-                    net_leased_area=net_leased_area,
-                    with_ahu=with_ahu,
-                    internal_gains_mode=internal_gains_mode,
-                    inner_wall_approximation_approach=inner_wall_approximation_approach,
-                    construction_type=construction_type,
-                )
-
-                type_bldg.generate_archetype()
-                return type_bldg
-
-        elif method == "tabula_dk":
-
-            if self.data is None:
-                self.data = DataClass(used_statistic=method)
-            elif self.data.used_statistic != "tabula_dk":
-                self.data = DataClass(used_statistic=method)
-
-            ass_error_usage_tabula = "only 'single_family_house',"
-            "'terraced_house', 'apartment_block' are"
-            "valid usages for iwu archetype method"
-            assert usage in [
-                "single_family_house",
-                "terraced_house",
-                "apartment_block",
-            ], ass_error_usage_tabula
-
-            if usage == "single_family_house":
-
-                type_bldg = SingleFamilyHouse_DK(
-                    parent=self,
-                    name=name,
-                    year_of_construction=year_of_construction,
-                    number_of_floors=number_of_floors,
-                    height_of_floors=height_of_floors,
-                    net_leased_area=net_leased_area,
-                    with_ahu=with_ahu,
-                    internal_gains_mode=internal_gains_mode,
-                    inner_wall_approximation_approach=inner_wall_approximation_approach,
-                    construction_type=construction_type,
-                )
-                type_bldg.generate_archetype()
-                return type_bldg
-
-            elif usage == "terraced_house":
-
-                type_bldg = TerracedHouse_DK(
-                    parent=self,
-                    name=name,
-                    year_of_construction=year_of_construction,
-                    number_of_floors=number_of_floors,
-                    height_of_floors=height_of_floors,
-                    net_leased_area=net_leased_area,
-                    with_ahu=with_ahu,
-                    internal_gains_mode=internal_gains_mode,
-                    inner_wall_approximation_approach=inner_wall_approximation_approach,
-                    construction_type=construction_type,
-                )
-                type_bldg.generate_archetype()
-                return type_bldg
-
-            elif usage == "apartment_block":
-
-                type_bldg = ApartmentBlock_DK(
-                    parent=self,
-                    name=name,
-                    year_of_construction=year_of_construction,
-                    number_of_floors=number_of_floors,
-                    height_of_floors=height_of_floors,
-                    net_leased_area=net_leased_area,
-                    with_ahu=with_ahu,
-                    internal_gains_mode=internal_gains_mode,
-                    inner_wall_approximation_approach=inner_wall_approximation_approach,
-                    construction_type=construction_type,
-                )
-                type_bldg.generate_archetype()
-                return type_bldg
-
-        elif method == "iwu":
-
-            if self.data is None:
-                self.data = DataClass(used_statistic=method)
-            elif self.data.used_statistic != "iwu":
-                self.data = DataClass(used_statistic=method)
-
-            ass_error_usage_iwu = (
-                "only 'single_family_dwelling' is a valid "
-                "usage for iwu archetype method"
-            )
-            assert usage in ["single_family_dwelling"], ass_error_usage_iwu
-
-            if usage == "single_family_dwelling":
-
-                type_bldg = SingleFamilyDwelling(
-                    parent=self,
-                    name=name,
-                    year_of_construction=year_of_construction,
-                    number_of_floors=number_of_floors,
-                    height_of_floors=height_of_floors,
-                    net_leased_area=net_leased_area,
-                    with_ahu=with_ahu,
-                    internal_gains_mode=internal_gains_mode,
-                    inner_wall_approximation_approach=inner_wall_approximation_approach,
-                    residential_layout=residential_layout,
-                    neighbour_buildings=neighbour_buildings,
-                    attic=attic,
-                    cellar=cellar,
-                    dormer=dormer,
-                    construction_type=construction_type,
-                )
-
-        elif method == "urbanrenet":
-
-            if self.data is None:
-                self.data = DataClass(used_statistic="iwu")
-            elif self.data.used_statistic != "iwu":
-                self.data = DataClass(used_statistic="iwu")
-
-            ass_error_usage_urn = (
-                "only 'est1a', 'est1b', 'est2', 'est3', "
-                "'est4a', 'est4b', 'est5' 'est6', 'est7', "
-                "'est8a','est8b' is are valid usages for "
-                "urbanrenet archetype method"
-            )
-            assert usage in [
-                "est1a",
-                "est1b",
-                "est2",
-                "est3",
-                "est4a",
-                "est4b",
-                "est5",
-                "est6",
-                "est7",
-                "est8a",
-                "est8b",
-            ], ass_error_usage_urn
-            if usage == "est1a":
-
-                type_bldg = EST1a(
-                    parent=self,
-                    name=name,
-                    year_of_construction=year_of_construction,
-                    number_of_floors=number_of_floors,
-                    height_of_floors=height_of_floors,
-                    net_leased_area=net_leased_area,
-                    with_ahu=with_ahu,
-                    internal_gains_mode=internal_gains_mode,
-                    neighbour_buildings=neighbour_buildings,
-                    inner_wall_approximation_approach=inner_wall_approximation_approach,
-                    construction_type=construction_type,
-                )
-
-            elif usage == "est1b":
-
-                type_bldg = EST1b(
-                    parent=self,
-                    name=name,
-                    year_of_construction=year_of_construction,
-                    number_of_floors=number_of_floors,
-                    height_of_floors=height_of_floors,
-                    net_leased_area=net_leased_area,
-                    with_ahu=with_ahu,
-                    internal_gains_mode=internal_gains_mode,
-                    neighbour_buildings=neighbour_buildings,
-                    inner_wall_approximation_approach=inner_wall_approximation_approach,
-                    construction_type=construction_type,
-                    number_of_apartments=number_of_apartments,
-                )
-
-            elif usage == "est2":
-
-                type_bldg = EST2(
-                    parent=self,
-                    name=name,
-                    year_of_construction=year_of_construction,
-                    number_of_floors=number_of_floors,
-                    height_of_floors=height_of_floors,
-                    net_leased_area=net_leased_area,
-                    with_ahu=with_ahu,
-                    internal_gains_mode=internal_gains_mode,
-                    neighbour_buildings=neighbour_buildings,
-                    inner_wall_approximation_approach=inner_wall_approximation_approach,
-                    construction_type=construction_type,
-                    number_of_apartments=number_of_apartments,
-                )
-
-            elif usage == "est3":
-
-                type_bldg = EST3(
-                    parent=self,
-                    name=name,
-                    year_of_construction=year_of_construction,
-                    number_of_floors=number_of_floors,
-                    height_of_floors=height_of_floors,
-                    net_leased_area=net_leased_area,
-                    with_ahu=with_ahu,
-                    internal_gains_mode=internal_gains_mode,
-                    neighbour_buildings=neighbour_buildings,
-                    inner_wall_approximation_approach=inner_wall_approximation_approach,
-                    construction_type=construction_type,
-                    number_of_apartments=number_of_apartments,
-                )
-
-            elif usage == "est4a":
-
-                type_bldg = EST4a(
-                    parent=self,
-                    name=name,
-                    year_of_construction=year_of_construction,
-                    number_of_floors=number_of_floors,
-                    height_of_floors=height_of_floors,
-                    net_leased_area=net_leased_area,
-                    with_ahu=with_ahu,
-                    internal_gains_mode=internal_gains_mode,
-                    neighbour_buildings=neighbour_buildings,
-                    inner_wall_approximation_approach=inner_wall_approximation_approach,
-                    construction_type=construction_type,
-                    number_of_apartments=number_of_apartments,
-                )
-
-            elif usage == "est4b":
-
-                type_bldg = EST4b(
-                    parent=self,
-                    name=name,
-                    year_of_construction=year_of_construction,
-                    number_of_floors=number_of_floors,
-                    height_of_floors=height_of_floors,
-                    net_leased_area=net_leased_area,
-                    with_ahu=with_ahu,
-                    internal_gains_mode=internal_gains_mode,
-                    neighbour_buildings=neighbour_buildings,
-                    inner_wall_approximation_approach=inner_wall_approximation_approach,
-                    construction_type=construction_type,
-                    number_of_apartments=number_of_apartments,
-                )
-
-            elif usage == "est5":
-
-                type_bldg = EST5(
-                    parent=self,
-                    name=name,
-                    year_of_construction=year_of_construction,
-                    number_of_floors=number_of_floors,
-                    height_of_floors=height_of_floors,
-                    net_leased_area=net_leased_area,
-                    with_ahu=with_ahu,
-                    internal_gains_mode=internal_gains_mode,
-                    neighbour_buildings=neighbour_buildings,
-                    inner_wall_approximation_approach=inner_wall_approximation_approach,
-                    construction_type=construction_type,
-                    number_of_apartments=number_of_apartments,
-                )
-
-            elif usage == "est6":
-
-                type_bldg = EST6(
-                    parent=self,
-                    name=name,
-                    year_of_construction=year_of_construction,
-                    number_of_floors=number_of_floors,
-                    height_of_floors=height_of_floors,
-                    net_leased_area=net_leased_area,
-                    with_ahu=with_ahu,
-                    internal_gains_mode=internal_gains_mode,
-                    neighbour_buildings=neighbour_buildings,
-                    inner_wall_approximation_approach=inner_wall_approximation_approach,
-                    construction_type=construction_type,
-                    number_of_apartments=number_of_apartments,
-                )
-
-            elif usage == "est7":
-
-                type_bldg = EST7(
-                    parent=self,
-                    name=name,
-                    year_of_construction=year_of_construction,
-                    number_of_floors=number_of_floors,
-                    height_of_floors=height_of_floors,
-                    net_leased_area=net_leased_area,
-                    with_ahu=with_ahu,
-                    internal_gains_mode=internal_gains_mode,
-                    neighbour_buildings=neighbour_buildings,
-                    inner_wall_approximation_approach=inner_wall_approximation_approach,
-                    construction_type=construction_type,
-                    number_of_apartments=number_of_apartments,
-                )
-
-            elif usage == "est8a":
-
-                type_bldg = EST8a(
-                    parent=self,
-                    name=name,
-                    year_of_construction=year_of_construction,
-                    number_of_floors=number_of_floors,
-                    height_of_floors=height_of_floors,
-                    net_leased_area=net_leased_area,
-                    with_ahu=with_ahu,
-                    internal_gains_mode=internal_gains_mode,
-                    neighbour_buildings=neighbour_buildings,
-                    inner_wall_approximation_approach=inner_wall_approximation_approach,
-                    construction_type=construction_type,
-                    number_of_apartments=number_of_apartments,
-                )
-
-            elif usage == "est8b":
-
-                type_bldg = EST8b(
-                    parent=self,
-                    name=name,
-                    year_of_construction=year_of_construction,
-                    number_of_floors=number_of_floors,
-                    height_of_floors=height_of_floors,
-                    net_leased_area=net_leased_area,
-                    with_ahu=with_ahu,
-                    internal_gains_mode=internal_gains_mode,
-                    neighbour_buildings=neighbour_buildings,
-                    inner_wall_approximation_approach=inner_wall_approximation_approach,
-                    construction_type=construction_type,
-                    number_of_apartments=number_of_apartments,
-                )
-
-=======
         self.data = DataClass(construction_data)
 
         ass_error_geometry_data = (
@@ -1150,6 +635,7 @@
             'with_ahu': with_ahu,
             'internal_gains_mode': internal_gains_mode,
             'construction_data': construction_data,
+            'inner_wall_approximation_approach': inner_wall_approximation_approach,
         }
 
         urbanrenet_arg = common_arg.copy()
@@ -1187,7 +673,6 @@
         else:
             type_bldg = datahandling.geometries[geometry_data](
                 self, **common_arg)
->>>>>>> 37026f07
         type_bldg.generate_archetype()
         if (not construction_data.is_tabula_de() and not
                 construction_data.is_tabula_dk()):
@@ -1245,13 +730,10 @@
         corG=None,
         internal_id=None,
         path=None,
-<<<<<<< HEAD
-        custom_multizone_template_path=None
-=======
+        custom_multizone_template_path=None,
         use_postprocessing_calc=False,
         report=False,
         export_vars=None
->>>>>>> 37026f07
     ):
         """Exports values to a record file for Modelica simulation
 
@@ -1273,11 +755,9 @@
         path : string
             if the Files should not be stored in default output path of TEASER,
             an alternative path can be specified as a full path
-<<<<<<< HEAD
         custom_multizone_template_path : string
             if a custom template for writing the multizone model should be used,
             specify its full path as string
-=======
         report: boolean
             if True a model report in form of a html and csv file will be
             created for the exported project.
@@ -1286,7 +766,6 @@
             list of variables to export, wildcards can be used, multiple
             variable selections are possible. This works only for Dymola. See
             (https://www.claytex.com/blog/selection-of-variables-to-be-saved-in-the-result-file/)
->>>>>>> 37026f07
         """
 
         if building_model is not None or zone_model is not None or corG is not None:
@@ -1309,25 +788,20 @@
         if internal_id is None:
             aixlib_output.export_multizone(
                 buildings=self.buildings, prj=self, path=path,
-<<<<<<< HEAD
-                custom_multizone_template_path=custom_multizone_template_path
-=======
+                custom_multizone_template_path=custom_multizone_template_path,
+                buildings=self.buildings, prj=self, path=path,
                 use_postprocessing_calc=use_postprocessing_calc,
                 export_vars=export_vars
->>>>>>> 37026f07
             )
         else:
             for bldg in self.buildings:
                 if bldg.internal_id == internal_id:
                     aixlib_output.export_multizone(
                         buildings=[bldg], prj=self, path=path,
-<<<<<<< HEAD
                         custom_multizone_template_path
-                        =custom_multizone_template_path
-=======
+                        =custom_multizone_template_path,
                         use_postprocessing_calc=use_postprocessing_calc,
                         export_vars=export_vars
->>>>>>> 37026f07
                     )
 
         if report:
