"""This module includes the Project class, which is the API for TEASER."""

import warnings
import os
import re
import teaser.logic.utilities as utilities
import teaser.data.utilities as datahandling
import teaser.data.input.teaserjson_input as tjson_in
import teaser.data.output.teaserjson_output as tjson_out
import teaser.data.output.aixlib_output as aixlib_output
import teaser.data.output.ibpsa_output as ibpsa_output
from teaser.data.dataclass import DataClass
<<<<<<< HEAD
from teaser.logic.archetypebuildings.tabula.de.singlefamilyhouse import SingleFamilyHouse
=======
from teaser.data.output.reports import model_report
from teaser.logic.archetypebuildings.bmvbs.office import Office
from teaser.logic.archetypebuildings.bmvbs.custom.institute import Institute
from teaser.logic.archetypebuildings.bmvbs.custom.institute4 import Institute4
from teaser.logic.archetypebuildings.bmvbs.custom.institute8 import Institute8
from teaser.logic.archetypebuildings.urbanrenet.est1a import EST1a
from teaser.logic.archetypebuildings.urbanrenet.est1b import EST1b
from teaser.logic.archetypebuildings.urbanrenet.est2 import EST2
from teaser.logic.archetypebuildings.urbanrenet.est3 import EST3
from teaser.logic.archetypebuildings.urbanrenet.est4a import EST4a
from teaser.logic.archetypebuildings.urbanrenet.est4b import EST4b
from teaser.logic.archetypebuildings.urbanrenet.est5 import EST5
from teaser.logic.archetypebuildings.urbanrenet.est6 import EST6
from teaser.logic.archetypebuildings.urbanrenet.est7 import EST7
from teaser.logic.archetypebuildings.urbanrenet.est8a import EST8a
from teaser.logic.archetypebuildings.urbanrenet.est8b import EST8b
from teaser.logic.archetypebuildings.tabula.de.singlefamilyhouse import (
    SingleFamilyHouse,
)
from teaser.logic.archetypebuildings.tabula.dk.singlefamilyhouse import (
    SingleFamilyHouse as SingleFamilyHouse_DK,
)
from teaser.logic.archetypebuildings.tabula.de.terracedhouse import TerracedHouse
from teaser.logic.archetypebuildings.tabula.dk.terracedhouse import (
    TerracedHouse as TerracedHouse_DK,
)
from teaser.logic.archetypebuildings.tabula.de.multifamilyhouse import MultiFamilyHouse
from teaser.logic.archetypebuildings.tabula.de.apartmentblock import ApartmentBlock
from teaser.logic.archetypebuildings.tabula.dk.apartmentblock import (
    ApartmentBlock as ApartmentBlock_DK,
)
from teaser.logic.archetypebuildings.bmvbs.singlefamilydwelling import (
    SingleFamilyDwelling,
)
>>>>>>> e1a906d9
from teaser.logic.simulation.modelicainfo import ModelicaInfo


class Project(object):
    """Top class for TEASER projects it serves as an API

    The Project class is the top class for all TEASER projects and serves as an
    API for script based interface. It is highly recommended to always
    instantiate the Project class before starting to work with TEASER. It
    contains functions to generate archetype buildings, to export models and to
    save information for later use.

    Parameters
    ----------
    load_data : boolean
        boolean if data bases for materials, type elements and use conditions
        should be loaded. default = False but will be automatically loaded
        once you add a archetype building. For building generation from
        scratch, set to True

    Attributes
    ----------

    name : str
        Name of the Project (default is 'Project')
    modelica_info : instance of ModelicaInfo
        TEASER instance of ModelicaInfo to store Modelica related
        information, like used compiler, start and stop time, etc.
    buildings : list
        List of all buildings in one project, instances of Building()
    data : instance of DataClass
        TEASER instance of DataClass containing JSON binding classes
    weather_file_path : str
        Absolute path to weather file used for Modelica simulation. Default
        weather file can be find in inputdata/weatherdata.
    number_of_elements_calc : int
        Defines the number of elements, that are aggregated (1, 2, 3 or 4),
        default is 2
    merge_windows_calc : bool
        True for merging the windows into the outer walls, False for
        separate resistance for window, default is False (only supported for
        IBPSA)
    used_library_calc : str
        used library (AixLib and IBPSA are supported)
    dir_reference_results : str
        Path to reference results in BuildingsPy format. If not None, the results
        will be copied into the model output directories so that the exported
        models can be regression tested against these results with BuildingsPy.
    """

    def __init__(self, load_data=False):
        """Constructor of Project Class.
        """
        self._name = "Project"
        self.modelica_info = ModelicaInfo()

        self.weather_file_path = utilities.get_full_path(
            os.path.join(
                "data",
                "input",
                "inputdata",
                "weatherdata",
                "DEU_BW_Mannheim_107290_TRY2010_12_Jahr_BBSR.mos",
            )
        )

        self.buildings = []

        self.load_data = load_data

        self._number_of_elements_calc = 2
        self._merge_windows_calc = False
        self._used_library_calc = "AixLib"

        if load_data:
           raise ValueError("This option was deprecated")
        self.data = None

        self.dir_reference_results = None

    @staticmethod
    def instantiate_data_class():
        """Initialization of DataClass

        Returns
        -------

        DataClass : Instance of DataClass()

        """
        return DataClass(construction_data=datahandling.ConstructionData.iwu_heavy)

    def calc_all_buildings(self, raise_errors=True):
        """Calculates values for all project buildings

        You need to set the following parameters in the Project class.

        number_of_elements_calc : int
            defines the number of elements, that area aggregated, between 1
            and 4, default is 2
            For AixLib you should always use 2 elements!!!

        merge_windows_calc : bool
            True for merging the windows into the outer walls, False for
            separate resistance for window, default is False
            For AixLib vdi calculation is True, ebc calculation is False

        used_library_calc : str
            used library (AixLib and IBPSA are supported)

        """
        if raise_errors is True:
            for bldg in reversed(self.buildings):
                bldg.calc_building_parameter(
                    number_of_elements=self._number_of_elements_calc,
                    merge_windows=self._merge_windows_calc,
                    used_library=self._used_library_calc,
                )
        else:
            for bldg in reversed(self.buildings):
                try:
                    bldg.calc_building_parameter(
                        number_of_elements=self._number_of_elements_calc,
                        merge_windows=self._merge_windows_calc,
                        used_library=self._used_library_calc,
                    )
                except (ZeroDivisionError, TypeError):
                    warnings.warn(
                        "Following building can't be calculated and is "
                        "removed from buildings list. Use raise_errors=True "
                        "to get python errors and stop TEASER from deleting "
                        "this building:" + bldg.name
                    )
                    self.buildings.remove(bldg)

    def retrofit_all_buildings(
            self,
            year_of_retrofit=None,
            type_of_retrofit=None,
            window_type=None,
            material=None,
    ):
        """Retrofits all buildings in the project.

        Depending on the used Archetype approach this function will retrofit
        the building. If you have archetypes of both typologies (tabula and
        iwu/BMBVS) you need to pass all keywords (see also Parameters section).

        If TABULA approach is used, it will replace the current construction
        with the construction specified in 'type_of_retrofit',
        where 'retrofit' and 'adv_retrofit' are allowed.

        'iwu' or 'BMVBS' Buildings in the project are retrofitted in the
        following manner:

        - replace all windows of the building to retrofitted window according
          to the year of retrofit.
        - add an additional insulation layer to all outer walls
          (including roof, and ground floor).
          The thickness of the insulation layer is calculated
          that the U-Value of the wall corresponds to the retrofit standard of
          the year of retrofit.

        The needed parameters for the Modelica Model are calculated
        automatically, using the calculation_method specified in the
        first scenario.

        Note: To Calculate U-Value, the standard TEASER coefficients for outer
        and inner heat transfer are used.

        Parameters
        ----------
        year_of_retrofit : int
            the year the buildings are retrofitted, only 'iwu'/'bmbvs'
            archetype approach.
        type_of_retrofit : str
            The classification of retrofit, if the archetype building
            approach of TABULA is used.
        window_type : str
            Default: EnEv 2014, only 'iwu'/'bmbvs' archetype approach.
        material : str
            Default: EPS035, only 'iwu'/'bmbvs' archetype approach.

        """
        ass_error_type = "only 'retrofit' and 'adv_retrofit' are valid "
        assert type_of_retrofit in [None, "adv_retrofit", "retrofit"], ass_error_type
        tabula_buildings = []
        iwu_buildings = []

        for bldg in self.buildings:
            if isinstance(bldg, SingleFamilyHouse):
                if type_of_retrofit is None:
                    raise ValueError(
                        "you need to set type_of_retrofit for " "TABULA retrofit"
                    )
                tabula_buildings.append(bldg)
            else:
                if year_of_retrofit is None:
                    raise ValueError("you need to set year_of_retrofit for " "retrofit")
                iwu_buildings.append(bldg)

        if self.data == DataClass(construction_data=datahandling.ConstructionData.iwu_heavy):
            for bld_iwu in iwu_buildings:
                bld_iwu.retrofit_building(
                    year_of_retrofit=year_of_retrofit,
                    window_type=window_type,
                    material=material,
                )
            self.data = DataClass(construction_data=datahandling.ConstructionData.tabula_de_standard)
            for bld_tabula in tabula_buildings:
                bld_tabula.retrofit_building(type_of_retrofit=type_of_retrofit)

        else:
            for bld_tabula in tabula_buildings:
                bld_tabula.retrofit_building(type_of_retrofit=type_of_retrofit)
            self.data = DataClass(construction_data=datahandling.ConstructionData.iwu_heavy)
            for bld_iwu in iwu_buildings:
                bld_iwu.retrofit_building(
                    year_of_retrofit=year_of_retrofit,
                    window_type=window_type,
                    material=material,
                )

    def add_non_residential(
        self,
        construction_data,
        geometry_data,
        name,
        year_of_construction,
        number_of_floors,
        height_of_floors,
        net_leased_area,
        with_ahu=True,
        internal_gains_mode=1,
        office_layout=None,
        window_layout=None,
    ):
        """Add a non-residential building to the TEASER project.
        This function adds a non-residential archetype building to the TEASER
        project. You need to specify the method of the archetype generation.
        Currently TEASER supports only method according to Lichtmess and BMVBS
        for non-residential buildings. Further the type of geometry_data needs to be
        specified. Currently TEASER supports four different types of
        non-residential buildings ('office', 'institute', 'institute4',
        'institute8'). For more information on specific archetype buildings and
        methods, please read the docs of archetype classes.

        This function also calculates the parameters of the buildings directly
        with the settings set in the project (e.g. used_library_calc or
        number_of_elements_calc).

        Parameters
        ----------
        construction_data : str
            Used data for construction, for bmvbs non-residential buildings 'iwu_heavy' is supported
        geometry_data : str
            Main geometry_data of the obtained building, currently only 'bmvbs_office',
            'bmvbs_institute', 'bmvbs_institute4', 'bmvbs_institute8' are supported
        name : str
            Individual name
        year_of_construction : int
            Year of first construction
        height_of_floors : float [m]
            Average height of the buildings' floors
        number_of_floors : int
            Number of building's floors above ground
        net_leased_area : float [m2]
            Total net leased area of building. This is area is NOT the
            footprint
            of a building
        with_ahu : Boolean
            If set to True, an empty instance of BuildingAHU is instantiated
            and
            assigned to attribute central_ahu. This instance holds information
            for central Air Handling units. Default is False.
        internal_gains_mode: int [1, 2, 3]
            mode for the internal gains calculation done in AixLib:

            1. Temperature and activity degree dependent heat flux calculation for persons. The
            calculation is based on  SIA 2024 (default)

            2. Temperature and activity degree independent heat flux calculation for persons, the max.
            heatflowrate is prescribed by the parameter
            fixed_heat_flow_rate_persons.

            3. Temperature and activity degree dependent calculation with
            consideration of moisture and co2. The moisture calculation is
            based on SIA 2024 (2015) and regards persons and non-persons, the co2 calculation is based on
            Engineering ToolBox (2004) and regards only persons.

        office_layout : int
            Structure of the floor plan of office buildings, default is 1,
            which is representative for one elongated floor.

            1. elongated 1 floor

            2. elongated 2 floors

            3. compact (e.g. for a square base building)

        window_layout : int
            Structure of the window facade type, default is 1, which is
            representative for a punctuated facade.

            1. punctuated facade (individual windows)

            2. banner facade (continuous windows)

            3. full glazing

        Returns
        -------
        type_bldg : Instance of Office()

        """
        # definiere construction_data und geometry_data als enum falls noch nicht geschehen
        if isinstance(construction_data, str):
            construction_data = datahandling.ConstructionData(construction_data)
        if isinstance(geometry_data, str):
            geometry_data = datahandling.GeometryData(geometry_data)

        ass_error_construction_data = (
            "only 'iwu_heavy' is a valid construction_data for " "non-residential archetype generation"
        )

        assert construction_data.value == "iwu_heavy", ass_error_construction_data

        ass_error_geometry_data = ("geometry_data does not match the construction_data")

        assert geometry_data in datahandling.allowed_geometries.get(construction_data, []), ass_error_geometry_data

        self.data = DataClass(construction_data)

        type_bldg = datahandling.geometries[geometry_data](
            self,
            name,
            year_of_construction,
            number_of_floors,
            height_of_floors,
            net_leased_area,
            with_ahu,
            internal_gains_mode,
            office_layout,
            window_layout,
            construction_data,
        )

        type_bldg.generate_archetype()
        type_bldg.calc_building_parameter(
            number_of_elements=self._number_of_elements_calc,
            merge_windows=self._merge_windows_calc,
            used_library=self._used_library_calc,
        )
        return type_bldg

    def add_residential(
        self,
        construction_data,
        geometry_data,
        name,
        year_of_construction,
        number_of_floors,
        height_of_floors,
        net_leased_area,
        with_ahu=False,
        internal_gains_mode=1,
        residential_layout=None,
        neighbour_buildings=None,
        attic=None,
        cellar=None,
        dormer=None,
        number_of_apartments=None,
    ):
        """Add a residential building to the TEASER project.

        This function adds a residential archetype building to the TEASER
        project. You need to specify the construction_data of the archetype generation.
        Currently TEASER supports only construction_data according 'iwu', 'urbanrenet',
        'tabula_de' and 'tabula_dk' for residential buildings. Further the
        type of geometry_data needs to be specified. Currently TEASER supports one type
        of
        residential building for 'iwu' and eleven types for 'urbanrenet'. For
        more information on specific archetype buildings and methods, please
        read the docs of archetype classes.
        This function also calculates the parameters of the buildings directly
        with the settings set in the project (e.g. used_library_calc or
        number_of_elements_calc).

        Parameters
        ----------
        construction_data : str
            Used construction_data, currently supported values: 'iwu_heavy', 'iwu_light',
            'tabula_de_standard', 'tabula_de_retrofit', 'tabula_de_adv_retrofit',
            'tabula_dk_standard', 'tabula_dk_retrofit', 'tabula_dk_adv_retrofit'
            and the KfW Efficiency house standards 'kfw_40', 'kfw_55', 'kfw_70', 'kfw_85, kfw_100'

        geometry_data : str
            Main geometry_data of the obtained building, currently supported values:
            'iwu_single_family_dwelling', 'urbanrenet_est1a', 'urbanrenet_est1b',
            'urbanrenet_est2', 'urbanrenet_est3', 'urbanrenet_est4a', 'urbanrenet_est4b',
            'urbanrenet_est5' 'urbanrenet_est6', 'urbanrenet_est7', 'urbanrenet_est8a',
            'urbanrenet_est8b'
            'tabula_de_single_family_house', 'tabula_de_terraced_house',
            'tabula_de_multi_family_house', 'tabula_de_apartment_block',
            'tabula_dk_single_family_house', 'tabula_dk_terraced_house',
            'tabula_dk_multi_family_house', 'tabula_dk_apartment_block'

        name : str
            Individual name
        year_of_construction : int
            Year of first construction
        height_of_floors : float [m]
            Average height of the buildings' floors
        number_of_floors : int
            Number of building's floors above ground
        net_leased_area : float [m2]
            Total net leased area of building. This is area is NOT the
            footprint
            of a building
        with_ahu : Boolean
            If set to True, an empty instance of BuildingAHU is instantiated
            and
            assigned to attribute central_ahu. This instance holds information
            for central Air Handling units. Default is False.
        internal_gains_mode: int [1, 2, 3]
            mode for the internal gains calculation done in AixLib:

            1. Temperature and activity degree dependent heat flux calculation for persons. The
               calculation is based on  SIA 2024 (default)

            2. Temperature and activity degree independent heat flux calculation for persons, the max.
               heatflowrate is prescribed by the parameter
               fixed_heat_flow_rate_persons.

            3. Temperature and activity degree dependent calculation with
               consideration of moisture and co2. The moisture calculation is
               based on SIA 2024 (2015) and regards persons and non-persons, the co2 calculation is based on
               Engineering ToolBox (2004) and regards only persons.

        residential_layout : int
            Structure of floor plan (default = 0) CAUTION only used for iwu

            0. compact

            1. elongated/complex

        neighbour_buildings : int
            Number of neighbour buildings. CAUTION: this will not change
            the orientation of the buildings wall, but just the overall
            exterior wall and window area(!) (default = 0)

            0. no neighbour
            1. one neighbour
            2. two neighbours

        attic : int
            Design of the attic. CAUTION: this will not change the orientation
            or tilt of the roof instances, but just adapt the roof area(!) (
            default = 0) CAUTION only used for iwu

            0. flat roof
            1. non heated attic
            2. partly heated attic
            3. heated attic

        cellar : int
            Design of the of cellar CAUTION: this will not change the
            orientation, tilt of GroundFloor instances, nor the number or area
            of ThermalZones, but will change GroundFloor area(!) (default = 0)
            CAUTION only used for iwu

            0. no cellar
            1. non heated cellar
            2. partly heated cellar
            3. heated cellar

        dormer : str
            Is a dormer attached to the roof? CAUTION: this will not
            change roof or window orientation or tilt, but just adapt the roof
            area(!) (default = 0) CAUTION only used for iwu

            0. no dormer
            1. dormer

        number_of_apartments : int
            number of apartments inside Building (default = 1). CAUTION only
            used for urbanrenet

        Returns
        -------
        type_bldg : Instance of Archetype Building

        """
        if isinstance(construction_data, str):
            construction_data = datahandling.ConstructionData(construction_data)
        if isinstance(geometry_data, str):
            geometry_data = datahandling.GeometryData(geometry_data)

        ass_error_apart = (
            "The keyword number_of_apartments does not have any "
            "effect on archetype generation for 'iwu' or"
            "'tabula_de', see docs for more information"
        )

        if ((construction_data.is_iwu() or
             construction_data.is_tabula_de() or
             construction_data.is_tabula_dk() or
             construction_data.is_kfw())
                and number_of_apartments is not None):
            warnings.warn(ass_error_apart)

        self.data = DataClass(construction_data)

        ass_error_geometry_data = ("geometry_data does not match the construction_data")

        assert geometry_data in datahandling.allowed_geometries.get(construction_data, []), ass_error_geometry_data

        common_arg = {
            'name': name,
            'year_of_construction': year_of_construction,
            'number_of_floors': number_of_floors,
            'height_of_floors': height_of_floors,
            'net_leased_area': net_leased_area,
            'with_ahu': with_ahu,
            'internal_gains_mode': internal_gains_mode,
            'construction_data': construction_data,
        }

        urbanrenet_arg = common_arg.copy()
        urbanrenet_arg.update({
            'neighbour_buildings': neighbour_buildings,
        })

        iwu_arg = common_arg.copy()
        iwu_arg.update({
            'residential_layout': residential_layout,
            'neighbour_buildings': neighbour_buildings,
            'attic': attic,
            'cellar': cellar,
            'dormer': dormer,
        })

        if geometry_data == datahandling.GeometryData.IwuSingleFamilyDwelling:
            type_bldg = datahandling.geometries[geometry_data](self, **iwu_arg)
        elif geometry_data == datahandling.GeometryData.UrbanrenetEst1a:
            type_bldg = datahandling.geometries[geometry_data](self, **urbanrenet_arg)
        elif geometry_data.value in [datahandling.GeometryData.UrbanrenetEst1b,
                                     datahandling.GeometryData.UrbanrenetEst2,
                                     datahandling.GeometryData.UrbanrenetEst3,
                                     datahandling.GeometryData.UrbanrenetEst4a,
                                     datahandling.GeometryData.UrbanrenetEst4b,
                                     datahandling.GeometryData.UrbanrenetEst5,
                                     datahandling.GeometryData.UrbanrenetEst6,
                                     datahandling.GeometryData.UrbanrenetEst7,
                                     datahandling.GeometryData.UrbanrenetEst8a,
                                     datahandling.GeometryData.UrbanrenetEst8b]:
            urbanrenet_arg['number_of_apartments'] = number_of_apartments
            type_bldg = datahandling.geometries[geometry_data](self, **urbanrenet_arg)
        else:
            type_bldg = datahandling.geometries[geometry_data](self, **common_arg)
        type_bldg.generate_archetype()
        #type_bldg.calc_building_parameter(
        #    number_of_elements=self._number_of_elements_calc,
        #    merge_windows=self._merge_windows_calc,
        #    used_library=self._used_library_calc,
        #)
        return type_bldg

    def save_project(self, file_name=None, path=None):
        """Saves the project to a JSON file

        Calls the function save_teaser_json in data.output.teaserjson_output

        Parameters
        ----------

        file_name : string
            name of the new file
        path : string
            if the Files should not be stored in OutputData, an alternative
            can be specified
        """
        if file_name is None:
            name = self.name
        else:
            name = file_name

        if path is None:
            new_path = os.path.join(utilities.get_default_path(), name)
        else:
            new_path = os.path.join(path, name)

        tjson_out.save_teaser_json(new_path, self)

    def load_project(self, path):
        """Load the project from a json file (new format).

        Calls the function load_teaser_json.

        Parameters
        ----------
        path : string
            full path to a json file

        """

        tjson_in.load_teaser_json(path, self)

    def export_aixlib(
<<<<<<< HEAD
            self,
            building_model=None,
            zone_model=None,
            corG=None,
            internal_id=None,
            path=None,
=======
        self,
        building_model=None,
        zone_model=None,
        corG=None,
        internal_id=None,
        path=None,
        use_postprocessing_calc=False,
        report=False,
        export_vars=None
>>>>>>> e1a906d9
    ):
        """Exports values to a record file for Modelica simulation

        Exports one (if internal_id is not None) or all buildings for
        AixLib.ThermalZones.ReducedOrder.Multizone.MultizoneEquipped models
        using the ThermalZoneEquipped model with a correction of g-value (
        double pane glazing) and supporting models, like tables and weather
        model. In contrast to versions < 0.5 TEASER now does not
        support any model options, as we observed no need, since single
        ThermalZones are identically with IBPSA models. If you miss one of
        the old options please contact us.

        Parameters
        ----------

        internal_id : float
            setter of a specific building which will be exported, if None then
            all buildings will be exported
        path : string
            if the Files should not be stored in default output path of TEASER,
            an alternative path can be specified as a full path
        report: boolean
            if True a model report in form of a html and csv file will be
            created for the exported project.
        export_vars: dict[str:list]
            dict where key is a name for this variable selection and value is a
            list of variables to export, wildcards can be used, multiple
            variable selections are possible. This works only for Dymola. See
            (https://www.claytex.com/blog/selection-of-variables-to-be-saved-in-the-result-file/)
        """

        if building_model is not None or zone_model is not None or corG is not None:
            warnings.warn(
                "building_model, zone_model and corG are no longer "
                "supported for AixLib export and have no effect. "
                "The keywords will be deleted within the next "
                "version, consider rewriting your code."
            )
        if export_vars:
            export_vars = self.process_export_vars(export_vars)

        if path is None:
            path = os.path.join(utilities.get_default_path(), self.name)
        else:
            path = os.path.join(path, self.name)

        utilities.create_path(path)

        if internal_id is None:
            aixlib_output.export_multizone(
<<<<<<< HEAD
                buildings=self.buildings, prj=self, path=path
=======
                buildings=self.buildings, prj=self, path=path,
                use_postprocessing_calc=use_postprocessing_calc,
                export_vars=export_vars
>>>>>>> e1a906d9
            )
        else:
            for bldg in self.buildings:
                if bldg.internal_id == internal_id:
                    aixlib_output.export_multizone(
<<<<<<< HEAD
                        buildings=[bldg], prj=self, path=path
=======
                        buildings=[bldg], prj=self, path=path,
                        use_postprocessing_calc=use_postprocessing_calc,
                        export_vars=export_vars
>>>>>>> e1a906d9
                    )

        if report:
            report_path = os.path.join(path, "Resources", "ModelReport")
            model_report.create_model_report(prj=self, path=report_path)
        return path

    def export_ibpsa(self, library="AixLib", internal_id=None, path=None):
        """Exports values to a record file for Modelica simulation

        For Annex 60 Library

        Parameters
        ----------

        library : str
            Used library within the framework of IBPSA library. The
            models are identical in each library, but IBPSA Modelica library is
            just a core set of models and should not be used standalone.
            Valid values are 'AixLib' (default), 'Buildings',
            'BuildingSystems' and 'IDEAS'.
        internal_id : float
            setter of a specific building which will be exported, if None then
            all buildings will be exported
        path : string
            if the Files should not be stored in default output path of TEASER,
            an alternative path can be specified as a full path
        """

        ass_error_1 = (
            "library for IBPSA export has to be 'AixLib', "
            "'Buildings', 'BuildingSystems' or 'IDEAS'"
        )

        assert library in [
            "AixLib",
            "Buildings",
            "BuildingSystems",
            "IDEAS",
        ], ass_error_1

        if path is None:
            path = os.path.join(utilities.get_default_path(), self.name)
        else:
            path = os.path.join(path, self.name)

        utilities.create_path(path)

        if internal_id is None:
            ibpsa_output.export_ibpsa(
                buildings=self.buildings, prj=self, path=path, library=library
            )
        else:
            for bldg in self.buildings:
                if bldg.internal_id == internal_id:
                    ibpsa_output.export_ibpsa(buildings=[bldg], prj=self, path=path)
        return path

    def set_default(self, load_data=None):
        """Sets all attributes to default

        Caution: this will delete all buildings.

        Parameters
        ----------
        load_data : boolean, None-type
            boolean if data bindings for type elements and use conditions
            should be loaded (default = True), in addition it could be a None-
            type to use the already used data bindings
        """

        self._name = "Project"
        self.modelica_info = ModelicaInfo()

        self.weather_file_path = utilities.get_full_path(
            os.path.join(
                "data",
                "input",
                "inputdata",
                "weatherdata",
                "DEU_BW_Mannheim_107290_TRY2010_12_Jahr_BBSR.mos",
            )
        )

        self.buildings = []

        if load_data is True:
            self.data = self.instantiate_data_class()
        elif not load_data:
            pass
        else:
            self.data = None

        self._number_of_elements_calc = 2
        self._merge_windows_calc = False
        self._used_library_calc = "AixLib"

    @staticmethod
    def process_export_vars(export_vars):
        """Process export vars to fit __Dymola_selections syntax."""
        export_vars_str = ''
        for index, (var_sel_name, var_list) in enumerate(
                export_vars.items(), start=1):
            export_vars_str += 'MatchVariable(name="'
            processed_list = '|'.join(map(str, export_vars[var_sel_name]))
            export_vars_str += processed_list
            export_vars_str += '",newName="'
            export_vars_str += var_sel_name + '.%path%")'
            if not index == len(export_vars):
                export_vars_str += ','
        return export_vars_str

    @property
    def weather_file_path(self):
        return self._weather_file_path

    @weather_file_path.setter
    def weather_file_path(self, value):
        if value is None:
            self._weather_file_path = utilities.get_full_path(
                os.path.join(
                    "data",
                    "input",
                    "inputdata",
                    "weatherdata",
                    "DEU_BW_Mannheim_107290_TRY2010_12_Jahr_BBSR.mos",
                )
            )
        else:
            self._weather_file_path = os.path.normpath(value)
            self.weather_file_name = os.path.split(self.weather_file_path)[1]

    @property
    def number_of_elements_calc(self):
        return self._number_of_elements_calc

    @number_of_elements_calc.setter
    def number_of_elements_calc(self, value):

        ass_error_1 = "number_of_elements_calc has to be 1,2,3 or 4"

        assert value != [1, 2, 3, 4], ass_error_1

        self._number_of_elements_calc = value

        for bldg in self.buildings:
            bldg.number_of_elements_calc = value

    @property
    def merge_windows_calc(self):
        return self._merge_windows_calc

    @merge_windows_calc.setter
    def merge_windows_calc(self, value):

        ass_error_1 = "merge windows needs to be True or False"

        assert value != [True, False], ass_error_1

        self._merge_windows_calc = value

        for bldg in self.buildings:
            bldg.merge_windows_calc = value

    @property
    def used_library_calc(self):
        return self._used_library_calc

    @used_library_calc.setter
    def used_library_calc(self, value):

        ass_error_1 = "used library needs to be AixLib or IBPSA"

        assert value != ["AixLib", "IBPSA"], ass_error_1

        self._used_library_calc = value

        for bldg in self.buildings:
            bldg.used_library_calc = value

    @property
    def name(self):
        return self._name

    @name.setter
    def name(self, value):
        if isinstance(value, str):
            regex = re.compile("[^a-zA-z0-9]")
            self._name = regex.sub("", value)
        else:
            try:
                value = str(value)
                regex = re.compile("[^a-zA-z0-9]")
                self._name = regex.sub("", value)
            except ValueError:
                print("Can't convert name to string")

        if self._name[0].isdigit():
            self._name = "P" + self._name<|MERGE_RESOLUTION|>--- conflicted
+++ resolved
@@ -10,45 +10,9 @@
 import teaser.data.output.aixlib_output as aixlib_output
 import teaser.data.output.ibpsa_output as ibpsa_output
 from teaser.data.dataclass import DataClass
-<<<<<<< HEAD
 from teaser.logic.archetypebuildings.tabula.de.singlefamilyhouse import SingleFamilyHouse
-=======
+from teaser.logic.simulation.modelicainfo import ModelicaInfo
 from teaser.data.output.reports import model_report
-from teaser.logic.archetypebuildings.bmvbs.office import Office
-from teaser.logic.archetypebuildings.bmvbs.custom.institute import Institute
-from teaser.logic.archetypebuildings.bmvbs.custom.institute4 import Institute4
-from teaser.logic.archetypebuildings.bmvbs.custom.institute8 import Institute8
-from teaser.logic.archetypebuildings.urbanrenet.est1a import EST1a
-from teaser.logic.archetypebuildings.urbanrenet.est1b import EST1b
-from teaser.logic.archetypebuildings.urbanrenet.est2 import EST2
-from teaser.logic.archetypebuildings.urbanrenet.est3 import EST3
-from teaser.logic.archetypebuildings.urbanrenet.est4a import EST4a
-from teaser.logic.archetypebuildings.urbanrenet.est4b import EST4b
-from teaser.logic.archetypebuildings.urbanrenet.est5 import EST5
-from teaser.logic.archetypebuildings.urbanrenet.est6 import EST6
-from teaser.logic.archetypebuildings.urbanrenet.est7 import EST7
-from teaser.logic.archetypebuildings.urbanrenet.est8a import EST8a
-from teaser.logic.archetypebuildings.urbanrenet.est8b import EST8b
-from teaser.logic.archetypebuildings.tabula.de.singlefamilyhouse import (
-    SingleFamilyHouse,
-)
-from teaser.logic.archetypebuildings.tabula.dk.singlefamilyhouse import (
-    SingleFamilyHouse as SingleFamilyHouse_DK,
-)
-from teaser.logic.archetypebuildings.tabula.de.terracedhouse import TerracedHouse
-from teaser.logic.archetypebuildings.tabula.dk.terracedhouse import (
-    TerracedHouse as TerracedHouse_DK,
-)
-from teaser.logic.archetypebuildings.tabula.de.multifamilyhouse import MultiFamilyHouse
-from teaser.logic.archetypebuildings.tabula.de.apartmentblock import ApartmentBlock
-from teaser.logic.archetypebuildings.tabula.dk.apartmentblock import (
-    ApartmentBlock as ApartmentBlock_DK,
-)
-from teaser.logic.archetypebuildings.bmvbs.singlefamilydwelling import (
-    SingleFamilyDwelling,
-)
->>>>>>> e1a906d9
-from teaser.logic.simulation.modelicainfo import ModelicaInfo
 
 
 class Project(object):
@@ -657,14 +621,6 @@
         tjson_in.load_teaser_json(path, self)
 
     def export_aixlib(
-<<<<<<< HEAD
-            self,
-            building_model=None,
-            zone_model=None,
-            corG=None,
-            internal_id=None,
-            path=None,
-=======
         self,
         building_model=None,
         zone_model=None,
@@ -674,7 +630,6 @@
         use_postprocessing_calc=False,
         report=False,
         export_vars=None
->>>>>>> e1a906d9
     ):
         """Exports values to a record file for Modelica simulation
 
@@ -725,25 +680,17 @@
 
         if internal_id is None:
             aixlib_output.export_multizone(
-<<<<<<< HEAD
-                buildings=self.buildings, prj=self, path=path
-=======
                 buildings=self.buildings, prj=self, path=path,
                 use_postprocessing_calc=use_postprocessing_calc,
                 export_vars=export_vars
->>>>>>> e1a906d9
             )
         else:
             for bldg in self.buildings:
                 if bldg.internal_id == internal_id:
                     aixlib_output.export_multizone(
-<<<<<<< HEAD
-                        buildings=[bldg], prj=self, path=path
-=======
                         buildings=[bldg], prj=self, path=path,
                         use_postprocessing_calc=use_postprocessing_calc,
                         export_vars=export_vars
->>>>>>> e1a906d9
                     )
 
         if report:
