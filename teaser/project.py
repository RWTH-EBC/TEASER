"""This module includes the Project class, which is the API for TEASER."""

import warnings
import os
import re
import teaser.logic.utilities as utilities
import teaser.data.input.teaserjson_input as tjson_in
import teaser.data.output.teaserjson_output as tjson_out
import teaser.data.output.aixlib_output as aixlib_output
import teaser.data.output.ibpsa_output as ibpsa_output
from teaser.data.dataclass import DataClass
from teaser.data.output.reports import model_report
from teaser.logic.archetypebuildings.bmvbs.office import Office
from teaser.logic.archetypebuildings.bmvbs.custom.institute import Institute
from teaser.logic.archetypebuildings.bmvbs.custom.institute4 import Institute4
from teaser.logic.archetypebuildings.bmvbs.custom.institute8 import Institute8
from teaser.logic.archetypebuildings.urbanrenet.est1a import EST1a
from teaser.logic.archetypebuildings.urbanrenet.est1b import EST1b
from teaser.logic.archetypebuildings.urbanrenet.est2 import EST2
from teaser.logic.archetypebuildings.urbanrenet.est3 import EST3
from teaser.logic.archetypebuildings.urbanrenet.est4a import EST4a
from teaser.logic.archetypebuildings.urbanrenet.est4b import EST4b
from teaser.logic.archetypebuildings.urbanrenet.est5 import EST5
from teaser.logic.archetypebuildings.urbanrenet.est6 import EST6
from teaser.logic.archetypebuildings.urbanrenet.est7 import EST7
from teaser.logic.archetypebuildings.urbanrenet.est8a import EST8a
from teaser.logic.archetypebuildings.urbanrenet.est8b import EST8b
from teaser.logic.archetypebuildings.tabula.de.singlefamilyhouse import (
    SingleFamilyHouse,
)
from teaser.logic.archetypebuildings.tabula.dk.singlefamilyhouse import (
    SingleFamilyHouse as SingleFamilyHouse_DK,
)
from teaser.logic.archetypebuildings.tabula.de.terracedhouse import TerracedHouse
from teaser.logic.archetypebuildings.tabula.dk.terracedhouse import (
    TerracedHouse as TerracedHouse_DK,
)
from teaser.logic.archetypebuildings.tabula.de.multifamilyhouse import MultiFamilyHouse
from teaser.logic.archetypebuildings.tabula.de.apartmentblock import ApartmentBlock
from teaser.logic.archetypebuildings.tabula.dk.apartmentblock import (
    ApartmentBlock as ApartmentBlock_DK,
)
from teaser.logic.archetypebuildings.bmvbs.singlefamilydwelling import (
    SingleFamilyDwelling,
)
from teaser.logic.simulation.modelicainfo import ModelicaInfo


class Project(object):
    """Top class for TEASER projects it serves as an API

    The Project class is the top class for all TEASER projects and serves as an
    API for script based interface. It is highly recommended to always
    instantiate the Project class before starting to work with TEASER. It
    contains functions to generate archetype buildings, to export models and to
    save information for later use.

    Parameters
    ----------
    load_data : boolean
        boolean if data bases for materials, type elements and use conditions
        should be loaded. default = False but will be automatically loaded
        once you add a archetype building. For building generation from
        scratch, set to True

    Attributes
    ----------

    name : str
        Name of the Project (default is 'Project')
    modelica_info : instance of ModelicaInfo
        TEASER instance of ModelicaInfo to store Modelica related
        information, like used compiler, start and stop time, etc.
    buildings : list
        List of all buildings in one project, instances of Building()
    data : instance of DataClass
        TEASER instance of DataClass containing JSON binding classes
    weather_file_path : str
        Absolute path to weather file used for Modelica simulation. Default
        weather file can be find in inputdata/weatherdata.
    number_of_elements_calc : int
        Defines the number of elements, that are aggregated (1, 2, 3 or 4),
        default is 2
    merge_windows_calc : bool
        True for merging the windows into the outer walls, False for
        separate resistance for window, default is False (only supported for
        IBPSA)
    used_library_calc : str
        used library (AixLib and IBPSA are supported)
    dir_reference_results : str
        Path to reference results in BuildingsPy format. If not None, the results
        will be copied into the model output directories so that the exported
        models can be regression tested against these results with BuildingsPy.
    """

    def __init__(self, load_data=False):
        """Constructor of Project Class.
        """
        self._name = "Project"
        self.modelica_info = ModelicaInfo()

        self.weather_file_path = utilities.get_full_path(
            os.path.join(
                "data",
                "input",
                "inputdata",
                "weatherdata",
                "DEU_BW_Mannheim_107290_TRY2010_12_Jahr_BBSR.mos",
            )
        )

        self.buildings = []

        self.load_data = load_data

        self._number_of_elements_calc = 2
        self._merge_windows_calc = False
        self._used_library_calc = "AixLib"

        if load_data is True:
            self.data = self.instantiate_data_class()
        else:
            self.data = None

        self.dir_reference_results = None

    @staticmethod
    def instantiate_data_class():
        """Initialization of DataClass

        Returns
        -------

        DataClass : Instance of DataClass()

        """
        return DataClass()

    def calc_all_buildings(self, raise_errors=False):
        """Calculates values for all project buildings

        You need to set the following parameters in the Project class.

        number_of_elements_calc : int
            defines the number of elements, that area aggregated, between 1
            and 4, default is 2
            For AixLib you should always use 2 elements!!!

        merge_windows_calc : bool
            True for merging the windows into the outer walls, False for
            separate resistance for window, default is False
            For AixLib vdi calculation is True, ebc calculation is False

        used_library_calc : str
            used library (AixLib and IBPSA are supported)

        """
        if raise_errors is True:
            for bldg in reversed(self.buildings):
                bldg.calc_building_parameter(
                    number_of_elements=self._number_of_elements_calc,
                    merge_windows=self._merge_windows_calc,
                    used_library=self._used_library_calc,
                )
        else:
            for bldg in reversed(self.buildings):
                try:
                    bldg.calc_building_parameter(
                        number_of_elements=self._number_of_elements_calc,
                        merge_windows=self._merge_windows_calc,
                        used_library=self._used_library_calc,
                    )
                except (ZeroDivisionError, TypeError):
                    warnings.warn(
                        "Following building can't be calculated and is "
                        "removed from buildings list. Use raise_errors=True "
                        "to get python errors and stop TEASER from deleting "
                        "this building:" + bldg.name
                    )
                    self.buildings.remove(bldg)

    def retrofit_all_buildings(
        self,
        year_of_retrofit=None,
        type_of_retrofit=None,
        window_type=None,
        material=None,
    ):
        """Retrofits all buildings in the project.

        Depending on the used Archetype approach this function will retrofit
        the building. If you have archetypes of both typologies (tabula and
        iwu/BMBVS) you need to pass all keywords (see also Parameters section).

        If TABULA approach is used, it will replace the current construction
        with the construction specified in 'type_of_retrofit',
        where 'retrofit' and 'adv_retrofit' are allowed.

        'iwu' or 'BMVBS' Buildings in the project are retrofitted in the
        following manner:

        - replace all windows of the building to retrofitted window according
          to the year of retrofit.
        - add an additional insulation layer to all outer walls
          (including roof, and ground floor).
          The thickness of the insulation layer is calculated
          that the U-Value of the wall corresponds to the retrofit standard of
          the year of retrofit.

        The needed parameters for the Modelica Model are calculated
        automatically, using the calculation_method specified in the
        first scenario.

        Note: To Calculate U-Value, the standard TEASER coefficients for outer
        and inner heat transfer are used.

        Parameters
        ----------
        year_of_retrofit : int
            the year the buildings are retrofitted, only 'iwu'/'bmbvs'
            archetype approach.
        type_of_retrofit : str
            The classification of retrofit, if the archetype building
            approach of TABULA is used.
        window_type : str
            Default: EnEv 2014, only 'iwu'/'bmbvs' archetype approach.
        material : str
            Default: EPS035, only 'iwu'/'bmbvs' archetype approach.

        """
        ass_error_type = "only 'retrofit' and 'adv_retrofit' are valid "
        assert type_of_retrofit in [None, "adv_retrofit", "retrofit"], ass_error_type
        tabula_buildings = []
        iwu_buildings = []

        for bldg in self.buildings:
            if isinstance(bldg, SingleFamilyHouse):
                if type_of_retrofit is None:
                    raise ValueError(
                        "you need to set type_of_retrofit for " "TABULA retrofit"
                    )
                tabula_buildings.append(bldg)
            else:
                if year_of_retrofit is None:
                    raise ValueError("you need to set year_of_retrofit for " "retrofit")
                iwu_buildings.append(bldg)

        if self.data.used_statistic == "iwu":
            for bld_iwu in iwu_buildings:
                bld_iwu.retrofit_building(
                    year_of_retrofit=year_of_retrofit,
                    window_type=window_type,
                    material=material,
                )
            self.data = DataClass(used_statistic="tabula_de")
            for bld_tabula in tabula_buildings:
                bld_tabula.retrofit_building(type_of_retrofit=type_of_retrofit)

        else:
            for bld_tabula in tabula_buildings:
                bld_tabula.retrofit_building(type_of_retrofit=type_of_retrofit)
            self.data = DataClass(used_statistic="iwu")
            for bld_iwu in iwu_buildings:
                bld_iwu.retrofit_building(
                    year_of_retrofit=year_of_retrofit,
                    window_type=window_type,
                    material=material,
                )

    def add_non_residential(
        self,
        method,
        usage,
        name,
        year_of_construction,
        number_of_floors,
        height_of_floors,
        net_leased_area,
        with_ahu=True,
        internal_gains_mode=1,
        office_layout=None,
        window_layout=None,
        construction_type=None,
    ):
        """Add a non-residential building to the TEASER project.

        This function adds a non-residential archetype building to the TEASER
        project. You need to specify the method of the archetype generation.
        Currently TEASER supports only method according to Lichtmess and BMVBS
        for non-residential buildings. Further the type of usage needs to be
        specified. Currently TEASER supports four different types of
        non-residential buildings ('office', 'institute', 'institute4',
        'institute8'). For more information on specific archetype buildings and
        methods, please read the docs of archetype classes.

        This function also calculates the parameters of the buildings directly
        with the settings set in the project (e.g. used_library_calc or
        number_of_elements_calc).

        Parameters
        ----------
        method : str
            Used archetype method, currently only 'bmvbs' is supported
        usage : str
            Main usage of the obtained building, currently only 'office',
            'institute', 'institute4', institute8' are supported
        name : str
            Individual name
        year_of_construction : int
            Year of first construction
        height_of_floors : float [m]
            Average height of the buildings' floors
        number_of_floors : int
            Number of building's floors above ground
        net_leased_area : float [m2]
            Total net leased area of building. This is area is NOT the
            footprint
            of a building
        with_ahu : Boolean
            If set to True, an empty instance of BuildingAHU is instantiated
            and
            assigned to attribute central_ahu. This instance holds information
            for central Air Handling units. Default is False.
        internal_gains_mode: int [1, 2, 3]
            mode for the internal gains calculation done in AixLib:

            1. Temperature and activity degree dependent heat flux calculation for persons. The
            calculation is based on  SIA 2024 (default)

            2. Temperature and activity degree independent heat flux calculation for persons, the max.
            heatflowrate is prescribed by the parameter
            fixed_heat_flow_rate_persons.

            3. Temperature and activity degree dependent calculation with
            consideration of moisture and co2. The moisture calculation is
            based on SIA 2024 (2015) and regards persons and non-persons, the co2 calculation is based on
            Engineering ToolBox (2004) and regards only persons.

        office_layout : int
            Structure of the floor plan of office buildings, default is 1,
            which is representative for one elongated floor.

            1. elongated 1 floor

            2. elongated 2 floors

            3. compact (e.g. for a square base building)

        window_layout : int
            Structure of the window facade type, default is 1, which is
            representative for a punctuated facade.

            1. punctuated facade (individual windows)

            2. banner facade (continuous windows)

            3. full glazing
        construction_type : str
            Construction type of used wall constructions default is "heavy")

            - heavy: heavy construction

            - light: light construction

        Returns
        -------
        type_bldg : Instance of Office()

        """
        ass_error_method = (
            "only 'bmvbs' is a valid method for " "non-residential archetype generation"
        )

        assert method in ["bmvbs"], ass_error_method

        ass_error_usage = (
            "only 'office', 'institute', 'institute4', "
            "'institute8' are valid usages for archetype "
            "generation"
        )

        assert usage in [
            "office",
            "institute",
            "institute4",
            "institute8",
        ], ass_error_usage

        if self.data is None:
            self.data = DataClass(used_statistic="iwu")
        elif self.data.used_statistic != "iwu":
            self.data = DataClass(used_statistic="iwu")

        if usage == "office":

            type_bldg = Office(
                self,
                name,
                year_of_construction,
                number_of_floors,
                height_of_floors,
                net_leased_area,
                with_ahu,
                internal_gains_mode,
                office_layout,
                window_layout,
                construction_type,
            )

        elif usage == "institute":

            type_bldg = Institute(
                self,
                name,
                year_of_construction,
                number_of_floors,
                height_of_floors,
                net_leased_area,
                with_ahu,
                internal_gains_mode,
                office_layout,
                window_layout,
                construction_type,
            )

        elif usage == "institute4":

            type_bldg = Institute4(
                self,
                name,
                year_of_construction,
                number_of_floors,
                height_of_floors,
                net_leased_area,
                with_ahu,
                internal_gains_mode,
                office_layout,
                window_layout,
                construction_type,
            )

        elif usage == "institute8":

            type_bldg = Institute8(
                self,
                name,
                year_of_construction,
                number_of_floors,
                height_of_floors,
                net_leased_area,
                with_ahu,
                internal_gains_mode,
                office_layout,
                window_layout,
                construction_type,
            )

        type_bldg.generate_archetype()
        type_bldg.calc_building_parameter(
            number_of_elements=self._number_of_elements_calc,
            merge_windows=self._merge_windows_calc,
            used_library=self._used_library_calc,
        )
        return type_bldg

    def add_residential(
        self,
        method,
        usage,
        name,
        year_of_construction,
        number_of_floors,
        height_of_floors,
        net_leased_area,
        with_ahu=False,
        internal_gains_mode=1,
        residential_layout=None,
        neighbour_buildings=None,
        attic=None,
        cellar=None,
        dormer=None,
        construction_type=None,
        number_of_apartments=None,
    ):
        """Add a residential building to the TEASER project.

        This function adds a residential archetype building to the TEASER
        project. You need to specify the method of the archetype generation.
        Currently TEASER supports only method according 'iwu', 'urbanrenet',
        'tabula_de' and 'tabula_dk' for residential buildings. Further the
        type of usage needs to be specified. Currently TEASER supports one type
        of
        residential building for 'iwu' and eleven types for 'urbanrenet'. For
        more information on specific archetype buildings and methods, please
        read the docs of archetype classes.
        This function also calculates the parameters of the buildings directly
        with the settings set in the project (e.g. used_library_calc or
        number_of_elements_calc).

        Parameters
        ----------
        method : str
            Used archetype method, currently only 'iwu' or 'urbanrenet' are
            supported, 'tabula_de' to follow soon
        usage : str
            Main usage of the obtained building, currently only
            'single_family_dwelling' is supported for iwu and 'est1a', 'est1b',
            'est2', 'est3', 'est4a', 'est4b', 'est5' 'est6', 'est7', 'est8a',
            'est8b' for urbanrenet.
        name : str
            Individual name
        year_of_construction : int
            Year of first construction
        height_of_floors : float [m]
            Average height of the buildings' floors
        number_of_floors : int
            Number of building's floors above ground
        net_leased_area : float [m2]
            Total net leased area of building. This is area is NOT the
            footprint
            of a building
        with_ahu : Boolean
            If set to True, an empty instance of BuildingAHU is instantiated
            and
            assigned to attribute central_ahu. This instance holds information
            for central Air Handling units. Default is False.
        internal_gains_mode: int [1, 2, 3]
            mode for the internal gains calculation done in AixLib:

            1. Temperature and activity degree dependent heat flux calculation for persons. The
               calculation is based on  SIA 2024 (default)

            2. Temperature and activity degree independent heat flux calculation for persons, the max.
               heatflowrate is prescribed by the parameter
               fixed_heat_flow_rate_persons.

            3. Temperature and activity degree dependent calculation with
               consideration of moisture and co2. The moisture calculation is
               based on SIA 2024 (2015) and regards persons and non-persons, the co2 calculation is based on
               Engineering ToolBox (2004) and regards only persons.

        residential_layout : int
            Structure of floor plan (default = 0) CAUTION only used for iwu

            0. compact

            1. elongated/complex

        neighbour_buildings : int
            Number of neighbour buildings. CAUTION: this will not change
            the orientation of the buildings wall, but just the overall
            exterior wall and window area(!) (default = 0)

            0. no neighbour
            1. one neighbour
            2. two neighbours

        attic : int
            Design of the attic. CAUTION: this will not change the orientation
            or tilt of the roof instances, but just adapt the roof area(!) (
            default = 0) CAUTION only used for iwu

            0. flat roof
            1. non heated attic
            2. partly heated attic
            3. heated attic

        cellar : int
            Design of the of cellar CAUTION: this will not change the
            orientation, tilt of GroundFloor instances, nor the number or area
            of ThermalZones, but will change GroundFloor area(!) (default = 0)
            CAUTION only used for iwu

            0. no cellar
            1. non heated cellar
            2. partly heated cellar
            3. heated cellar

        dormer : str
            Is a dormer attached to the roof? CAUTION: this will not
            change roof or window orientation or tilt, but just adapt the roof
            area(!) (default = 0) CAUTION only used for iwu

            0. no dormer
            1. dormer

        construction_type : str
            Construction type of used wall constructions default is "heavy")

            - heavy: heavy construction
            - light: light construction

        number_of_apartments : int
            number of apartments inside Building (default = 1). CAUTION only
            used for urbanrenet

        Returns
        -------
        type_bldg : Instance of Archetype Building

        """
        ass_error_method = (
            "only'tabula_de', 'tabula_dk', 'iwu' and "
            "'urbanrenet' "
            "are valid methods for residential archetype "
            "generation"
        )

        assert method in [
            "tabula_de",
            "iwu",
            "urbanrenet",
            "tabula_dk",
        ], ass_error_method

        ass_error_apart = (
            "The keyword number_of_apartments does not have any "
            "effect on archetype generation for 'iwu' or"
            "'tabula_de', see docs for more information"
        )

        if (
            method in ["iwu", "tabula_de", "tabula_dk"]
            and number_of_apartments is not None
        ):
            warnings.warn(ass_error_apart)

        if method == "tabula_de":

            if self.data is None:
                self.data = DataClass(used_statistic=method)
            elif self.data.used_statistic != "tabula_de":
                self.data = DataClass(used_statistic=method)

            ass_error_usage_tabula = "only 'single_family_house',"
            "'terraced_house', 'multi_family_house', 'apartment_block' are"
            "valid usages for iwu archetype method"
            assert usage in [
                "single_family_house",
                "terraced_house",
                "multi_family_house",
                "apartment_block",
            ], ass_error_usage_tabula

            if usage == "single_family_house":

                type_bldg = SingleFamilyHouse(
                    self,
                    name,
                    year_of_construction,
                    number_of_floors,
                    height_of_floors,
                    net_leased_area,
                    with_ahu,
                    internal_gains_mode,
                    construction_type,
                )
                type_bldg.generate_archetype()
                return type_bldg

            elif usage == "terraced_house":

                type_bldg = TerracedHouse(
                    self,
                    name,
                    year_of_construction,
                    number_of_floors,
                    height_of_floors,
                    net_leased_area,
                    with_ahu,
                    internal_gains_mode,
                    construction_type,
                )
                type_bldg.generate_archetype()
                return type_bldg

            elif usage == "multi_family_house":

                type_bldg = MultiFamilyHouse(
                    self,
                    name,
                    year_of_construction,
                    number_of_floors,
                    height_of_floors,
                    net_leased_area,
                    with_ahu,
                    internal_gains_mode,
                    construction_type,
                )
                type_bldg.generate_archetype()
                return type_bldg

            elif usage == "apartment_block":

                type_bldg = ApartmentBlock(
                    self,
                    name,
                    year_of_construction,
                    number_of_floors,
                    height_of_floors,
                    net_leased_area,
                    with_ahu,
                    internal_gains_mode,
                    construction_type,
                )

                type_bldg.generate_archetype()
                return type_bldg

        elif method == "tabula_dk":

            if self.data is None:
                self.data = DataClass(used_statistic=method)
            elif self.data.used_statistic != "tabula_dk":
                self.data = DataClass(used_statistic=method)

            ass_error_usage_tabula = "only 'single_family_house',"
            "'terraced_house', 'apartment_block' are"
            "valid usages for iwu archetype method"
            assert usage in [
                "single_family_house",
                "terraced_house",
                "apartment_block",
            ], ass_error_usage_tabula

            if usage == "single_family_house":

                type_bldg = SingleFamilyHouse_DK(
                    self,
                    name,
                    year_of_construction,
                    number_of_floors,
                    height_of_floors,
                    net_leased_area,
                    with_ahu,
                    internal_gains_mode,
                    construction_type,
                )
                type_bldg.generate_archetype()
                return type_bldg

            elif usage == "terraced_house":

                type_bldg = TerracedHouse_DK(
                    self,
                    name,
                    year_of_construction,
                    number_of_floors,
                    height_of_floors,
                    net_leased_area,
                    with_ahu,
                    internal_gains_mode,
                    construction_type,
                )
                type_bldg.generate_archetype()
                return type_bldg

            elif usage == "apartment_block":

                type_bldg = ApartmentBlock_DK(
                    self,
                    name,
                    year_of_construction,
                    number_of_floors,
                    height_of_floors,
                    net_leased_area,
                    with_ahu,
                    internal_gains_mode,
                    construction_type,
                )
                type_bldg.generate_archetype()
                return type_bldg

        elif method == "iwu":

            if self.data is None:
                self.data = DataClass(used_statistic=method)
            elif self.data.used_statistic != "iwu":
                self.data = DataClass(used_statistic=method)

            ass_error_usage_iwu = (
                "only 'single_family_dwelling' is a valid "
                "usage for iwu archetype method"
            )
            assert usage in ["single_family_dwelling"], ass_error_usage_iwu

            if usage == "single_family_dwelling":

                type_bldg = SingleFamilyDwelling(
                    self,
                    name,
                    year_of_construction,
                    number_of_floors,
                    height_of_floors,
                    net_leased_area,
                    with_ahu,
                    internal_gains_mode,
                    residential_layout,
                    neighbour_buildings,
                    attic,
                    cellar,
                    dormer,
                    construction_type,
                )

        elif method == "urbanrenet":

            if self.data is None:
                self.data = DataClass(used_statistic="iwu")
            elif self.data.used_statistic != "iwu":
                self.data = DataClass(used_statistic="iwu")

            ass_error_usage_urn = (
                "only 'est1a', 'est1b', 'est2', 'est3', "
                "'est4a', 'est4b', 'est5' 'est6', 'est7', "
                "'est8a','est8b' is are valid usages for "
                "urbanrenet archetype method"
            )
            assert usage in [
                "est1a",
                "est1b",
                "est2",
                "est3",
                "est4a",
                "est4b",
                "est5",
                "est6",
                "est7",
                "est8a",
                "est8b",
            ], ass_error_usage_urn
            if usage == "est1a":

                type_bldg = EST1a(
                    self,
                    name,
                    year_of_construction,
                    number_of_floors,
                    height_of_floors,
                    net_leased_area,
                    with_ahu,
                    internal_gains_mode,
                    neighbour_buildings,
                    construction_type,
                )

            elif usage == "est1b":

                type_bldg = EST1b(
                    self,
                    name,
                    year_of_construction,
                    number_of_floors,
                    height_of_floors,
                    net_leased_area,
                    with_ahu,
                    internal_gains_mode,
                    neighbour_buildings,
                    construction_type,
                    number_of_apartments,
                )

            elif usage == "est2":

                type_bldg = EST2(
                    self,
                    name,
                    year_of_construction,
                    number_of_floors,
                    height_of_floors,
                    net_leased_area,
                    with_ahu,
                    internal_gains_mode,
                    neighbour_buildings,
                    construction_type,
                    number_of_apartments,
                )

            elif usage == "est3":

                type_bldg = EST3(
                    self,
                    name,
                    year_of_construction,
                    number_of_floors,
                    height_of_floors,
                    net_leased_area,
                    with_ahu,
                    internal_gains_mode,
                    neighbour_buildings,
                    construction_type,
                    number_of_apartments,
                )

            elif usage == "est4a":

                type_bldg = EST4a(
                    self,
                    name,
                    year_of_construction,
                    number_of_floors,
                    height_of_floors,
                    net_leased_area,
                    with_ahu,
                    internal_gains_mode,
                    neighbour_buildings,
                    construction_type,
                    number_of_apartments,
                )

            elif usage == "est4b":

                type_bldg = EST4b(
                    self,
                    name,
                    year_of_construction,
                    number_of_floors,
                    height_of_floors,
                    net_leased_area,
                    with_ahu,
                    internal_gains_mode,
                    neighbour_buildings,
                    construction_type,
                    number_of_apartments,
                )

            elif usage == "est5":

                type_bldg = EST5(
                    self,
                    name,
                    year_of_construction,
                    number_of_floors,
                    height_of_floors,
                    net_leased_area,
                    with_ahu,
                    internal_gains_mode,
                    neighbour_buildings,
                    construction_type,
                    number_of_apartments,
                )

            elif usage == "est6":

                type_bldg = EST6(
                    self,
                    name,
                    year_of_construction,
                    number_of_floors,
                    height_of_floors,
                    net_leased_area,
                    with_ahu,
                    internal_gains_mode,
                    neighbour_buildings,
                    construction_type,
                    number_of_apartments,
                )

            elif usage == "est7":

                type_bldg = EST7(
                    self,
                    name,
                    year_of_construction,
                    number_of_floors,
                    height_of_floors,
                    net_leased_area,
                    with_ahu,
                    internal_gains_mode,
                    neighbour_buildings,
                    construction_type,
                    number_of_apartments,
                )

            elif usage == "est8a":

                type_bldg = EST8a(
                    self,
                    name,
                    year_of_construction,
                    number_of_floors,
                    height_of_floors,
                    net_leased_area,
                    with_ahu,
                    internal_gains_mode,
                    neighbour_buildings,
                    construction_type,
                    number_of_apartments,
                )

            elif usage == "est8b":

                type_bldg = EST8b(
                    self,
                    name,
                    year_of_construction,
                    number_of_floors,
                    height_of_floors,
                    net_leased_area,
                    with_ahu,
                    internal_gains_mode,
                    neighbour_buildings,
                    construction_type,
                    number_of_apartments,
                )

        type_bldg.generate_archetype()
        type_bldg.calc_building_parameter(
            number_of_elements=self._number_of_elements_calc,
            merge_windows=self._merge_windows_calc,
            used_library=self._used_library_calc,
        )
        return type_bldg

    def save_project(self, file_name=None, path=None):
        """Saves the project to a JSON file

        Calls the function save_teaser_json in data.output.teaserjson_output

        Parameters
        ----------

        file_name : string
            name of the new file
        path : string
            if the Files should not be stored in OutputData, an alternative
            can be specified
        """
        if file_name is None:
            name = self.name
        else:
            name = file_name

        if path is None:
            new_path = os.path.join(utilities.get_default_path(), name)
        else:
            new_path = os.path.join(path, name)

        tjson_out.save_teaser_json(new_path, self)

    def load_project(self, path):
        """Load the project from a json file (new format).

        Calls the function load_teaser_json.

        Parameters
        ----------
        path : string
            full path to a json file

        """

        tjson_in.load_teaser_json(path, self)

    def export_aixlib(
        self,
        building_model=None,
        zone_model=None,
        corG=None,
        internal_id=None,
        path=None,
<<<<<<< HEAD
=======
        use_postprocessing_calc=False,
        report=False,
        export_vars=None
>>>>>>> e1a906d9
    ):
        """Exports values to a record file for Modelica simulation

        Exports one (if internal_id is not None) or all buildings for
        AixLib.ThermalZones.ReducedOrder.Multizone.MultizoneEquipped models
        using the ThermalZoneEquipped model with a correction of g-value (
        double pane glazing) and supporting models, like tables and weather
        model. In contrast to versions < 0.5 TEASER now does not
        support any model options, as we observed no need, since single
        ThermalZones are identically with IBPSA models. If you miss one of
        the old options please contact us.

        Parameters
        ----------

        internal_id : float
            setter of a specific building which will be exported, if None then
            all buildings will be exported
        path : string
            if the Files should not be stored in default output path of TEASER,
            an alternative path can be specified as a full path
        report: boolean
            if True a model report in form of a html and csv file will be
            created for the exported project.
        export_vars: dict[str:list]
            dict where key is a name for this variable selection and value is a
            list of variables to export, wildcards can be used, multiple
            variable selections are possible. This works only for Dymola. See
            (https://www.claytex.com/blog/selection-of-variables-to-be-saved-in-the-result-file/)
        """

        if building_model is not None or zone_model is not None or corG is not None:

            warnings.warn(
                "building_model, zone_model and corG are no longer "
                "supported for AixLib export and have no effect. "
                "The keywords will be deleted within the next "
                "version, consider rewriting your code."
            )
        if export_vars:
            export_vars = self.process_export_vars(export_vars)

        if path is None:
            path = os.path.join(utilities.get_default_path(), self.name)
        else:
            path = os.path.join(path, self.name)

        utilities.create_path(path)

        if internal_id is None:
            aixlib_output.export_multizone(
<<<<<<< HEAD
                buildings=self.buildings, prj=self, path=path
=======
                buildings=self.buildings, prj=self, path=path,
                use_postprocessing_calc=use_postprocessing_calc,
                export_vars=export_vars
>>>>>>> e1a906d9
            )
        else:
            for bldg in self.buildings:
                if bldg.internal_id == internal_id:
                    aixlib_output.export_multizone(
<<<<<<< HEAD
                        buildings=[bldg], prj=self, path=path
=======
                        buildings=[bldg], prj=self, path=path,
                        use_postprocessing_calc=use_postprocessing_calc,
                        export_vars=export_vars
>>>>>>> e1a906d9
                    )

        if report:
            report_path = os.path.join(path, "Resources", "ModelReport")
            model_report.create_model_report(prj=self, path=report_path)
        return path

    def export_ibpsa(self, library="AixLib", internal_id=None, path=None):
        """Exports values to a record file for Modelica simulation

        For Annex 60 Library

        Parameters
        ----------

        library : str
            Used library within the framework of IBPSA library. The
            models are identical in each library, but IBPSA Modelica library is
            just a core set of models and should not be used standalone.
            Valid values are 'AixLib' (default), 'Buildings',
            'BuildingSystems' and 'IDEAS'.
        internal_id : float
            setter of a specific building which will be exported, if None then
            all buildings will be exported
        path : string
            if the Files should not be stored in default output path of TEASER,
            an alternative path can be specified as a full path
        """

        ass_error_1 = (
            "library for IBPSA export has to be 'AixLib', "
            "'Buildings', 'BuildingSystems' or 'IDEAS'"
        )

        assert library in [
            "AixLib",
            "Buildings",
            "BuildingSystems",
            "IDEAS",
        ], ass_error_1

        if path is None:
            path = os.path.join(utilities.get_default_path(), self.name)
        else:
            path = os.path.join(path, self.name)

        utilities.create_path(path)

        if internal_id is None:
            ibpsa_output.export_ibpsa(
                buildings=self.buildings, prj=self, path=path, library=library
            )
        else:
            for bldg in self.buildings:
                if bldg.internal_id == internal_id:
                    ibpsa_output.export_ibpsa(buildings=[bldg], prj=self, path=path)
        return path

    def set_default(self, load_data=None):
        """Sets all attributes to default

        Caution: this will delete all buildings.

        Parameters
        ----------
        load_data : boolean, None-type
            boolean if data bindings for type elements and use conditions
            should be loaded (default = True), in addition it could be a None-
            type to use the already used data bindings
        """

        self._name = "Project"
        self.modelica_info = ModelicaInfo()

        self.weather_file_path = utilities.get_full_path(
            os.path.join(
                "data",
                "input",
                "inputdata",
                "weatherdata",
                "DEU_BW_Mannheim_107290_TRY2010_12_Jahr_BBSR.mos",
            )
        )

        self.buildings = []

        if load_data is True:
            self.data = self.instantiate_data_class()
        elif not load_data:
            pass
        else:
            self.data = None

        self._number_of_elements_calc = 2
        self._merge_windows_calc = False
        self._used_library_calc = "AixLib"

    @staticmethod
    def process_export_vars(export_vars):
        """Process export vars to fit __Dymola_selections syntax."""
        export_vars_str = ''
        for index, (var_sel_name, var_list) in enumerate(
                export_vars.items(), start=1):
            export_vars_str += 'MatchVariable(name="'
            processed_list = '|'.join(map(str, export_vars[var_sel_name]))
            export_vars_str += processed_list
            export_vars_str += '",newName="'
            export_vars_str += var_sel_name + '.%path%")'
            if not index == len(export_vars):
                export_vars_str += ','
        return export_vars_str

    @property
    def weather_file_path(self):
        return self._weather_file_path

    @weather_file_path.setter
    def weather_file_path(self, value):
        if value is None:
            self._weather_file_path = utilities.get_full_path(
                os.path.join(
                    "data",
                    "input",
                    "inputdata",
                    "weatherdata",
                    "DEU_BW_Mannheim_107290_TRY2010_12_Jahr_BBSR.mos",
                )
            )
        else:
            self._weather_file_path = os.path.normpath(value)
            self.weather_file_name = os.path.split(self.weather_file_path)[1]

    @property
    def number_of_elements_calc(self):
        return self._number_of_elements_calc

    @number_of_elements_calc.setter
    def number_of_elements_calc(self, value):

        ass_error_1 = "number_of_elements_calc has to be 1,2,3 or 4"

        assert value != [1, 2, 3, 4], ass_error_1

        self._number_of_elements_calc = value

        for bldg in self.buildings:
            bldg.number_of_elements_calc = value

    @property
    def merge_windows_calc(self):
        return self._merge_windows_calc

    @merge_windows_calc.setter
    def merge_windows_calc(self, value):

        ass_error_1 = "merge windows needs to be True or False"

        assert value != [True, False], ass_error_1

        self._merge_windows_calc = value

        for bldg in self.buildings:
            bldg.merge_windows_calc = value

    @property
    def used_library_calc(self):
        return self._used_library_calc

    @used_library_calc.setter
    def used_library_calc(self, value):

        ass_error_1 = "used library needs to be AixLib or IBPSA"

        assert value != ["AixLib", "IBPSA"], ass_error_1

        self._used_library_calc = value

        for bldg in self.buildings:
            bldg.used_library_calc = value

    @property
    def name(self):
        return self._name

    @name.setter
    def name(self, value):
        if isinstance(value, str):
            regex = re.compile("[^a-zA-z0-9]")
            self._name = regex.sub("", value)
        else:
            try:
                value = str(value)
                regex = re.compile("[^a-zA-z0-9]")
                self._name = regex.sub("", value)
            except ValueError:
                print("Can't convert name to string")

        if self._name[0].isdigit():
            self._name = "P" + self._name<|MERGE_RESOLUTION|>--- conflicted
+++ resolved
@@ -1059,12 +1059,9 @@
         corG=None,
         internal_id=None,
         path=None,
-<<<<<<< HEAD
-=======
         use_postprocessing_calc=False,
         report=False,
         export_vars=None
->>>>>>> e1a906d9
     ):
         """Exports values to a record file for Modelica simulation
 
@@ -1116,25 +1113,17 @@
 
         if internal_id is None:
             aixlib_output.export_multizone(
-<<<<<<< HEAD
-                buildings=self.buildings, prj=self, path=path
-=======
                 buildings=self.buildings, prj=self, path=path,
                 use_postprocessing_calc=use_postprocessing_calc,
                 export_vars=export_vars
->>>>>>> e1a906d9
             )
         else:
             for bldg in self.buildings:
                 if bldg.internal_id == internal_id:
                     aixlib_output.export_multizone(
-<<<<<<< HEAD
-                        buildings=[bldg], prj=self, path=path
-=======
                         buildings=[bldg], prj=self, path=path,
                         use_postprocessing_calc=use_postprocessing_calc,
                         export_vars=export_vars
->>>>>>> e1a906d9
                     )
 
         if report:
