"""This module includes the Project class, which is the API for TEASER."""

import warnings
import os
import re
import teaser.logic.utilities as utilities
import teaser.data.input.teaserjson_input as tjson_in
import teaser.data.output.teaserjson_output as tjson_out
import teaser.data.output.aixlib_output as aixlib_output
import teaser.data.output.ibpsa_output as ibpsa_output
from teaser.data.dataclass import DataClass
from teaser.data.output.reports import model_report
from teaser.logic.archetypebuildings.bmvbs.office import Office
from teaser.logic.archetypebuildings.bmvbs.custom.institute import Institute
from teaser.logic.archetypebuildings.bmvbs.custom.institute4 import Institute4
from teaser.logic.archetypebuildings.bmvbs.custom.institute8 import Institute8
from teaser.logic.archetypebuildings.urbanrenet.est1a import EST1a
from teaser.logic.archetypebuildings.urbanrenet.est1b import EST1b
from teaser.logic.archetypebuildings.urbanrenet.est2 import EST2
from teaser.logic.archetypebuildings.urbanrenet.est3 import EST3
from teaser.logic.archetypebuildings.urbanrenet.est4a import EST4a
from teaser.logic.archetypebuildings.urbanrenet.est4b import EST4b
from teaser.logic.archetypebuildings.urbanrenet.est5 import EST5
from teaser.logic.archetypebuildings.urbanrenet.est6 import EST6
from teaser.logic.archetypebuildings.urbanrenet.est7 import EST7
from teaser.logic.archetypebuildings.urbanrenet.est8a import EST8a
from teaser.logic.archetypebuildings.urbanrenet.est8b import EST8b
from teaser.logic.archetypebuildings.tabula.de.singlefamilyhouse import (
    SingleFamilyHouse,
)
from teaser.logic.archetypebuildings.tabula.dk.singlefamilyhouse import (
    SingleFamilyHouse as SingleFamilyHouse_DK,
)
from teaser.logic.archetypebuildings.tabula.de.terracedhouse import TerracedHouse
from teaser.logic.archetypebuildings.tabula.dk.terracedhouse import (
    TerracedHouse as TerracedHouse_DK,
)
from teaser.logic.archetypebuildings.tabula.de.multifamilyhouse import MultiFamilyHouse
from teaser.logic.archetypebuildings.tabula.de.apartmentblock import ApartmentBlock
from teaser.logic.archetypebuildings.tabula.dk.apartmentblock import (
    ApartmentBlock as ApartmentBlock_DK,
)
from teaser.logic.archetypebuildings.bmvbs.singlefamilydwelling import (
    SingleFamilyDwelling,
)
from teaser.logic.simulation.modelicainfo import ModelicaInfo


class Project(object):
    """Top class for TEASER projects it serves as an API

    The Project class is the top class for all TEASER projects and serves as an
    API for script based interface. It is highly recommended to always
    instantiate the Project class before starting to work with TEASER. It
    contains functions to generate archetype buildings, to export models and to
    save information for later use.

    Parameters
    ----------
    load_data : boolean
        boolean if data bases for materials, type elements and use conditions
        should be loaded. default = False but will be automatically loaded
        once you add a archetype building. For building generation from
        scratch, set to True

    Attributes
    ----------

    name : str
        Name of the Project (default is 'Project')
    modelica_info : instance of ModelicaInfo
        TEASER instance of ModelicaInfo to store Modelica related
        information, like used compiler, start and stop time, etc.
    buildings : list
        List of all buildings in one project, instances of Building()
    data : instance of DataClass
        TEASER instance of DataClass containing JSON binding classes
    weather_file_path : str
        Absolute path to weather file used for Modelica simulation. Default
        weather file can be find in inputdata/weatherdata.
    number_of_elements_calc : int
        Defines the number of elements, that are aggregated (1, 2, 3 or 4),
        default is 2
    merge_windows_calc : bool
        True for merging the windows into the outer walls, False for
        separate resistance for window, default is False (only supported for
        IBPSA). AixLib models use an extra resistance for windows.
    used_library_calc : str
        used library (AixLib and IBPSA are supported)
    dir_reference_results : str
        Path to reference results in BuildingsPy format. If not None, the results
        will be copied into the model output directories so that the exported
        models can be regression tested against these results with BuildingsPy.
    """

    def __init__(self, load_data=False):
        """Constructor of Project Class.
        """
        self._name = "Project"
        self.modelica_info = ModelicaInfo()

        self.weather_file_path = utilities.get_full_path(
            os.path.join(
                "data",
                "input",
                "inputdata",
                "weatherdata",
                "DEU_BW_Mannheim_107290_TRY2010_12_Jahr_BBSR.mos",
            )
        )

        self.buildings = []

        self.load_data = load_data

        self._number_of_elements_calc = 2
        self._merge_windows_calc = False
        self._used_library_calc = "AixLib"

        if load_data is True:
            self.data = self.instantiate_data_class()
        else:
            self.data = None

        self.dir_reference_results = None

    @staticmethod
    def instantiate_data_class():
        """Initialization of DataClass

        Returns
        ----------

        DataClass : Instance of DataClass()

        """
        return DataClass()

    def calc_all_buildings(self, raise_errors=False):
        """Calculates values for all project buildings

        You need to set the following parameters in the Project class.

        number_of_elements_calc : int
            defines the number of elements, that area aggregated, between 1
            and 4, default is 2
            For AixLib you should always use 2 elements!!!

        merge_windows_calc : bool
            True for merging the windows into the outer walls, False for
            separate resistance for window, default is False
            For AixLib vdi calculation is True, ebc calculation is False

        used_library_calc : str
            used library (AixLib and IBPSA are supported)

        """
        if raise_errors is True:
            for bldg in reversed(self.buildings):
                bldg.calc_building_parameter(
                    number_of_elements=self._number_of_elements_calc,
                    merge_windows=self._merge_windows_calc,
                    used_library=self._used_library_calc,
                )
        else:
            for bldg in reversed(self.buildings):
                try:
                    bldg.calc_building_parameter(
                        number_of_elements=self._number_of_elements_calc,
                        merge_windows=self._merge_windows_calc,
                        used_library=self._used_library_calc,
                    )
                except (ZeroDivisionError, TypeError):
                    warnings.warn(
                        "Following building can't be calculated and is "
                        "removed from buildings list. Use raise_errors=True "
                        "to get python errors and stop TEASER from deleting "
                        "this building:" + bldg.name
                    )
                    self.buildings.remove(bldg)

    def retrofit_all_buildings(
        self,
        year_of_retrofit=None,
        type_of_retrofit=None,
        window_type=None,
        material=None,
    ):
        """Retrofits all buildings in the project.

        Depending on the used Archetype approach this function will retrofit
        the building. If you have archetypes of both typologies (tabula and
        iwu/BMBVS) you need to pass all keywords (see also Parameters section).

        If TABULA approach is used, it will replace the current construction
        with the construction specified in 'type_of_retrofit',
        where 'retrofit' and 'adv_retrofit' are allowed.

        'iwu' or 'BMVBS' Buildings in the project are retrofitted in the
        following manner:

        - replace all windows of the building to retrofitted window according
          to the year of retrofit.
        - add an additional insulation layer to all outer walls
          (including roof, and ground floor).
          The thickness of the insulation layer is calculated
          that the U-Value of the wall corresponds to the retrofit standard of
          the year of retrofit.

        The needed parameters for the Modelica Model are calculated
        automatically, using the calculation_method specified in the
        first scenario.

        Note: To Calculate U-Value, the standard TEASER coefficients for outer
        and inner heat transfer are used.

        Parameters
        ----------
        year_of_retrofit : int
            the year the buildings are retrofitted, only 'iwu'/'bmbvs'
            archetype approach.
        type_of_retrofit : str
            The classification of retrofit, if the archetype building
            approach of TABULA is used.
        window_type : str
            Default: EnEv 2014, only 'iwu'/'bmbvs' archetype approach.
        material : str
            Default: EPS035, only 'iwu'/'bmbvs' archetype approach.

        """
        ass_error_type = "only 'retrofit' and 'adv_retrofit' are valid "
        assert type_of_retrofit in [None, "adv_retrofit", "retrofit"], ass_error_type
        tabula_buildings = []
        iwu_buildings = []

        for bldg in self.buildings:
            if isinstance(bldg, SingleFamilyHouse):
                if type_of_retrofit is None:
                    raise ValueError(
                        "you need to set type_of_retrofit for " "TABULA retrofit"
                    )
                tabula_buildings.append(bldg)
            else:
                if year_of_retrofit is None:
                    raise ValueError("you need to set year_of_retrofit for " "retrofit")
                iwu_buildings.append(bldg)

        if self.data.used_statistic == "iwu":
            for bld_iwu in iwu_buildings:
                bld_iwu.retrofit_building(
                    year_of_retrofit=year_of_retrofit,
                    window_type=window_type,
                    material=material,
                )
            self.data = DataClass(used_statistic="tabula_de")
            for bld_tabula in tabula_buildings:
                bld_tabula.retrofit_building(type_of_retrofit=type_of_retrofit)

        else:
            for bld_tabula in tabula_buildings:
                bld_tabula.retrofit_building(type_of_retrofit=type_of_retrofit)
            self.data = DataClass(used_statistic="iwu")
            for bld_iwu in iwu_buildings:
                bld_iwu.retrofit_building(
                    year_of_retrofit=year_of_retrofit,
                    window_type=window_type,
                    material=material,
                )

    def add_non_residential(
        self,
        method,
        usage,
        name,
        year_of_construction,
        number_of_floors,
        height_of_floors,
        net_leased_area,
        with_ahu=True,
        internal_gains_mode=1,
        office_layout=None,
        window_layout=None,
        construction_type=None,
    ):
        """Add a non-residential building to the TEASER project.

        This function adds a non-residential archetype building to the TEASER
        project. You need to specify the method of the archetype generation.
        Currently TEASER supports only method according to Lichtmess and BMVBS
        for non-residential buildings. Further the type of usage needs to be
        specified. Currently TEASER supports four different types of
        non-residential buildings ('office', 'institute', 'institute4',
        'institute8'). For more information on specific archetype buildings and
        methods, please read the docs of archetype classes.

        This function also calculates the parameters of the buildings directly
        with the settings set in the project (e.g. used_library_calc or
        number_of_elements_calc).

        Parameters
        ----------
        method : str
            Used archetype method, currently only 'bmvbs' is supported
        usage : str
            Main usage of the obtained building, currently only 'office',
            'institute', 'institute4', institute8' are supported
        name : str
            Individual name
        year_of_construction : int
            Year of first construction
        height_of_floors : float [m]
            Average height of the buildings' floors
        number_of_floors : int
            Number of building's floors above ground
        net_leased_area : float [m2]
            Total net leased area of building. This is area is NOT the
            footprint
            of a building
        with_ahu : Boolean
            If set to True, an empty instance of BuildingAHU is instantiated
            and
            assigned to attribute central_ahu. This instance holds information
            for central Air Handling units. Default is False.
        internal_gains_mode: int [1, 2, 3]
            mode for the internal gains calculation done in AixLib:
                1: Temperature and activity degree dependent heat flux
                   calculation for persons. The calculation is based on
                   SIA 2024 (default)
                2: Temperature and activity degree independent heat flux
                   calculation for persons, the max. heatflowrate is prescribed
                   by the parameter fixed_heat_flow_rate_persons.
                3: Temperature and activity degree dependent calculation with
                   consideration of moisture and co2. The moisture calculation
                   is based on SIA 2024 (2015) and regards persons and
                   non-persons, the co2 calculation is based on Engineering
                   ToolBox (2004) and regards only persons.
        office_layout : int
            Structure of the floor plan of office buildings, default is 1,
            which is representative for one elongated floor.
                1: elongated 1 floor
                2: elongated 2 floors
                3: compact (e.g. for a square base building)
        window_layout : int
            Structure of the window facade type, default is 1, which is
            representative for a punctuated facade.
                1: punctuated facade (individual windows)
                2: banner facade (continuous windows)
                3: full glazing
        construction_type : str
            Construction type of used wall constructions default is "heavy")
                heavy: heavy construction
                light: light construction

        Returns
        ----------
        type_bldg : Instance of Office()

        """
        ass_error_method = (
            "only 'bmvbs' is a valid method for " "non-residential archetype generation"
        )

        assert method in ["bmvbs"], ass_error_method

        ass_error_usage = (
            "only 'office', 'institute', 'institute4', "
            "'institute8' are valid usages for archetype "
            "generation"
        )

        assert usage in [
            "office",
            "institute",
            "institute4",
            "institute8",
        ], ass_error_usage

        if self.data is None:
            self.data = DataClass(used_statistic="iwu")
        elif self.data.used_statistic != "iwu":
            self.data = DataClass(used_statistic="iwu")

        if usage == "office":

            type_bldg = Office(
                self,
                name,
                year_of_construction,
                number_of_floors,
                height_of_floors,
                net_leased_area,
                with_ahu,
                internal_gains_mode,
                office_layout,
                window_layout,
                construction_type,
            )

        elif usage == "institute":

            type_bldg = Institute(
                self,
                name,
                year_of_construction,
                number_of_floors,
                height_of_floors,
                net_leased_area,
                with_ahu,
                internal_gains_mode,
                office_layout,
                window_layout,
                construction_type,
            )

        elif usage == "institute4":

            type_bldg = Institute4(
                self,
                name,
                year_of_construction,
                number_of_floors,
                height_of_floors,
                net_leased_area,
                with_ahu,
                internal_gains_mode,
                office_layout,
                window_layout,
                construction_type,
            )

        elif usage == "institute8":

            type_bldg = Institute8(
                self,
                name,
                year_of_construction,
                number_of_floors,
                height_of_floors,
                net_leased_area,
                with_ahu,
                internal_gains_mode,
                office_layout,
                window_layout,
                construction_type,
            )

        type_bldg.generate_archetype()
        type_bldg.calc_building_parameter(
            number_of_elements=self._number_of_elements_calc,
            merge_windows=self._merge_windows_calc,
            used_library=self._used_library_calc,
        )
        return type_bldg

    def add_residential(
        self,
        method,
        usage,
        name,
        year_of_construction,
        number_of_floors,
        height_of_floors,
        net_leased_area,
        with_ahu=False,
        internal_gains_mode=1,
        residential_layout=None,
        neighbour_buildings=None,
        attic=None,
        cellar=None,
        dormer=None,
        construction_type=None,
        number_of_apartments=None,
    ):
        """Add a residential building to the TEASER project.

        This function adds a residential archetype building to the TEASER
        project. You need to specify the method of the archetype generation.
        Currently TEASER supports only method according 'iwu', 'urbanrenet',
        'tabula_de' and 'tabula_dk' for residential buildings. Further the
        type of usage needs to be specified. Currently TEASER supports one type
        of
        residential building for 'iwu' and eleven types for 'urbanrenet'. For
        more information on specific archetype buildings and methods, please
        read the docs of archetype classes.
        This function also calculates the parameters of the buildings directly
        with the settings set in the project (e.g. used_library_calc or
        number_of_elements_calc).

        Parameters
        ----------
        method : str
            Used archetype method, currently only 'iwu' or 'urbanrenet' are
            supported, 'tabula_de' to follow soon
        usage : str
            Main usage of the obtained building, currently only
            'single_family_dwelling' is supported for iwu and 'est1a', 'est1b',
            'est2', 'est3', 'est4a', 'est4b', 'est5' 'est6', 'est7', 'est8a',
            'est8b' for urbanrenet.
        name : str
            Individual name
        year_of_construction : int
            Year of first construction
        height_of_floors : float [m]
            Average height of the buildings' floors
        number_of_floors : int
            Number of building's floors above ground
        net_leased_area : float [m2]
            Total net leased area of building. This is area is NOT the
            footprint
            of a building
        with_ahu : Boolean
            If set to True, an empty instance of BuildingAHU is instantiated
            and
            assigned to attribute central_ahu. This instance holds information
            for central Air Handling units. Default is False.
        internal_gains_mode: int [1, 2, 3]
            mode for the internal gains calculation done in AixLib:
                1: Temperature and activity degree dependent heat flux
                   calculation for persons. The calculation is based on
                   SIA 2024 (default)
                2: Temperature and activity degree independent heat flux
                   calculation for persons, the max. heatflowrate is prescribed
                   by the parameter fixed_heat_flow_rate_persons.
                3: Temperature and activity degree dependent calculation with
                   consideration of moisture and co2. The moisture calculation
                   is based on SIA 2024 (2015) and regards persons and
                   non-persons, the co2 calculation is based on Engineering
                   ToolBox (2004) and regards only persons.
        residential_layout : int
            Structure of floor plan (default = 0) CAUTION only used for iwu
                0: compact
                1: elongated/complex
        neighbour_buildings : int
            Number of neighbour buildings. CAUTION: this will not change
            the orientation of the buildings wall, but just the overall
            exterior wall and window area(!) (default = 0)
                0: no neighbour
                1: one neighbour
                2: two neighbours
        attic : int
            Design of the attic. CAUTION: this will not change the orientation
            or tilt of the roof instances, but just adapt the roof area(!) (
            default = 0) CAUTION only used for iwu
                0: flat roof
                1: non heated attic
                2: partly heated attic
                3: heated attic
        cellar : int
            Design of the of cellar CAUTION: this will not change the
            orientation, tilt of GroundFloor instances, nor the number or area
            of ThermalZones, but will change GroundFloor area(!) (default = 0)
            CAUTION only used for iwu
                0: no cellar
                1: non heated cellar
                2: partly heated cellar
                3: heated cellar
        dormer : str
            Is a dormer attached to the roof? CAUTION: this will not
            change roof or window orientation or tilt, but just adapt the roof
            area(!) (default = 0) CAUTION only used for iwu
                0: no dormer
                1: dormer
        construction_type : str
            Construction type of used wall constructions default is "heavy")
                heavy: heavy construction
                light: light construction
        number_of_apartments : int
            number of apartments inside Building (default = 1). CAUTION only
            used for urbanrenet

        Returns
        ----------
        type_bldg : Instance of Archetype Building

        """
        ass_error_method = (
            "only'tabula_de', 'tabula_dk', 'iwu' and "
            "'urbanrenet' "
            "are valid methods for residential archetype "
            "generation"
        )

        assert method in [
            "tabula_de",
            "iwu",
            "urbanrenet",
            "tabula_dk",
        ], ass_error_method

        ass_error_apart = (
            "The keyword number_of_apartments does not have any "
            "effect on archetype generation for 'iwu' or"
            "'tabula_de', see docs for more information"
        )

        if (
            method in ["iwu", "tabula_de", "tabula_dk"]
            and number_of_apartments is not None
        ):
            warnings.warn(ass_error_apart)

        if method == "tabula_de":

            if self.data is None:
                self.data = DataClass(used_statistic=method)
            elif self.data.used_statistic != "tabula_de":
                self.data = DataClass(used_statistic=method)

            ass_error_usage_tabula = "only 'single_family_house',"
            "'terraced_house', 'multi_family_house', 'apartment_block' are"
            "valid usages for iwu archetype method"
            assert usage in [
                "single_family_house",
                "terraced_house",
                "multi_family_house",
                "apartment_block",
            ], ass_error_usage_tabula

            if usage == "single_family_house":

                type_bldg = SingleFamilyHouse(
                    self,
                    name,
                    year_of_construction,
                    number_of_floors,
                    height_of_floors,
                    net_leased_area,
                    with_ahu,
                    internal_gains_mode,
                    construction_type,
                )
                type_bldg.generate_archetype()
                return type_bldg

            elif usage == "terraced_house":

                type_bldg = TerracedHouse(
                    self,
                    name,
                    year_of_construction,
                    number_of_floors,
                    height_of_floors,
                    net_leased_area,
                    with_ahu,
                    internal_gains_mode,
                    construction_type,
                )
                type_bldg.generate_archetype()
                return type_bldg

            elif usage == "multi_family_house":

                type_bldg = MultiFamilyHouse(
                    self,
                    name,
                    year_of_construction,
                    number_of_floors,
                    height_of_floors,
                    net_leased_area,
                    with_ahu,
                    internal_gains_mode,
                    construction_type,
                )
                type_bldg.generate_archetype()
                return type_bldg

            elif usage == "apartment_block":

                type_bldg = ApartmentBlock(
                    self,
                    name,
                    year_of_construction,
                    number_of_floors,
                    height_of_floors,
                    net_leased_area,
                    with_ahu,
                    internal_gains_mode,
                    construction_type,
                )

                type_bldg.generate_archetype()
                return type_bldg

        elif method == "tabula_dk":

            if self.data is None:
                self.data = DataClass(used_statistic=method)
            elif self.data.used_statistic != "tabula_dk":
                self.data = DataClass(used_statistic=method)

            ass_error_usage_tabula = "only 'single_family_house',"
            "'terraced_house', 'apartment_block' are"
            "valid usages for iwu archetype method"
            assert usage in [
                "single_family_house",
                "terraced_house",
                "apartment_block",
            ], ass_error_usage_tabula

            if usage == "single_family_house":

                type_bldg = SingleFamilyHouse_DK(
                    self,
                    name,
                    year_of_construction,
                    number_of_floors,
                    height_of_floors,
                    net_leased_area,
                    with_ahu,
                    internal_gains_mode,
                    construction_type,
                )
                type_bldg.generate_archetype()
                return type_bldg

            elif usage == "terraced_house":

                type_bldg = TerracedHouse_DK(
                    self,
                    name,
                    year_of_construction,
                    number_of_floors,
                    height_of_floors,
                    net_leased_area,
                    with_ahu,
                    internal_gains_mode,
                    construction_type,
                )
                type_bldg.generate_archetype()
                return type_bldg

            elif usage == "apartment_block":

                type_bldg = ApartmentBlock_DK(
                    self,
                    name,
                    year_of_construction,
                    number_of_floors,
                    height_of_floors,
                    net_leased_area,
                    with_ahu,
                    internal_gains_mode,
                    construction_type,
                )
                type_bldg.generate_archetype()
                return type_bldg

        elif method == "iwu":

            if self.data is None:
                self.data = DataClass(used_statistic=method)
            elif self.data.used_statistic != "iwu":
                self.data = DataClass(used_statistic=method)

            ass_error_usage_iwu = (
                "only 'single_family_dwelling' is a valid "
                "usage for iwu archetype method"
            )
            assert usage in ["single_family_dwelling"], ass_error_usage_iwu

            if usage == "single_family_dwelling":

                type_bldg = SingleFamilyDwelling(
                    self,
                    name,
                    year_of_construction,
                    number_of_floors,
                    height_of_floors,
                    net_leased_area,
                    with_ahu,
                    internal_gains_mode,
                    residential_layout,
                    neighbour_buildings,
                    attic,
                    cellar,
                    dormer,
                    construction_type,
                )

        elif method == "urbanrenet":

            if self.data is None:
                self.data = DataClass(used_statistic="iwu")
            elif self.data.used_statistic != "iwu":
                self.data = DataClass(used_statistic="iwu")

            ass_error_usage_urn = (
                "only 'est1a', 'est1b', 'est2', 'est3', "
                "'est4a', 'est4b', 'est5' 'est6', 'est7', "
                "'est8a','est8b' is are valid usages for "
                "urbanrenet archetype method"
            )
            assert usage in [
                "est1a",
                "est1b",
                "est2",
                "est3",
                "est4a",
                "est4b",
                "est5",
                "est6",
                "est7",
                "est8a",
                "est8b",
            ], ass_error_usage_urn
            if usage == "est1a":

                type_bldg = EST1a(
                    self,
                    name,
                    year_of_construction,
                    number_of_floors,
                    height_of_floors,
                    net_leased_area,
                    with_ahu,
                    internal_gains_mode,
                    neighbour_buildings,
                    construction_type,
                )

            elif usage == "est1b":

                type_bldg = EST1b(
                    self,
                    name,
                    year_of_construction,
                    number_of_floors,
                    height_of_floors,
                    net_leased_area,
                    with_ahu,
                    internal_gains_mode,
                    neighbour_buildings,
                    construction_type,
                    number_of_apartments,
                )

            elif usage == "est2":

                type_bldg = EST2(
                    self,
                    name,
                    year_of_construction,
                    number_of_floors,
                    height_of_floors,
                    net_leased_area,
                    with_ahu,
                    internal_gains_mode,
                    neighbour_buildings,
                    construction_type,
                    number_of_apartments,
                )

            elif usage == "est3":

                type_bldg = EST3(
                    self,
                    name,
                    year_of_construction,
                    number_of_floors,
                    height_of_floors,
                    net_leased_area,
                    with_ahu,
                    internal_gains_mode,
                    neighbour_buildings,
                    construction_type,
                    number_of_apartments,
                )

            elif usage == "est4a":

                type_bldg = EST4a(
                    self,
                    name,
                    year_of_construction,
                    number_of_floors,
                    height_of_floors,
                    net_leased_area,
                    with_ahu,
                    internal_gains_mode,
                    neighbour_buildings,
                    construction_type,
                    number_of_apartments,
                )

            elif usage == "est4b":

                type_bldg = EST4b(
                    self,
                    name,
                    year_of_construction,
                    number_of_floors,
                    height_of_floors,
                    net_leased_area,
                    with_ahu,
                    internal_gains_mode,
                    neighbour_buildings,
                    construction_type,
                    number_of_apartments,
                )

            elif usage == "est5":

                type_bldg = EST5(
                    self,
                    name,
                    year_of_construction,
                    number_of_floors,
                    height_of_floors,
                    net_leased_area,
                    with_ahu,
                    internal_gains_mode,
                    neighbour_buildings,
                    construction_type,
                    number_of_apartments,
                )

            elif usage == "est6":

                type_bldg = EST6(
                    self,
                    name,
                    year_of_construction,
                    number_of_floors,
                    height_of_floors,
                    net_leased_area,
                    with_ahu,
                    internal_gains_mode,
                    neighbour_buildings,
                    construction_type,
                    number_of_apartments,
                )

            elif usage == "est7":

                type_bldg = EST7(
                    self,
                    name,
                    year_of_construction,
                    number_of_floors,
                    height_of_floors,
                    net_leased_area,
                    with_ahu,
                    internal_gains_mode,
                    neighbour_buildings,
                    construction_type,
                    number_of_apartments,
                )

            elif usage == "est8a":

                type_bldg = EST8a(
                    self,
                    name,
                    year_of_construction,
                    number_of_floors,
                    height_of_floors,
                    net_leased_area,
                    with_ahu,
                    internal_gains_mode,
                    neighbour_buildings,
                    construction_type,
                    number_of_apartments,
                )

            elif usage == "est8b":

                type_bldg = EST8b(
                    self,
                    name,
                    year_of_construction,
                    number_of_floors,
                    height_of_floors,
                    net_leased_area,
                    with_ahu,
                    internal_gains_mode,
                    neighbour_buildings,
                    construction_type,
                    number_of_apartments,
                )

        type_bldg.generate_archetype()
        type_bldg.calc_building_parameter(
            number_of_elements=self._number_of_elements_calc,
            merge_windows=self._merge_windows_calc,
            used_library=self._used_library_calc,
        )
        return type_bldg

    def save_project(self, file_name=None, path=None):
        """Saves the project to a JSON file

        Calls the function save_teaser_json in data.output.teaserjson_output

        Parameters
        ----------

        file_name : string
            name of the new file
        path : string
            if the Files should not be stored in OutputData, an alternative
            can be specified
        """
        if file_name is None:
            name = self.name
        else:
            name = file_name

        if path is None:
            new_path = os.path.join(utilities.get_default_path(), name)
        else:
            new_path = os.path.join(path, name)

        tjson_out.save_teaser_json(new_path, self)

    def load_project(self, path):
        """Load the project from a json file (new format).

        Calls the function load_teaser_json.

        Parameters
        ----------
        path : string
            full path to a json file

        """

        tjson_in.load_teaser_json(path, self)

    def export_aixlib(
        self,
        building_model=None,
        zone_model=None,
        corG=None,
        internal_id=None,
        path=None,
<<<<<<< HEAD
        report=False
=======
        use_postprocessing_calc=False
>>>>>>> c8633cdb
    ):
        """Exports values to a record file for Modelica simulation

        Exports one (if internal_id is not None) or all buildings for
        AixLib.ThermalZones.ReducedOrder.Multizone.MultizoneEquipped models
        using the ThermalZoneEquipped model with a correction of g-value (
        double pane glazing) and supporting models, like tables and weather
        model. In contrast to versions < 0.5 TEASER now does not
        support any model options, as we observed no need, since single
        ThermalZones are identically with IBPSA models. If you miss one of
        the old options please contact us.

        Parameters
        ----------

        internal_id : float
            setter of a specific building which will be exported, if None then
            all buildings will be exported
        path : string
            if the Files should not be stored in default output path of TEASER,
            an alternative path can be specified as a full path
        report: boolean
            if True a model report in form of an html and csv file will be
            created for the exported project.
        """

        if building_model is not None or zone_model is not None or corG is not None:

            warnings.warn(
                "building_model, zone_model and corG are no longer "
                "supported for AixLib export and have no effect. "
                "The keywords will be deleted within the next "
                "version, consider rewriting your code."
            )

        if path is None:
            path = os.path.join(utilities.get_default_path(), self.name)
        else:
            path = os.path.join(path, self.name)

        utilities.create_path(path)

        if internal_id is None:
            aixlib_output.export_multizone(
                buildings=self.buildings, prj=self, path=path,
                use_postprocessing_calc=use_postprocessing_calc
            )
        else:
            for bldg in self.buildings:
                if bldg.internal_id == internal_id:
                    aixlib_output.export_multizone(
                        buildings=[bldg], prj=self, path=path,
                        use_postprocessing_calc=use_postprocessing_calc
                    )

        if report:
            report_path = os.path.join(path, "Resources", "ModelReport")
            model_report.calc_report_data(prj=self, path=report_path)
        return path

    def export_ibpsa(self, library="AixLib", internal_id=None, path=None):
        """Exports values to a record file for Modelica simulation

        For Annex 60 Library

        Parameters
        ----------

        library : str
            Used library within the framework of IBPSA library. The
            models are identical in each library, but IBPSA Modelica library is
            just a core set of models and should not be used standalone.
            Valid values are 'AixLib' (default), 'Buildings',
            'BuildingSystems' and 'IDEAS'.
        internal_id : float
            setter of a specific building which will be exported, if None then
            all buildings will be exported
        path : string
            if the Files should not be stored in default output path of TEASER,
            an alternative path can be specified as a full path
        """

        ass_error_1 = (
            "library for IBPSA export has to be 'AixLib', "
            "'Buildings', 'BuildingSystems' or 'IDEAS'"
        )

        assert library in [
            "AixLib",
            "Buildings",
            "BuildingSystems",
            "IDEAS",
        ], ass_error_1

        if path is None:
            path = os.path.join(utilities.get_default_path(), self.name)
        else:
            path = os.path.join(path, self.name)

        utilities.create_path(path)

        if internal_id is None:
            ibpsa_output.export_ibpsa(
                buildings=self.buildings, prj=self, path=path, library=library
            )
        else:
            for bldg in self.buildings:
                if bldg.internal_id == internal_id:
                    ibpsa_output.export_ibpsa(buildings=[bldg], prj=self, path=path)
        return path

    def set_default(self, load_data=None):
        """Sets all attributes to default

        Caution: this will delete all buildings.

        Parameters
        ----------
        load_data : boolean, None-type
            boolean if data bindings for type elements and use conditions
            should be loaded (default = True), in addition it could be a None-
            type to use the already used data bindings
        """

        self._name = "Project"
        self.modelica_info = ModelicaInfo()

        self.weather_file_path = utilities.get_full_path(
            os.path.join(
                "data",
                "input",
                "inputdata",
                "weatherdata",
                "DEU_BW_Mannheim_107290_TRY2010_12_Jahr_BBSR.mos",
            )
        )

        self.buildings = []

        if load_data is True:
            self.data = self.instantiate_data_class()
        elif not load_data:
            pass
        else:
            self.data = None

        self._number_of_elements_calc = 2
        self._merge_windows_calc = False
        self._used_library_calc = "AixLib"

    @property
    def weather_file_path(self):
        return self._weather_file_path

    @weather_file_path.setter
    def weather_file_path(self, value):
        if value is None:
            self._weather_file_path = utilities.get_full_path(
                os.path.join(
                    "data",
                    "input",
                    "inputdata",
                    "weatherdata",
                    "DEU_BW_Mannheim_107290_TRY2010_12_Jahr_BBSR.mos",
                )
            )
        else:
            self._weather_file_path = os.path.normpath(value)
            self.weather_file_name = os.path.split(self.weather_file_path)[1]

    @property
    def number_of_elements_calc(self):
        return self._number_of_elements_calc

    @number_of_elements_calc.setter
    def number_of_elements_calc(self, value):

        ass_error_1 = "number_of_elements_calc has to be 1,2,3 or 4"

        assert value != [1, 2, 3, 4], ass_error_1

        self._number_of_elements_calc = value

        for bldg in self.buildings:
            bldg.number_of_elements_calc = value

    @property
    def merge_windows_calc(self):
        return self._merge_windows_calc

    @merge_windows_calc.setter
    def merge_windows_calc(self, value):

        ass_error_1 = "merge windows needs to be True or False"

        assert value != [True, False], ass_error_1

        self._merge_windows_calc = value

        for bldg in self.buildings:
            bldg.merge_windows_calc = value

    @property
    def used_library_calc(self):
        return self._used_library_calc

    @used_library_calc.setter
    def used_library_calc(self, value):

        ass_error_1 = "used library needs to be AixLib or IBPSA"

        assert value != ["AixLib", "IBPSA"], ass_error_1

        self._used_library_calc = value

        for bldg in self.buildings:
            bldg.used_library_calc = value

    @property
    def name(self):
        return self._name

    @name.setter
    def name(self, value):
        if isinstance(value, str):
            regex = re.compile("[^a-zA-z0-9]")
            self._name = regex.sub("", value)
        else:
            try:
                value = str(value)
                regex = re.compile("[^a-zA-z0-9]")
                self._name = regex.sub("", value)
            except ValueError:
                print("Can't convert name to string")

        if self._name[0].isdigit():
            self._name = "P" + self._name<|MERGE_RESOLUTION|>--- conflicted
+++ resolved
@@ -1033,11 +1033,8 @@
         corG=None,
         internal_id=None,
         path=None,
-<<<<<<< HEAD
+        use_postprocessing_calc=False
         report=False
-=======
-        use_postprocessing_calc=False
->>>>>>> c8633cdb
     ):
         """Exports values to a record file for Modelica simulation
 
