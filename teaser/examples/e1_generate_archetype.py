--- conflicted
+++ resolved
@@ -17,17 +17,11 @@
 
     # To use the API instantiate the Project class and rename the Project. The
     # parameter load_data=True indicates that we load archetype data into our
-<<<<<<< HEAD
     # Project (e.g. for Material properties and typical wall constructions.
     # This can take a few seconds, depending on the size of the used data base.
     # Be careful: Dymola does not like whitespaces in names and filenames,
     # thus we will delete them anyway in TEASER.
 
-=======
-    #  Project (e.g. for Material properties and typical wall constructions.
-    #  This can take a few seconds, depending on the size of the used data
-    # base
->>>>>>> 05ee4d97
 
     prj = Project(load_data=True)
     prj.name = "ArchetypeExample"
