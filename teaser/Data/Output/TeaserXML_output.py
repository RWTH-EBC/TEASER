--- conflicted
+++ resolved
@@ -275,28 +275,6 @@
 
         if type(bldg).__name__ == "Building":
             teaser_out.Building.append(pyxb_bld)
-<<<<<<< HEAD
-
-        elif type(bldg).__name__ == "Office":
-
-            teaser_out.Office.append(pyxb_bld)
-
-        elif type(bldg).__name__ == "Institute":
-
-            teaser_out.Institute.append(pyxb_bld)
-
-        elif type(bldg).__name__ == "Institute4":
-
-            teaser_out.Institute4.append(pyxb_bld)
-
-        elif type(bldg).__name__ == "Institute8":
-
-            teaser_out.Institute8.append(pyxb_bld)
-
-        elif type(bldg).__name__ == "SingleFamilyDwelling" or type(
-                bldg).__name__ == "Residential":
-
-=======
         elif type(bldg).__name__ == "Office":
             teaser_out.Office.append(pyxb_bld)
         elif type(bldg).__name__ == "Institute":
@@ -305,8 +283,20 @@
             teaser_out.Institute4.append(pyxb_bld)
         elif type(bldg).__name__ == "Institute8":
             teaser_out.Institute8.append(pyxb_bld)
-        elif type(bldg).__name__ == "Residential":
->>>>>>> e1b25366
+        elif type(bldg).__name__ == "Institute":
+            teaser_out.Institute.append(pyxb_bld)
+
+        elif type(bldg).__name__ == "Institute4":
+
+            teaser_out.Institute4.append(pyxb_bld)
+
+        elif type(bldg).__name__ == "Institute8":
+
+            teaser_out.Institute8.append(pyxb_bld)
+
+        elif type(bldg).__name__ == "SingleFamilyDwelling" or type(
+                bldg).__name__ == "Residential":
+
             teaser_out.Residential.append(pyxb_bld)
 
     out_file.write(teaser_out.toDOM().toprettyxml())
