--- conflicted
+++ resolved
@@ -412,115 +412,29 @@
             defines the number of elements, that area aggregated, between 1
             and 4, default is 2
 
-<<<<<<< HEAD
-        calculation_method : string
-            setter of the used calculation core ('vdi' or 'ebc'), default:'vdi'
-
-        '''
-        number_of_elements = 2
-        merge_windows = True
-        if calculation_method is not None:
-            self.calculation_method = calculation_method
-            if self.calculation_method == 'vdi':
-                number_of_elements = 2
-                merge_windows = True
-            elif self.calculation_method == 'ebc':
-                number_of_elements = 2
-                merge_windows = False
-        else:
-            pass
+        merge_windows : bool
+            True for merging the windows into the outer walls, False for
+            separate resistance for window, default is False
+
+        used_library : str
+            used library (AixLib and Annex60 are supported)
+        """
+
+        self._number_of_elements_calc = number_of_elements
+        self._merge_windows_calc = merge_windows
+        self._used_library_calc = used_library
 
         for zone in self.thermal_zones:
             zone.calc_zone_parameters(number_of_elements=number_of_elements,
                                       merge_windows=merge_windows,
                                       t_bt=5)
             self.sum_heating_load += zone.heating_load
-        self.compare_orientation()
-
-    def compare_orientation(self):
-        '''Fills the zone weightfactors according to orientation and tilt of
-        building
-
-        compares orientation and tilt of all outer building elements and then
-        creates lists for zone weightfactors and building orientation and tilt
-
-        This is an AixLib specific function!
-
-        '''
-
-        orient_tilt_help = []
-
-        for zone in self.thermal_zones:
-            for wall in zone.outer_walls:
-                if wall.orientation != -2:
-                    orient_tilt_help.append([wall.orientation, wall.tilt])
-                else:
-                    pass
-            for win in zone.windows:
-                if win.orientation != -2:
-                    orient_tilt_help.append([win.orientation, win.tilt])
-                else:
-                    pass
-
-        for i in orient_tilt_help:
-            if i in self.orient_tilt:
-                pass
-            else:
-                self.orient_tilt.append(i)
-
-        self.orient_tilt.sort(key=lambda x: x[0])
-=======
-        merge_windows : bool
-            True for merging the windows into the outer walls, False for
-            separate resistance for window, default is False
->>>>>>> 58aeba9b
-
-        used_library : str
-            used library (AixLib and Annex60 are supported)
-        """
-
-        self._number_of_elements_calc = number_of_elements
-        self._merge_windows_calc = merge_windows
-        self._used_library_calc = used_library
-
-        for zone in self.thermal_zones:
-<<<<<<< HEAD
-            for i in self.orient_tilt:
-                wall = zone.find_wall(i[0], i[1])
-                win = zone.find_win(i[0], i[1])
-
-                zone.tilt_wall.append(i[1])
-                zone.orientation_wall.append(i[0])
-
-                zone.tilt_win.append(i[1])
-                zone.orientation_win.append(i[0])
-
-                if wall is None:
-                    zone.weightfactor_ow.append(0.0)
-                else:
-                    zone.weightfactor_ow.append(wall.wf_out)
-                if win is None:
-                    zone.weightfactor_win.append(0.0)
-                    zone.window_area_list.append(0.0)
-                    zone.g_sunblind_list.append(0.0)
-                else:
-                    zone.weightfactor_win.append(win.wf_out)
-                    zone.window_area_list.append(win.area)
-                    zone.g_sunblind_list.append(win.shading_g_total)
-                wall = None
-                win = None
-=======
-            zone.calc_zone_parameters(number_of_elements=number_of_elements,
-                                      merge_windows=merge_windows,
-                                      t_bt=5)
-            self.sum_heating_load += zone.heating_load
 
         if self.used_library_calc == 'AixLib':
             aixlib.compare_orientation(self)
         elif self.used_library_calc == 'Annex60':
             pass
 
->>>>>>> 58aeba9b
 
     def retrofit_building(self,
                           year_of_retrofit=None,
