# created June 2015
# by TEASER4 Development Team
from __future__ import division
import math
import re
import collections
import random
import warnings
import re


class ThermalZone(object):
    '''This class represents a Thermal Zone in a building


    Parameters
    ----------
    parent: Building()
        The parent class of this object, the Building the zone belongs to.
        Allows for better control of hierarchical structures.
        Default is None

    Note
    ----------

    The listed attributes are just the ones that are set by the user Calculated
    values are not included in this list

    Attributes
    ----------

    internal_id : float
        Random id for the destinction between different zones

    name : str
        Individual name

    area : float
        Area of zone im m^2

    volume : float
        Volume of zone in m^3

    infiltration_rate : float
        Infiltration rate of zone in 1/h

    outer_walls : list
        List with all outer walls including ground floor and rooftop

    use_conditions : instance of UseConditions()
        Class of UseConditions with all relevant information for the usage
        of the thermal zone

    inner_walls : list
        List with all inner walls including  floor and ceiling

    typical_length : list
        List with all inner walls including  floor and ceiling
        
    t_inside : float
        normative indoor temperature for static heat load calculation.
        The input of t_inside is ALWAYS in Kelvin
        
    t_outside : float
        normative outdoor temperature for static heat load calculation.
        The input of t_inside is ALWAYS in Kelvin
    '''

    def __init__(self, parent=None):
        '''Constructor for ThermalZone

        '''

        self.parent = parent
        self.internal_id = random.random()
        self.name = None
        self._area = None
        self._volume = None
        self._infiltration_rate = 0.5
        self._outer_walls = []
        self._inner_walls = []
        self._windows = []
        self._use_conditions = None
        self.typical_length = None
        self.typical_width = None
        self._t_inside = 293.15
        self._t_outside = 261.15
        self.density_air = 1.19     # only export for now
        self.heat_capac_air = 1007  # only export for now
        self.t_ground = 286.15  # groundtemperature of for the simulation

        # Calculated values for InnerWall for each Zone
        self.r1_iw = 0.0
        self.c1_iw = 0.0
        self.ua_value_iw = 0.0
        self.r_conv_iw = 0.0
        self.r_rad_iw = 0.0
        self.r_comb_iw = 0.0
        self.area_iw = 0.0
        self.alpha_conv_iw = 0.0
        self.alpha_rad_iw = 0.0
        self.alpha_comb_iw = 0.0

        # Calculated values for OuterWall for each Zone
        self.r1_ow = 0.0
        self.c1_ow = 0.0
        self.r_rest_ow = 0.0
        self.r_total = 0.0
        self.weightfactor_ow = []
        self.weightfactor_ow_dict = {}
        self.weightfactor_ground = []
        self.ua_value_ow = 0.0
        self.r_conv_inner_ow = 0.0
        self.r_rad_inner_ow = 0.0
        self.r_comb_inner_ow = 0.0
        self.r_conv_outer_ow = 0.0
        self.r_rad_outer_ow = 0.0
        self.r_comb_outer_ow = 0.0
        self.area_ow = 0.0
        self.alpha_comb_inner_ow = 0.0
        self.alpha_conv_inner_ow = 0.0
        self.alpha_comb_outer_ow = 0.0
        self.alpha_conv_outer_ow = 0.0
        self.r_rad_ow_iw = 0.0

        # Calculated values for windows for each Zone
        self.r1_win = 0.0
        self.weightfactor_win = []
        self.g_sunblind_list = []
        self.window_area_list = []
        self.ua_value_win = 0.0
        self.r_conv_inner_win = 0.0
        self.r_rad_inner_win = 0.0
        self.r_comb_inner_win = 0.0
        self.r_conv_outer_win = 0.0
        self.r_rad_outer_win = 0.0
        self.r_comb_outer_win = 0.0
        self.area_win = 0.0
        self.alpha_conv_inner_win = 0.0
        self.alpha_comb_outer_win = 0.0
        self.alpha_conv_outer_win = 0.0
        self.weighted_g_value = 0.0
        self.heating_load = 0.0
        self.cooling_load = 0.0

    def calc_zone_parameters(self, calculation_core='vdi'):
        '''RC-Calculation.

        This functions calculates and sets all necessary parameters for the
        zone. The Algorithm follows the VDI 6007 standard ('vdi') or an
        adapted version ('ebc').

        Parameters
        ----------
        calculation_core : str
            Setter of the used calculation core ('vdi' or 'ebc'), default:'vdi'
        '''

        self.set_calc_default()
        # Calculation of the equivalent resistances and capacities
        if len(self.outer_walls) > 0:
            for out_wall in self.outer_walls:
                out_wall.calc_equivalent_res()
                out_wall.calc_ua_value()
        else:
            warnings.warn("No outer walls are defined")

        if len(self.inner_walls) > 0:
            for in_wall in self.inner_walls:
                in_wall.calc_equivalent_res()
                in_wall.calc_ua_value()
        else:
            warnings.warn("No outer walls are defined")

        if len(self.windows) > 0:
            for win in self.windows:
                win.calc_equivalent_res()
                win.calc_ua_value()
        else:
            warnings.warn("No outer walls are defined")

        self.combine_building_elements()
        self.parallel_connection(calculation_core)
        self.calc_weightfactors(calculation_core)
        self.calc_heat_load()

    def parallel_connection(self, calculation_core, t_bt=5):
        '''Parallel connection of several building elements.

        According to VDI 6007 this function sets all building element of the
        same type in parallel and calculates the total resistance and active
        capacity.

        Parameters
        ----------
        calculation_core : str
            Setter of the used calculation core ('vdi' or 'ebc')

        t_bt : int
            Time constant according to VDI 6007 (default t_bt = 5)
        '''

        omega = 2 * math.pi / 86400 / t_bt
        if len(self.outer_walls) > 0:

            if len(self.outer_walls) == 1:
                self.r1_ow = self.outer_walls[0].r1
                self.c1_ow = self.outer_walls[0].c1_korr

            else:
                self.r1_ow, self.c1_ow = \
                        self.calc_rc_wall_help(self.outer_walls, omega)
        else:
            pass

        if len(self.inner_walls) > 0:

            if len(self.inner_walls) == 1:
                self.r1_iw = self.inner_walls[0].r1
                self.c1_iw = self.inner_walls[0].c1

            else:
                self.r1_iw, self.c1_iw = \
                        self.calc_rc_wall_help(self.inner_walls, omega)
        else:
            pass

        if calculation_core == 'vdi':

            if len(self.outer_walls) > 0 and len(self.windows) > 0:
                for win_count in self.windows:
                    self.r1_win += 1/(win_count.r1/6)

                self.r1_ow = 1/(1/self.r1_ow + (self.r1_win))
                self.r_total = 1/(self.ua_value_ow + self.ua_value_win)
                self.r_rad_ow_iw = 1/((1/self.r_rad_inner_ow) +
                                      (1/self.r_rad_inner_win))
                self.r_rest_ow = self.r_total - self.r1_ow - \
                    1/((1/self.r_conv_inner_ow) +
                       (1/self.r_conv_inner_win)+(1/self.r_rad_ow_iw))
            else:
                warnings.warn("As no outer walls or no windows are defined\
                    lumped parameter cannot be calculated")

        elif calculation_core == 'ebc':
            if len(self.outer_walls) > 0 and len(self.windows) > 0:
                sum_r1_win = 0
                for win_count in self.windows:
                    sum_r1_win += 1/((win_count.r1) + win_count.r_outer_comb)

                self.r1_win = 1/sum_r1_win

                self.r1_ow = 1/(1/self.r1_ow)

                self.r_total = 1/(self.ua_value_ow)
                self.r_rad_ow_iw = 1/((1/self.r_rad_inner_ow))
                self.r_rest_ow = self.r_total - self.r1_ow - \
                    1/(1/self.r_conv_inner_ow+1/self.r_rad_ow_iw)
            else:
                warnings.warn("As no outer walls or no windows are defined\
                    lumped parameter cannot be calculated")

        else:
            raise ValueError("specify calculation method correctly")

    def calc_rc_wall_help(self, element_list, omega):
        '''Matrix calculation.

        This is a helper function for def parallel_connection() to keep the
        code clean.

        Parameters
        ----------
        wall_count : list
            List of inner or outer walls

        omega : float
            VDI 6007 frequency

        Returns
        ----------
        r1 : float
            VDI 6007 resistance for inner or outer walls

        c1 : float
            VDI 6007 capacity for inner or outer walls
        '''

        for wall_count in range(len(element_list)-1):

            if wall_count == 0:

                r1 = (element_list[wall_count].r1 *
                      element_list[wall_count].c1**2 +
                      element_list[wall_count+1].r1 *
                      element_list[wall_count+1].c1**2 + omega**2 *
                      element_list[wall_count].r1 *
                      element_list[wall_count+1].r1 *
                      (element_list[wall_count].r1 +
                      element_list[wall_count+1].r1) *
                      element_list[wall_count].c1**2 *
                      element_list[wall_count+1].c1**2) / \
                    ((element_list[wall_count].c1 +
                      element_list[wall_count+1].c1)**2 + omega**2 *
                     (element_list[wall_count].r1 +
                      element_list[wall_count+1].r1)**2 *
                     element_list[wall_count].c1**2 *
                     element_list[wall_count+1].c1**2)

                c1 = ((element_list[wall_count].c1 +
                       element_list[wall_count+1].c1)**2 + omega**2 *
                      (element_list[wall_count].r1 +
                       element_list[wall_count+1].r1)**2 *
                      element_list[wall_count].c1**2 *
                      element_list[wall_count+1].c1**2) / \
                    (element_list[wall_count].c1 +
                     element_list[wall_count+1].c1 + omega**2 *
                     (element_list[wall_count].r1**2 *
                     element_list[wall_count].c1 +
                     element_list[wall_count+1].r1**2 *
                     element_list[wall_count+1].c1) *
                     element_list[wall_count].c1 *
                     element_list[wall_count+1].c1)
            else:
                r1x = r1
                c1x = c1
                r1 = (r1x * c1x**2 + element_list[wall_count+1].r1 *
                      element_list[wall_count+1].c1**2 +
                      omega**2 * r1x * element_list[wall_count+1].r1 *
                      (r1x + element_list[wall_count+1].r1) *
                      c1x**2 * element_list[wall_count+1].c1**2) / \
                    ((c1x + element_list[wall_count+1].c1)**2 +
                     omega**2 * (r1x + element_list[wall_count+1].r1)**2 *
                     c1x**2 * element_list[wall_count+1].c1**2)

                c1 = ((c1x+element_list[wall_count+1].c1)**2 + omega**2 *
                      (r1x + element_list[wall_count+1].r1)**2 * c1x**2 *
                      element_list[wall_count+1].c1**2) / \
                     (c1x + element_list[wall_count+1].c1 + omega**2 *
                      (r1x**2 * c1x + element_list[wall_count+1].r1**2 *
                       element_list[wall_count+1].c1) * c1x *
                      element_list[wall_count+1].c1)
        return r1, c1

    def combine_building_elements(self):
        '''Combines values of several building elements.

        Sums UA-Values, R-Values and area. Calculates the weighted coeffiecient
        of heat transfer for walls, windows. Calculates the weighted g-Value
        for windows.
        '''

        sum_r_conv_iw = 0
        sum_r_rad_iw = 0
        sum_r_comb_iw = 0
        sum_r_conv_inner_ow = 0
        sum_r_rad_inner_ow = 0
        sum_r_comb_inner_ow = 0
        sum_r_conv_outer_ow = 0
        sum_r_rad_outer_ow = 0
        sum_r_comb_outer_ow = 0
        sum_r_conv_inner_win = 0
        sum_r_rad_inner_win = 0
        sum_r_comb_inner_win = 0
        sum_r_conv_outer_win = 0
        sum_r_rad_outer_win = 0
        sum_r_comb_outer_win = 0
        sum_g_value = 0
        sum_area_ow_rt = 0

        for wall_count in self.inner_walls:
            self.ua_value_iw += wall_count.ua_value

            sum_r_conv_iw += 1/(wall_count.r_inner_conv)
            sum_r_rad_iw += 1/(wall_count.r_inner_rad)
            sum_r_comb_iw += 1/(wall_count.r_inner_comb)

            self.area_iw += wall_count.area

        self.r_conv_iw = 1/sum_r_conv_iw
        self.r_rad_iw = 1/sum_r_rad_iw
        self.r_comb_iw = 1/sum_r_comb_iw

        self.alpha_conv_iw = (1/(self.r_conv_iw*self.area_iw))
        self.alpha_rad_iw = 1/(self.r_rad_iw*self.area_iw)
        self.alpha_comb_iw = 1/(self.r_comb_iw*self.area_iw)

        for wall_count in self.outer_walls:

            self.ua_value_ow += wall_count.ua_value

            sum_r_conv_inner_ow += 1/(wall_count.r_inner_conv)
            sum_r_rad_inner_ow += 1/(wall_count.r_inner_rad)
            sum_r_comb_inner_ow += 1/(wall_count.r_inner_comb)

            self.area_ow += wall_count.area

            if type(wall_count).__name__ == "OuterWall" \
                    or type(wall_count).__name__ == "Rooftop":
                sum_r_conv_outer_ow += 1/(wall_count.r_outer_conv)
                sum_r_rad_outer_ow += 1/(wall_count.r_outer_rad)
                sum_r_comb_outer_ow += 1/(wall_count.r_outer_comb)
                sum_area_ow_rt += wall_count.area
            else:
                pass

        self.r_conv_inner_ow = 1/sum_r_conv_inner_ow
        self.r_rad_inner_ow = 1/sum_r_rad_inner_ow
        self.r_comb_inner_ow = 1/sum_r_comb_inner_ow
        self.r_conv_outer_ow = 1/sum_r_conv_outer_ow
        self.r_rad_outer_ow = 1/sum_r_rad_outer_ow
        self.r_comb_outer_ow = 1/sum_r_comb_outer_ow

        self.alpha_conv_inner_ow = (1/(self.r_conv_inner_ow*self.area_ow))
        self.alpha_comb_inner_ow = (1/(self.r_comb_inner_ow*self.area_ow))
        self.alpha_conv_outer_ow = (1/(self.r_conv_outer_ow*sum_area_ow_rt))
        self.alpha_comb_outer_ow = (1/(self.r_comb_outer_ow*sum_area_ow_rt))

        for count_win in self.windows:

            self.ua_value_win += count_win.ua_value

            sum_r_conv_inner_win += 1/(count_win.r_inner_conv)
            sum_r_rad_inner_win += 1/(count_win.r_inner_rad)
            sum_r_comb_inner_win += 1/(count_win.r_inner_comb)
            sum_r_conv_outer_win += 1/(count_win.r_outer_conv)
            sum_r_rad_outer_win += 1/(count_win.r_outer_rad)
            sum_r_comb_outer_win += 1/(count_win.r_outer_comb)

            sum_g_value += count_win.g_value * count_win.area

            self.area_win += count_win.area

        self.r_conv_inner_win = 1/sum_r_conv_inner_win
        self.r_rad_inner_win = 1/sum_r_rad_inner_win
        self.r_comb_inner_win = 1/sum_r_comb_inner_win
        self.r_conv_outer_win = 1/sum_r_conv_outer_win
        self.r_rad_outer_win = 1/sum_r_rad_outer_win
        self.r_comb_outer_win = 1/sum_r_comb_outer_win

        self.alpha_conv_inner_win = (1/(self.r_conv_inner_win*self.area_win))
        self.alpha_comb_outer_win = (1/(self.r_comb_outer_win*self.area_win))
        self.alpha_conv_outer_win = (1/(self.r_conv_outer_win*self.area_win))

        self.weighted_g_value = sum_g_value / self.area_win

    def calc_weightfactors(self, calculation_core):
        '''Calculation of weightfactors.

        Calculates the weightfactors of the outer walls, including ground and
        windows.

        Parameters
        ----------
        calculation_core : str
            Setter of the used calculation core ('vdi' or 'ebc'), default:'vdi'
        '''

        orientation_ow_help = {}
        orientation_win_help = {}

        for wall_count in self.outer_walls:

            if wall_count.orientation in orientation_ow_help:
                orientation_ow_help[wall_count.orientation] +=  \
                                                    wall_count.ua_value
            else:
                orientation_ow_help[wall_count.orientation] =  \
                                                    wall_count.ua_value

        for win_count in self.windows:

            if win_count.orientation in orientation_win_help:
                orientation_win_help[win_count.orientation] +=  \
                                                    win_count.ua_value
            else:
                orientation_win_help[win_count.orientation] =  \
                                                    win_count.ua_value

        orientation_ow_help, orientation_win_help = \
            self.compare_area_dicts(orientation_ow_help, orientation_win_help)

        orientation_ow = \
            collections.OrderedDict(sorted(orientation_ow_help.items()))
        orientation_win = \
            collections.OrderedDict(sorted(orientation_win_help.items()))



        self.weightfactor_ow_dict = orientation_ow


        roof_help = None

        if calculation_core == 'vdi':
            for key in orientation_ow:
                if key != -2 and key != -1:
                    self.weightfactor_ow.append(orientation_ow[key] /
                                                (self.ua_value_ow +
                                                 self.ua_value_win))
                elif key == -1:
                    roof_help = (orientation_ow[key] /
                                 (self.ua_value_ow + self.ua_value_win))
                else:
                    self.weightfactor_ground.append(orientation_ow[key] /
                                                    (self.ua_value_ow +
                                                     self.ua_value_win))

            if roof_help is not None:
                self.weightfactor_ow.append(roof_help)
                roof_help = 0

            for key in orientation_win:
                if key != -2 and key != -1:
                    self.weightfactor_win.append(orientation_win[key] /
                                                 (self.ua_value_ow +
                                                  self.ua_value_win))
                elif key == -1:
                    roof_help = (orientation_win[key] /
                                 (self.ua_value_ow + self.ua_value_win))

            if roof_help is not None:
                self.weightfactor_win.append(roof_help)

        elif calculation_core == 'ebc':
            for key in orientation_ow:
                if key != -2 and key != -1:
                    self.weightfactor_ow.append(orientation_ow[key] /
                                                self.ua_value_ow)
                elif key == -1:
                    roof_help = (orientation_ow[key]/self.ua_value_ow)
                else:
                    self.weightfactor_ground.append(orientation_ow[key] /
                                                    self.ua_value_ow)
            if roof_help is not None:
                self.weightfactor_ow.append(roof_help)
                roof_help = 0

            for key in orientation_win:
                if key != -2 and key != -1:
                    self.weightfactor_win.append(orientation_win[key] /
                                                 self.ua_value_win)
                elif key == -1:
                    roof_help = (orientation_win[key]/self.ua_value_win)

            if roof_help is not None:
                self.weightfactor_win.append(roof_help)

        else:
            raise ValueError("specify calculation method correctly")

        self.fill_sunblind_list(orientation_win)
        self.fill_win_area_list(orientation_win)

    def compare_area_dicts(self, dict1, dict2):
        '''Compares the orientations of the dicts
        '''
        for key in dict1.keys():
            if key not in dict2.keys():
                dict2[key] = 0.0
        for key in dict2.keys():
            if key not in dict1.keys():
                dict1[key] = 0.0
        return dict1, dict2

    def fill_sunblind_list(self, orientation_dict):
        '''fills the g_sunblind_list in the right order with the right g values
        when the sundblind is closed (needed for modelica specific export)
        '''

        roof_help = 0.0
        for key in orientation_dict:
            key_help = True
            if key != -2 and key != -1:
                for window in self.windows:
                    if window.orientation == key:
                        key_help = False
                        self.g_sunblind_list.append(window.shading_g_total)
                        break
                if key_help:
                    self.g_sunblind_list.append(0.0)
            elif key == -1:
                for window in self.windows:
                    if window.orientation == key:
                        roof_help = window.shading_g_total
        self.g_sunblind_list.append(roof_help)

    def fill_win_area_list(self, orientation_dict):
        '''fills the window_area_list in the right order with the right window
        areas (needed for modelica specific export)
        '''

        roof_help = 0.0
        for key in orientation_dict:
            key_help = True
            if key != -2 and key != -1:
                for window in self.windows:
                    if window.orientation == key:
                        key_help = False
                        self.window_area_list.append(window.area)
                        break
                if key_help:
                    self.window_area_list.append(0.0)
            elif key == -1:
                for window in self.windows:
                    if window.orientation == key:
                        roof_help = window.area
        self.window_area_list.append(roof_help)

    def set_inner_wall_area(self):
        '''Sets the inner wall area.

        Sets the inner wall area according to zone area size if type building
        approach is used.
        '''

        ass_error_1 = "You need to specify parent for thermal zone"

        assert self.parent is not None, ass_error_1

        for wall in self.inner_walls:
            if type(wall).__name__ == "Ceiling"\
              or type(wall).__name__ == "Floor":

                wall.area = ((self.parent.number_of_floors-1) /
                             self.parent.number_of_floors)*self.area
            else:
                typical_area = self.typical_length*self.typical_width

                avg_room_nr = self.area/typical_area

                wall.area = (avg_room_nr*(self.typical_length *
                                          self.parent.height_of_floors +
                                          2*self.typical_width *
                                          self.parent.height_of_floors))

    def set_volume_zone(self):
        '''Sets the zone volume.

        Sets the volume of a zone according area and height of floors
        (building attribute).
        '''

        ass_error_1 = "you need to specify parent for thermal zone"

        assert self.parent is not None, ass_error_1

        self.volume = self.area * self.parent.height_of_floors
        """
        if len(self.parent.thermal_zones) == 1:
            self.volume = self.area * self.parent.height_of_floors
        else:
            if self.typical_length == None \
                and self.typical_width == None:
                self.volume = self.area * self.parent.height_of_floors
            else:
                self.volume = self.typical_length*\
                    self.typical_width * self.parent.height_of_floors
        """

    def calc_heat_load(self):
        '''Norm heat load calculation.

        Calculates the norm heat load of the thermal zone.
        '''

        _heat_capac_air = 1.002
        _density_air = 1.25

        self.heating_load = ((self.ua_value_ow+self.ua_value_win) +
                             self.volume * self.infiltration_rate *
                             _heat_capac_air*_density_air) * \
                            (self.t_inside - self.t_outside)

    def retrofit_zone(self, window_type=None, material=None):
        '''Retrofits all walls and windows in the zone.
        '''

        for wall_count in self.outer_walls:
            wall_count.retrofit_wall(self.parent.year_of_retrofit, material)
        for win_count in self.windows:
            win_count.replace_window(self.parent.year_of_retrofit, window_type)

    def set_calc_default(self):

        # Calculated values for InnerWall for each Zone
        self.r1_iw = 0.0
        self.c1_iw = 0.0
        self.ua_value_iw = 0.0
        self.r_conv_iw = 0.0
        self.r_rad_iw = 0.0
        self.r_comb_iw = 0.0
        self.area_iw = 0.0
        self.alpha_conv_iw = 0.0
        self.alpha_rad_iw = 0.0
        self.alpha_comb_iw = 0.0

        # Calculated values for OuterWall for each Zone
        self.r1_ow = 0.0
        self.c1_ow = 0.0
        self.r_rest_ow = 0.0
        self.r_total = 0.0
        self.weightfactor_ow = []
        self.weightfactor_ground = []
        self.ua_value_ow = 0.0
        self.r_conv_inner_ow = 0.0
        self.r_rad_inner_ow = 0.0
        self.r_comb_inner_ow = 0.0
        self.r_conv_outer_ow = 0.0
        self.r_rad_outer_ow = 0.0
        self.r_comb_outer_ow = 0.0
        self.area_ow = 0.0
        self.alpha_comb_inner_ow = 0.0
        self.alpha_conv_inner_ow = 0.0
        self.alpha_comb_outer_ow = 0.0
        self.alpha_conv_outer_ow = 0.0
        self.r_rad_ow_iw = 0.0

        # Calculated values for windows for each Zone
        self.r1_win = 0.0
        self.weightfactor_win = []
        self.g_sunblind_list = []
        self.window_area_list = []
        self.ua_value_win = 0.0
        self.r_conv_inner_win = 0.0
        self.r_rad_inner_win = 0.0
        self.r_comb_inner_win = 0.0
        self.r_conv_outer_win = 0.0
        self.r_rad_outer_win = 0.0
        self.r_comb_outer_win = 0.0
        self.area_win = 0.0
        self.alpha_conv_inner_win = 0.0
        self.alpha_comb_outer_win = 0.0
        self.alpha_conv_outer_win = 0.0
        self.weighted_g_value = 0.0

        self.heating_load = 0.0
        self.cooling_load = 0.0

    def delete(self):
        '''Deletes the actual thermal zone and refreshs the thermal zones of
        the building
        '''
        for index, tz in enumerate(self.parent.thermal_zones):
            if tz.internal_id == self.internal_id:
                self.parent.net_leased_area -= self.area
                self.parent.thermal_zones.pop(index)

                break
    def add_element(self, building_element):
        '''Adds a building element to the corresponding list

        This function adds a BuildingElement instance to the the list
        depending on the type of the Building Element

        Parameters
        ----------
        building_element : BuildingElement()
            inherited objects of BuildingElement() instance of TEASER

        '''

        ass_error_1 = ("building element has to be an instance of OuterWall(),"
        " Rooftop(), GroundFloor(), Window(), InnerWall(), Ceiling() or "
                       "Floor()")

        assert type(building_element).__name__ in ("OuterWall", "Rooftop",
                                                   "GroundFloor", "InnerWall",
                                                   "Ceiling", "Floor",
                                                   "Window"), ass_error_1

        if type(building_element).__name__ in ("OuterWall", "Rooftop",
                                              "GroundFloor"):
            self._outer_walls.append(building_element)

        elif type(building_element).__name__ in ("InnerWall",
                                                   "Ceiling", "Floor"):
            self._inner_walls.append(building_element)

        elif type(building_element).__name__ in ("Window"):
            self._windows.append(building_element)



    @property
    def parent(self):
        return self.__parent

    @parent.setter
    def parent(self, value):
<<<<<<< HEAD
        if value is not None:
            ass_error_1 = "Parent has to be an instance of Building()"

            assert type(value).__name__ == "Building" \
                or type(value).__name__ == "Office"\
                or type(value).__name__ == "Institute"\
                or type(value).__name__ == "Institute4"\
                or type(value).__name__ == "Institute8" \
                or type(value).__name__ == "SingleFamilyDwelling", ass_error_1

            self.__parent = value

        if type(value).__name__ == "Building" \
           or type(value).__name__ == "Office" \
           or type(value).__name__ == "Institute" \
           or type(value).__name__ == "Institute4" \
           or type(value).__name__ == "Institute8" \
           or type(value).__name__ == "SingleFamilyDwelling":

=======
        from teaser.Logic.BuildingObjects.Building import Building
        import inspect
        if inspect.isclass(Building):
            self.__parent = value
>>>>>>> 6b2b103d
            self.__parent.thermal_zones.append(self)


    @property
    def name(self):
        return self._name

    @name.setter
    def name(self, value):
        if isinstance(value, str):
            regex = re.compile('[^a-zA-z0-9]')
            self._name = regex.sub('', value)
        else:
            try:
                value = str(value)
                regex = re.compile('[^a-zA-z0-9]')
                self._name = regex.sub('', value)

            except ValueError:
                print("Can't convert name to string")


    @property
    def outer_walls(self):
        return self._outer_walls

    @outer_walls.setter
    def outer_walls(self, value):

        if value is None:
            self._outer_walls = []

    @property
    def inner_walls(self):
        return self._inner_walls

    @inner_walls.setter
    def inner_walls(self, value):

        if value is None:
            self._inner_walls = []

    @property
    def windows(self):
        return self._windows

    @windows.setter
    def windows(self, value):

        if value is None:
            self._windows = []

    @property
    def use_conditions(self):
        return self._use_conditions

    @use_conditions.setter
    def use_conditions(self, value):
        ass_error_1 = "Use condition has to be an instance of UseConditions()"

        assert type(value).__name__ == ("UseConditions") or \
            type(value).__name__ == ("UseConditions18599"), ass_error_1

        if value is not None:
            self._use_conditions = value
            self.typical_length = value.typical_length
            self.typical_width = value.typical_width
        self._use_conditions = value

    @property
    def area(self):
        return self._area

    @area.setter
    def area(self, value):
        
        if isinstance(value, float):
            pass
        elif value is None:
            pass
        else:
            try:
                value = float(value)
            except:
                raise ValueError("Can't convert zone area to float")        
        
        if self.parent is not None:
            if self._area is None:
                if self.parent.net_leased_area is None:
                    self.parent.net_leased_area = 0.0
                self._area = value
                self.parent.net_leased_area += value
            else:
                self.parent.net_leased_area -= self._area
                self.parent.net_leased_area += value
                self._area = value
        else:
            self._area = value

    @property
    def volume(self):
        return self._volume

    @volume.setter
    def volume(self, value):
        
        if isinstance(value, float):
            pass
        elif value is None:
            pass
        else:
            try:
                value = float(value)
            except:
                raise ValueError("Can't convert zone volume to float")         
        
        if self.parent is not None:
            if self._volume is None:
                self._volume = value
                self.parent.volume += value
            else:
                self.parent.volume -= self._volume
                self.parent.volume += value
                self._volume = value
        else:
            self._volume = value

    @property
    def infiltration_rate(self):        
        return self._infiltration_rate

    @infiltration_rate.setter
    def infiltration_rate(self, value):

        if isinstance(value, float):
            self._infiltration_rate = value
        elif value is None:
            self._infiltration_rate = value
        else:
            try:
                value = float(value)
                self._infiltration_rate = value
            except:
                raise ValueError("Can't convert infiltration rate to float")
                
    @property
    def t_inside(self):        
        return self._t_inside

    @t_inside.setter
    def t_inside(self, value):
        print("setter")
        if isinstance(value, float):
            self._t_inside = value
        elif value is None:
            self._t_inside = value
        else:
            try:
                value = float(value)
                self._t_inside = value
            except:
                raise ValueError("Can't convert temperature to float")
                
    @property
    def t_outside(self):        
        return self._t_outside

    @t_outside.setter
    def t_outside(self, value):

        if isinstance(value, float):
            self._t_outside = value
        elif value is None:
            self._t_outside = value
        else:
            try:
                value = float(value)
                self._t_outside = value
            except:
                raise ValueError("Can't convert temperature to float")<|MERGE_RESOLUTION|>--- conflicted
+++ resolved
@@ -788,32 +788,10 @@
 
     @parent.setter
     def parent(self, value):
-<<<<<<< HEAD
-        if value is not None:
-            ass_error_1 = "Parent has to be an instance of Building()"
-
-            assert type(value).__name__ == "Building" \
-                or type(value).__name__ == "Office"\
-                or type(value).__name__ == "Institute"\
-                or type(value).__name__ == "Institute4"\
-                or type(value).__name__ == "Institute8" \
-                or type(value).__name__ == "SingleFamilyDwelling", ass_error_1
-
-            self.__parent = value
-
-        if type(value).__name__ == "Building" \
-           or type(value).__name__ == "Office" \
-           or type(value).__name__ == "Institute" \
-           or type(value).__name__ == "Institute4" \
-           or type(value).__name__ == "Institute8" \
-           or type(value).__name__ == "SingleFamilyDwelling":
-
-=======
         from teaser.Logic.BuildingObjects.Building import Building
         import inspect
         if inspect.isclass(Building):
             self.__parent = value
->>>>>>> 6b2b103d
             self.__parent.thermal_zones.append(self)
 
 
