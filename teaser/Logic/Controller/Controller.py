--- conflicted
+++ resolved
@@ -143,7 +143,6 @@
         int_id = 0
 
         if typeOfBuilding == "Office":
-<<<<<<< HEAD
             building = parent.type_bldg_office(name,
                                                yearOfConstruction,
                                                numberOfFloors,
@@ -152,21 +151,11 @@
                                                type_building_attributes['layoutArea'],
                                                type_building_attributes['layoutWindowArea'],
                                                type_building_attributes['constructionType'])
-            
-=======
-            building = parent.type_bldg_office(
-                name, int(yearOfConstruction), int(numberOfFloors),
-                float(heightOfFloors), float(netLeasedArea),
-                type_building_attributes['layoutArea'],
-                type_building_attributes['layoutWindowArea'],
-                type_building_attributes['constructionType'])
-
->>>>>>> f4933681
+
             building.street_name = street
             building.city = location
             int_id = building.internal_id
         if typeOfBuilding == "Insitute 4":
-<<<<<<< HEAD
             building = parent.type_bldg_institute4(name,
                                                    yearOfConstruction,
                                                    numberOfFloors,
@@ -175,22 +164,12 @@
                                                    type_building_attributes['layoutArea'],
                                                    type_building_attributes['layoutWindowArea'],
                                                    type_building_attributes['constructionType'])
-            
-=======
-            building = parent.type_bldg_institute4(
-                name, int(yearOfConstruction), int(numberOfFloors),
-                float(heightOfFloors), float(netLeasedArea),
-                type_building_attributes['layoutArea'],
-                type_building_attributes['layoutWindowArea'],
-                type_building_attributes['constructionType'])
-
->>>>>>> f4933681
+
             building.street_name = street
             building.city = location
             int_id = building.internal_id
 
         if typeOfBuilding == "Institute 8":
-<<<<<<< HEAD
             building = parent.type_bldg_institute8(name,
                                                    yearOfConstruction,
                                                    numberOfFloors,
@@ -199,22 +178,12 @@
                                                    type_building_attributes['layoutArea'],
                                                    type_building_attributes['layoutWindowArea'],
                                                    type_building_attributes['constructionType'])
-            
-=======
-            building = parent.type_bldg_institute8(
-                name, int(yearOfConstruction), int(numberOfFloors),
-                float(heightOfFloors), float(netLeasedArea),
-                type_building_attributes['layoutArea'],
-                type_building_attributes['layoutWindowArea'],
-                type_building_attributes['constructionType'])
-
->>>>>>> f4933681
+
             building.street_name = street
             building.city = location
             int_id = building.internal_id
 
         if typeOfBuilding == "Institute General":
-<<<<<<< HEAD
             building = parent.type_bldg_institute(name,
                                                    yearOfConstruction,
                                                    numberOfFloors,
@@ -223,22 +192,12 @@
                                                    type_building_attributes['layoutArea'],
                                                    type_building_attributes['layoutWindowArea'],
                                                    type_building_attributes['constructionType'])
-            
-=======
-            building = parent.type_bldg_institute(
-                name, int(yearOfConstruction), int(numberOfFloors),
-                float(heightOfFloors), float(netLeasedArea),
-                type_building_attributes['layoutArea'],
-                type_building_attributes['layoutWindowArea'],
-                type_building_attributes['constructionType'])
-
->>>>>>> f4933681
+
             building.street_name = street
             building.city = location
             int_id = building.internal_id
 
         if typeOfBuilding == "Residential":
-<<<<<<< HEAD
             building = parent.type_bldg_residential(name,
                                                     yearOfConstruction,
                                                     numberOfFloors,
@@ -250,19 +209,7 @@
                                                     type_building_attributes['layout_cellar'],
                                                     type_building_attributes['dormer'],
                                                     type_building_attributes['constructionType'])
-            
-=======
-            building = parent.type_bldg_residential(
-                name, int(yearOfConstruction), int(numberOfFloors),
-                float(heightOfFloors), float(netLeasedArea),
-                type_building_attributes['layoutArea'],
-                type_building_attributes['neighbour_building'],
-                type_building_attributes['layout_attic'],
-                type_building_attributes['layout_cellar'],
-                type_building_attributes['dormer'],
-                type_building_attributes['constructionType'])
-
->>>>>>> f4933681
+
             building.street_name = street
             building.city = location
             int_id = building.internal_id
