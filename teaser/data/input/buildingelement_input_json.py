"""This module contains function to load building element classes."""

import warnings

from teaser.logic.buildingobjects.buildingphysics.layer import Layer
from teaser.logic.buildingobjects.buildingphysics.material import Material
import teaser.data.input.material_input_json as mat_input


def load_type_element(element, year, construction, data_class):
    """Load BuildingElement from json.

    Loads typical building elements according to their construction year and
    their construction type from a JSON. The elements are created by using
    building characteristics from
    cite:`BundesministeriumfurVerkehrBauundStadtentwicklung.26.07.2007` and
    :cite:`KurzverfahrenIWU`, which is combined with normative material data
    from :cite:`VereinDeutscherIngenieure.2012b`.

    Parameters
    ----------
    element : BuildingElement()
        Instance of BuildingElement or inherited Element of TEASER

    year : int
        Year of construction

    construction : str
        Construction type, code list ('heavy', 'light', tabula, ...)

    data_class : DataClass()
        DataClass containing the bindings for TypeBuildingElement and
        Material (typically this is the data class stored in prj.data,
        but the user can individually change that.

    """
    element_binding = data_class.element_bind

    for key, element_in in element_binding.items():
        if key != "version":
<<<<<<< HEAD
            if type(element).__name__ == 'Floor':
                if key.startswith('Floor'):
                    print()
            if (
                element_in["building_age_group"][0]
                <= year
                <= element_in["building_age_group"][1]
                and element_in["construction_type"] == construction
                and key.startswith(type(element).__name__)
            ):
                _set_basic_data(element=element, element_in=element_in)
                for id, layer_in in element_in["layer"].items():
                    layer = Layer(element)
                    layer.id = id
                    layer.thickness = layer_in["thickness"]
                    material = Material(layer)
                    mat_input.load_material_id(
                        material, layer_in["material"]["material_id"], data_class
                    )
=======
            if year > 2015 and 'tabula' not in construction.lower():
                year = 2015
                warnings.warn(
                    "You selected a building year after 2015 without using "
                    "Tabula construction type. Current implementations cover "
                    "only building elements up to 2015. In the following 2015 "
                    "will be used as year of construction!")
            else:
                if (
                    element_in["building_age_group"][0]
                    <= year
                    <= element_in["building_age_group"][1]
                    and element_in["construction_type"] == construction
                    and key.startswith(type(element).__name__)
                ):
                    _set_basic_data(element=element, element_in=element_in)
                    for id, layer_in in element_in["layer"].items():
                        layer = Layer(element)
                        layer.id = id
                        layer.thickness = layer_in["thickness"]
                        material = Material(layer)
                        mat_input.load_material_id(
                            material, layer_in["material"]["material_id"], data_class
                        )
>>>>>>> cdcdfffa


def _set_basic_data(element, element_in):
    """Set basic data for building elements.

    Helper function to set basic data to the BuildingElement class.

    Parameters
    ----------
    element : BuildingElement
        BuildingElement
    element_in :
        json string of input data

    """
    element.building_age_group = element_in["building_age_group"]
    element.construction_type = element_in["construction_type"]
    element.inner_radiation = element_in["inner_radiation"]
    element.inner_convection = element_in["inner_convection"]

    if (
        type(element).__name__ == "OuterWall"
        or type(element).__name__ == "Rooftop"
        or type(element).__name__ == "Door"
    ):

        element.inner_radiation = element_in["inner_radiation"]
        element.inner_convection = element_in["inner_convection"]
        element.outer_radiation = element_in["outer_radiation"]
        element.outer_convection = element_in["outer_convection"]

    elif type(element).__name__ == "Window":

        element.outer_radiation = element_in["outer_radiation"]
        element.outer_convection = element_in["outer_convection"]
        element.g_value = element_in["g_value"]
        element.a_conv = element_in["a_conv"]
        element.shading_g_total = element_in["shading_g_total"]
        element.shading_max_irr = element_in["shading_max_irr"]<|MERGE_RESOLUTION|>--- conflicted
+++ resolved
@@ -38,27 +38,6 @@
 
     for key, element_in in element_binding.items():
         if key != "version":
-<<<<<<< HEAD
-            if type(element).__name__ == 'Floor':
-                if key.startswith('Floor'):
-                    print()
-            if (
-                element_in["building_age_group"][0]
-                <= year
-                <= element_in["building_age_group"][1]
-                and element_in["construction_type"] == construction
-                and key.startswith(type(element).__name__)
-            ):
-                _set_basic_data(element=element, element_in=element_in)
-                for id, layer_in in element_in["layer"].items():
-                    layer = Layer(element)
-                    layer.id = id
-                    layer.thickness = layer_in["thickness"]
-                    material = Material(layer)
-                    mat_input.load_material_id(
-                        material, layer_in["material"]["material_id"], data_class
-                    )
-=======
             if year > 2015 and 'tabula' not in construction.lower():
                 year = 2015
                 warnings.warn(
@@ -83,7 +62,6 @@
                         mat_input.load_material_id(
                             material, layer_in["material"]["material_id"], data_class
                         )
->>>>>>> cdcdfffa
 
 
 def _set_basic_data(element, element_in):
