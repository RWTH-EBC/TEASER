--- conflicted
+++ resolved
@@ -29,18 +29,18 @@
     use_cond.typical_width = conditions_bind[zone_usage]["typical_width"]
     use_cond.with_heating = conditions_bind[zone_usage]["with_heating"]
     use_cond.T_threshold_heating = conditions_bind[zone_usage]["T_threshold_heating"]
+    use_cond.T_threshold_cooling = conditions_bind[zone_usage]["T_threshold_cooling"]
     use_cond.with_cooling = conditions_bind[zone_usage]["with_cooling"]
-<<<<<<< HEAD
-    use_cond.fixed_heat_flow_rate_persons = conditions_bind[
-        zone_usage]["fixed_heat_flow_rate_persons"]
-    use_cond.activity_degree_persons = conditions_bind[
-        zone_usage]["activity_degree_persons"]
-=======
-    use_cond.T_threshold_cooling = conditions_bind[zone_usage]["T_threshold_cooling"]
->>>>>>> 0cceb607
+    use_cond.fixed_heat_flow_rate_persons = conditions_bind[zone_usage][
+        "fixed_heat_flow_rate_persons"
+    ]
+    use_cond.activity_degree_persons = conditions_bind[zone_usage][
+        "activity_degree_persons"
+    ]
     use_cond.persons = conditions_bind[zone_usage]["persons"]
-    use_cond.internal_gains_moisture_no_people = conditions_bind[
-        zone_usage]["internal_gains_moisture_no_people"]
+    use_cond.internal_gains_moisture_no_people = conditions_bind[zone_usage][
+        "internal_gains_moisture_no_people"
+    ]
     use_cond.ratio_conv_rad_persons = conditions_bind[zone_usage][
         "ratio_conv_rad_persons"
     ]
@@ -77,4 +77,5 @@
     use_cond.machines_profile = conditions_bind[zone_usage]["machines_profile"]
     use_cond.lighting_profile = conditions_bind[zone_usage]["lighting_profile"]
     use_cond.with_ideal_thresholds = conditions_bind[zone_usage][
-        "with_ideal_thresholds"]+        "with_ideal_thresholds"
+    ]