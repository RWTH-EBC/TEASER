--- conflicted
+++ resolved
@@ -83,8 +83,7 @@
     project.modelica_info.version = prj_in["project"]["modelica_info"]["version"]
 
     for bldg_name, bldg_in in prj_in["project"]["buildings"].items():
-        bl_class = __building_class[bldg_in["classification"]
-                                    ["class"]]["teaser_class"]
+        bl_class = __building_class[bldg_in["classification"]["class"]]["teaser_class"]
         bldg = bl_class(parent=project)
         bldg.name = bldg_name
         bldg.street_name = bldg_in["street_name"]
@@ -135,67 +134,77 @@
             tz.volume = zone_in["volume"]
             tz.use_conditions = UseConditions(parent=tz)
             tz.use_conditions.usage = zone_in["use_conditions"]["usage"]
-<<<<<<< HEAD
-            tz.use_conditions.typical_length = zone_in[
-                "use_conditions"]["typical_length"]
-            tz.use_conditions.typical_width = zone_in[
-                "use_conditions"]["typical_width"]
-            tz.use_conditions.with_heating = zone_in[
-                "use_conditions"]["with_heating"]
-            tz.use_conditions.with_cooling = zone_in[
-                "use_conditions"]["with_cooling"]
-            tz.use_conditions.fixed_heat_flow_rate_persons = zone_in[
-                "use_conditions"]["fixed_heat_flow_rate_persons"]
-            tz.use_conditions.activity_degree_persons = zone_in[
-                "use_conditions"]["activity_degree_persons"]
-=======
             tz.use_conditions.typical_length = zone_in["use_conditions"][
                 "typical_length"
             ]
             tz.use_conditions.typical_width = zone_in["use_conditions"]["typical_width"]
             tz.use_conditions.with_heating = zone_in["use_conditions"]["with_heating"]
-            tz.use_conditions.with_ideal_thresholds = zone_in["use_conditions"]["with_ideal_thresholds"]
-            tz.use_conditions.T_threshold_heating = zone_in["use_conditions"]["T_threshold_heating"]
-            tz.use_conditions.T_threshold_cooling = zone_in["use_conditions"]["T_threshold_cooling"]
             tz.use_conditions.with_cooling = zone_in["use_conditions"]["with_cooling"]
->>>>>>> 0cceb607
+            tz.use_conditions.T_threshold_heating = zone_in["use_conditions"][
+                "T_threshold_heating"
+            ]
+            tz.use_conditions.T_threshold_cooling = zone_in["use_conditions"][
+                "T_threshold_cooling"
+            ]
+            tz.use_conditions.fixed_heat_flow_rate_persons = zone_in["use_conditions"][
+                "fixed_heat_flow_rate_persons"
+            ]
+            tz.use_conditions.activity_degree_persons = zone_in["use_conditions"][
+                "activity_degree_persons"
+            ]
             tz.use_conditions.persons = zone_in["use_conditions"]["persons"]
             tz.use_conditions.internal_gains_moisture_no_people = zone_in[
-                "use_conditions"]["internal_gains_moisture_no_people"]
-            tz.use_conditions.ratio_conv_rad_persons = zone_in[
-                "use_conditions"]["ratio_conv_rad_persons"]
+                "use_conditions"
+            ]["internal_gains_moisture_no_people"]
+            tz.use_conditions.ratio_conv_rad_persons = zone_in["use_conditions"][
+                "ratio_conv_rad_persons"
+            ]
             tz.use_conditions.machines = zone_in["use_conditions"]["machines"]
-            tz.use_conditions.ratio_conv_rad_machines = zone_in[
-                "use_conditions"]["ratio_conv_rad_machines"]
+            tz.use_conditions.ratio_conv_rad_machines = zone_in["use_conditions"][
+                "ratio_conv_rad_machines"
+            ]
             tz.use_conditions.lighting_power = zone_in["use_conditions"][
-                "lighting_power"]
-            tz.use_conditions.ratio_conv_rad_lighting = zone_in[
-                "use_conditions"]["ratio_conv_rad_lighting"]
-            tz.use_conditions.use_constant_infiltration = zone_in[
-                "use_conditions"]["use_constant_infiltration"]
-            tz.use_conditions.infiltration_rate = zone_in[
-                "use_conditions"]["infiltration_rate"]
-            tz.use_conditions.max_user_infiltration = zone_in[
-                "use_conditions"]["max_user_infiltration"]
-            tz.use_conditions.max_overheating_infiltration = zone_in[
-                "use_conditions"]["max_overheating_infiltration"]
-            tz.use_conditions.max_summer_infiltration = zone_in[
-                "use_conditions"]["max_summer_infiltration"]
-            tz.use_conditions.winter_reduction_infiltration = zone_in[
-                "use_conditions"]["winter_reduction_infiltration"]
+                "lighting_power"
+            ]
+            tz.use_conditions.ratio_conv_rad_lighting = zone_in["use_conditions"][
+                "ratio_conv_rad_lighting"
+            ]
+            tz.use_conditions.use_constant_infiltration = zone_in["use_conditions"][
+                "use_constant_infiltration"
+            ]
+            tz.use_conditions.infiltration_rate = zone_in["use_conditions"][
+                "infiltration_rate"
+            ]
+            tz.use_conditions.max_user_infiltration = zone_in["use_conditions"][
+                "max_user_infiltration"
+            ]
+            tz.use_conditions.max_overheating_infiltration = zone_in["use_conditions"][
+                "max_overheating_infiltration"
+            ]
+            tz.use_conditions.max_summer_infiltration = zone_in["use_conditions"][
+                "max_summer_infiltration"
+            ]
+            tz.use_conditions.winter_reduction_infiltration = zone_in["use_conditions"][
+                "winter_reduction_infiltration"
+            ]
             tz.use_conditions.min_ahu = zone_in["use_conditions"]["min_ahu"]
             tz.use_conditions.max_ahu = zone_in["use_conditions"]["max_ahu"]
             tz.use_conditions.with_ahu = zone_in["use_conditions"]["with_ahu"]
-            tz.use_conditions.heating_profile = zone_in[
-                "use_conditions"]["heating_profile"]
-            tz.use_conditions.cooling_profile = zone_in[
-                "use_conditions"]["cooling_profile"]
-            tz.use_conditions.persons_profile = zone_in[
-                "use_conditions"]["persons_profile"]
-            tz.use_conditions.machines_profile = zone_in[
-                "use_conditions"]["machines_profile"]
-            tz.use_conditions.lighting_profile = zone_in[
-                "use_conditions"]["lighting_profile"]
+            tz.use_conditions.heating_profile = zone_in["use_conditions"][
+                "heating_profile"
+            ]
+            tz.use_conditions.cooling_profile = zone_in["use_conditions"][
+                "cooling_profile"
+            ]
+            tz.use_conditions.persons_profile = zone_in["use_conditions"][
+                "persons_profile"
+            ]
+            tz.use_conditions.machines_profile = zone_in["use_conditions"][
+                "machines_profile"
+            ]
+            tz.use_conditions.lighting_profile = zone_in["use_conditions"][
+                "lighting_profile"
+            ]
 
             for wall_name, wall_in in zone_in["outer_walls"].items():
                 out_wall = OuterWall(parent=tz)
