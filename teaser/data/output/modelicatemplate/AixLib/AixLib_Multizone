<%namespace file="/modelica_language/" import="get_true_false"/>
within ${bldg.parent.name}.${bldg.name};
model ${bldg.name}
  "This is the simulation model of ${bldg.name} with traceable ID ${bldg.building_id}"


AixLib.ThermalZones.ReducedOrder.Multizone.MultizoneEquipped multizone(
    buildingID=${bldg.building_id},
    energyDynamics=Modelica.Fluid.Types.Dynamics.FixedInitial,
    T_start = ${bldg.thermal_zones[0].t_inside},
    VAir = ${bldg.volume},
    ABuilding=${bldg.net_leased_area},
    ASurTot=${bldg.library_attr.total_surface_area},
    numZones = ${len(bldg.thermal_zones)},
    % if bldg.type_of_building == "SwimmingPool":
    use_pools = true,
    % else:
    use_swimmingPools = false,
    % endif
    internalGainsMode = ${bldg.internal_gains_mode},
    % if bldg.internal_gains_mode==3:
        use_C_flow = true,
        use_moisture_balance = true,
        redeclare package Medium = AixLib.Media.Air(extraPropertiesNames={"C_flow"}),
    % else:
        use_C_flow = false,
        use_moisture_balance = false,
        redeclare package Medium = Modelica.Media.Air.SimpleAir,
    % endif
    zoneParam = {
      %for zone in bldg.thermal_zones:
      ${bldg.name}_DataBase.${bldg.name}_${zone.name}()${',' if not loop.last else ''}
      %endfor
      },
% if bldg.with_ahu:
  heatAHU=${get_true_false(bldg.central_ahu.heating)},
  coolAHU=${get_true_false(bldg.central_ahu.cooling)},
  dehuAHU=${get_true_false(bldg.central_ahu.dehumidification)},
  huAHU=${get_true_false(bldg.central_ahu.humidification)},
  BPFDehuAHU=${bldg.central_ahu.by_pass_dehumidification},
  HRS=${get_true_false(bldg.central_ahu.heat_recovery)},
  sampleRateAHU=${bldg.central_ahu.sample_rate},
  effFanAHU_sup=${bldg.central_ahu.efficiency_fan_supply},
  effFanAHU_eta=${bldg.central_ahu.efficiency_fan_return},
  effHRSAHU_enabled=${bldg.central_ahu.efficiency_recovery},
  effHRSAHU_disabled=${bldg.central_ahu.efficiency_recovery_false},
  dpAHU_sup=${bldg.central_ahu.pressure_drop_fan_supply},
  dpAHU_eta=${bldg.central_ahu.pressure_drop_fan_return},
% else:
  heatAHU = false,
  coolAHU = false,
  dehuAHU = false,
  huAHU = false,
  BPFDehuAHU = 0.2,
  HRS = false,
  sampleRateAHU=1800,
  effFanAHU_sup=0.7,
  effFanAHU_eta=0.7,
  effHRSAHU_enabled = 0.8,
  effHRSAHU_disabled = 0.2,
  dpAHU_sup=800,
  dpAHU_eta=800,
% endif
  zone(ROM(extWallRC(thermCapExt(each der_T(fixed=true))),
           intWallRC(thermCapInt(each der_T(fixed=true))),floorRC
           (thermCapExt(each der_T(fixed=true))),roofRC(thermCapExt(each
           der_T(fixed=true))))),
   redeclare model corG =
        AixLib.ThermalZones.ReducedOrder.SolarGain.CorrectionGDoublePane,
% if bldg.central_ahu:
  redeclare model AHUMod = AixLib.Airflow.AirHandlingUnit.AHU)
% else:
  redeclare model AHUMod = AixLib.Airflow.AirHandlingUnit.NoAHU)
% endif
    "Multizone"
    annotation (Placement(transformation(extent={{32,-8},{52,12}})));

  AixLib.BoundaryConditions.WeatherData.ReaderTMY3 weaDat(
    calTSky=AixLib.BoundaryConditions.Types.SkyTemperatureCalculation.HorizontalRadiation,
    computeWetBulbTemperature=false,
    filNam=Modelica.Utilities.Files.loadResource(
        "modelica://${bldg.parent.name}/${bldg.parent.weather_file_name}"))
    "Weather data reader"
    annotation (Placement(transformation(extent={{-82,30},{-62,50}})));

  Modelica.Blocks.Sources.CombiTimeTable tableInternalGains(
    tableOnFile=true,
    extrapolation=Modelica.Blocks.Types.Extrapolation.Periodic,
    tableName="Internals",
    fileName=Modelica.Utilities.Files.loadResource(
        "modelica://${bldg.parent.name}/${bldg.name}/${bldg.library_attr.file_internal_gains}"),
    columns=2:${(3*len(bldg.thermal_zones))+1})
    "Profiles for internal gains"
    annotation (Placement(transformation(extent={{72,-42},{56,-26}})));

  Modelica.Blocks.Sources.CombiTimeTable tableAHU(
    tableOnFile=true,
    extrapolation=Modelica.Blocks.Types.Extrapolation.Periodic,
    tableName="AHU",
    columns=2:5,
    fileName=Modelica.Utilities.Files.loadResource(
        "modelica://${bldg.parent.name}/${bldg.name}/${bldg.library_attr.file_ahu}"))
    "Boundary conditions for air handling unit"
    annotation (Placement(transformation(extent={{-64,-6},{-48,10}})));

  Modelica.Blocks.Sources.CombiTimeTable tableTSet(
    tableOnFile=true,
    tableName="Tset",
    extrapolation=Modelica.Blocks.Types.Extrapolation.Periodic,
    fileName=Modelica.Utilities.Files.loadResource(
        "modelica://${bldg.parent.name}/${bldg.name}/${bldg.library_attr.file_set_t_heat}"),
    columns=2:${len(bldg.thermal_zones)+1})
    "Set points for heater"
    annotation (Placement(transformation(extent={{72,-66},{56,-50}})));

    Modelica.Blocks.Sources.CombiTimeTable tableTSetCool(
      tableOnFile=true,
      tableName="Tset",
      extrapolation=Modelica.Blocks.Types.Extrapolation.Periodic,
      fileName=Modelica.Utilities.Files.loadResource(
          "modelica://${bldg.parent.name}/${bldg.name}/${bldg.library_attr.file_set_t_cool}"),
      columns=2:${len(bldg.thermal_zones)+1})
      "Set points for cooler"
    annotation (Placement(transformation(extent={{72,-90},{56,-74}})));

<<<<<<< HEAD
% if bldg.type_of_building == "SwimmingPool":
     Modelica.Blocks.Sources.CombiTimeTable openingHours(
      tableOnFile=true,
      tableName="opening_hours",
      extrapolation=Modelica.Blocks.Types.Extrapolation.Periodic,
      fileName=Modelica.Utilities.Files.loadResource(
          "modelica://${bldg.parent.name}/${bldg.name}/${bldg.library_attr.file_opening_hours}"),
      columns=2:${len(bldg.thermal_zones)+1})
    annotation (Placement(transformation(extent={{-66,-42},{-50,-26}})));
=======
% if use_postprocessing_calc:
  AixLib.ThermalZones.ReducedOrder.Multizone.BaseClasses.MultizonePostProcessing
    multizonePostProcessing(
    VAir=multizone.VAir,
    numZones=multizone.numZones,
    zoneParam=multizone.zoneParam,
    calc_rel_humidity=multizone.use_moisture_balance)
    annotation (Placement(transformation(extent={{82,80},{102,100}})));
>>>>>>> c8633cdb
% endif

equation
  connect(weaDat.weaBus, multizone.weaBus) annotation (Line(
      points={{-62,40},{-32,40},{-32,6},{34,6}},
      color={255,204,51},
      thickness=0.5));

  connect(tableInternalGains.y, multizone.intGains)
    annotation (Line(points={{55.2,-34},{48,-34},{48,-9}}, color={0,0,127}));

  connect(tableAHU.y, multizone.AHU)
    annotation (Line(points={{-47.2,2},{14,2},{33,2}}, color={0,0,127}));

  connect(tableTSet.y, multizone.TSetHeat) annotation (Line(points={{55.2,-58},
          {36.8,-58},{36.8,-9}}, color={0,0,127}));

  connect(tableTSetCool.y, multizone.TSetCool) annotation (Line(points={{55.2,-58},
          {36.8,-58},{36.8,-9}}, color={0,0,127}));

<<<<<<< HEAD
  connect(openingHours.y[1], multizone.openingHours) annotation (Line(points={{-49.2,
          -34},{45.6,-34},{45.6,-9}}, color={0,0,127}));
=======
% if use_postprocessing_calc:
  connect(multizone.TAir, multizonePostProcessing.TAir) annotation (Line(points={{51,4.95},
          {70,4.95},{70,99},{81.8,99}},             color={0,0,127}));

  connect(multizone.PCooler, multizonePostProcessing.PCooler) annotation (Line(
        points={{51,-7},{70,-7},{70,90.6},{81.8,90.6}},
                                                      color={0,0,127}));
  connect(multizone.PHeater, multizonePostProcessing.PHeater) annotation (Line(
        points={{51,-5},{70,-5},{70,94.8},{81.8,94.8}},
                                                      color={0,0,127}));
  connect(multizone.Pel, multizonePostProcessing.PelAHU) annotation (Line(
        points={{51,1},{70,1},{70,86.6},{81.6,86.6}}, color={0,0,127}));

  connect(multizone.PCoolAHU, multizonePostProcessing.PCoolAHU) annotation (
      Line(points={{51,-3},{70,-3},{70,79},{81.6,79}}, color={0,0,127}));

  connect(multizone.PHeatAHU, multizonePostProcessing.PHeatAHU) annotation (
      Line(points={{51,-1},{70,-1},{70,82.8},{81.6,82.8}}, color={0,0,127}));

  connect(multizone.X_w, multizonePostProcessing.X_w) annotation (Line(points={{57,2},{
          70,2},{70,94.2},{80,94.2}},        color={0,0,127}));

  connect(multizone.TRad, multizonePostProcessing.TRad) annotation (Line(points={{51,3},{
          70,3},{70,97.6},{80,97.6}},         color={0,0,127}));
  connect(multizone.QIntGains_flow, multizonePostProcessing.QIntGains_flow) 
    annotation (Line(points={{51,-7},{70,-7},{70,80},{80,80}}, color={0,0,127}));
% endif
>>>>>>> c8633cdb

  annotation (experiment(
      StartTime=${str(zone.parent.parent.modelica_info.start_time)},
      StopTime=${str(zone.parent.parent.modelica_info.stop_time)},
      Interval=${modelica_info.interval_output},
      Tolerance=0.0001,
      __Dymola_Algorithm="${modelica_info.current_solver}"),
      __Dymola_experimentSetupOutput(equidistant=${get_true_false(modelica_info.equidistant_output)},
      events=${get_true_false(modelica_info.results_at_events)}),
      __Dymola_Commands(file=
        "Resources/Scripts/Dymola/${bldg.name}/${bldg.name}.mos"
      "Simulate and Plot"),
    Icon(coordinateSystem(preserveAspectRatio=false, extent={{-100,-100},{100,100}}),
        graphics={
        Line(points={{80,-82}}, color={28,108,200}),
        Rectangle(
          extent={{-80,20},{80,-80}},
          lineColor={0,0,0},
          lineThickness=0.5),
        Line(
          points={{-80,20},{0,100},{80,20}},
          color={0,0,0},
          thickness=0.5),
        Text(
          extent={{-52,-10},{62,-48}},
          lineColor={0,0,0},
          lineThickness=0.5,
          fillColor={0,0,255},
          fillPattern=FillPattern.Solid,
          textString="TB")}));
end ${bldg.name};<|MERGE_RESOLUTION|>--- conflicted
+++ resolved
@@ -123,7 +123,6 @@
       "Set points for cooler"
     annotation (Placement(transformation(extent={{72,-90},{56,-74}})));
 
-<<<<<<< HEAD
 % if bldg.type_of_building == "SwimmingPool":
      Modelica.Blocks.Sources.CombiTimeTable openingHours(
       tableOnFile=true,
@@ -133,7 +132,8 @@
           "modelica://${bldg.parent.name}/${bldg.name}/${bldg.library_attr.file_opening_hours}"),
       columns=2:${len(bldg.thermal_zones)+1})
     annotation (Placement(transformation(extent={{-66,-42},{-50,-26}})));
-=======
+% endif
+
 % if use_postprocessing_calc:
   AixLib.ThermalZones.ReducedOrder.Multizone.BaseClasses.MultizonePostProcessing
     multizonePostProcessing(
@@ -142,7 +142,6 @@
     zoneParam=multizone.zoneParam,
     calc_rel_humidity=multizone.use_moisture_balance)
     annotation (Placement(transformation(extent={{82,80},{102,100}})));
->>>>>>> c8633cdb
 % endif
 
 equation
@@ -163,10 +162,6 @@
   connect(tableTSetCool.y, multizone.TSetCool) annotation (Line(points={{55.2,-58},
           {36.8,-58},{36.8,-9}}, color={0,0,127}));
 
-<<<<<<< HEAD
-  connect(openingHours.y[1], multizone.openingHours) annotation (Line(points={{-49.2,
-          -34},{45.6,-34},{45.6,-9}}, color={0,0,127}));
-=======
 % if use_postprocessing_calc:
   connect(multizone.TAir, multizonePostProcessing.TAir) annotation (Line(points={{51,4.95},
           {70,4.95},{70,99},{81.8,99}},             color={0,0,127}));
@@ -194,7 +189,9 @@
   connect(multizone.QIntGains_flow, multizonePostProcessing.QIntGains_flow) 
     annotation (Line(points={{51,-7},{70,-7},{70,80},{80,80}}, color={0,0,127}));
 % endif
->>>>>>> c8633cdb
+
+  connect(openingHours.y[1], multizone.openingHours) annotation (Line(points={{-49.2,
+          -34},{45.6,-34},{45.6,-9}}, color={0,0,127}));
 
   annotation (experiment(
       StartTime=${str(zone.parent.parent.modelica_info.start_time)},
