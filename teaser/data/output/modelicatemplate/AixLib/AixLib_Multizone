--- conflicted
+++ resolved
@@ -172,7 +172,15 @@
       columns=2:${len(bldg.thermal_zones)+1})
       "Set points for cooler"
     annotation (Placement(transformation(extent={{72,-90},{56,-74}})));
-<<<<<<< HEAD
+  % if use_postprocessing_calc:
+    AixLib.ThermalZones.ReducedOrder.Multizone.BaseClasses.MultizonePostProcessing
+      multizonePostProcessing(
+      VAir=multizone.VAir,
+      numZones=multizone.numZones,
+      zoneParam=multizone.zoneParam,
+      calc_rel_humidity=multizone.use_moisture_balance)
+      annotation (Placement(transformation(extent={{82,80},{102,100}})));
+  % endif
 
 % if bldg.type_of_building == "SwimmingFacility":
      Modelica.Blocks.Sources.CombiTimeTable openingHours(
@@ -194,17 +202,6 @@
     calc_rel_humidity=multizone.use_moisture_balance)
     annotation (Placement(transformation(extent={{82,80},{102,100}})));
 % endif
-=======
-  % if use_postprocessing_calc:
-    AixLib.ThermalZones.ReducedOrder.Multizone.BaseClasses.MultizonePostProcessing
-      multizonePostProcessing(
-      VAir=multizone.VAir,
-      numZones=multizone.numZones,
-      zoneParam=multizone.zoneParam,
-      calc_rel_humidity=multizone.use_moisture_balance)
-      annotation (Placement(transformation(extent={{82,80},{102,100}})));
-  % endif
->>>>>>> 37026f07
 
 equation
   connect(weaDat.weaBus, multizone.weaBus) annotation (Line(
