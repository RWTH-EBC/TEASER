--- conflicted
+++ resolved
@@ -127,33 +127,6 @@
       annotation (Placement(transformation(extent={{82,80},{102,100}})));
   % endif
 
-% if False:
-   Modelica.Blocks.Sources.CombiTimeTable tableIntGainsRad(
-    tableOnFile=true,
-    tableName="IntGainsConvRad",
-    extrapolation=Modelica.Blocks.Types.Extrapolation.Periodic,
-    fileName=Modelica.Utilities.Files.loadResource(
-        "modelica://${bldg.parent.name}/${bldg.name}/${bldg.library_attr.file_add_int_gains}"),
-    columns=2:${len(bldg.thermal_zones)+1})
-    "Additional internal gains (radiative)"
-    annotation (Placement(transformation(extent={{-64,-34},{-48,-18}})));
-
-   Modelica.Thermal.HeatTransfer.Sources.PrescribedHeatFlow heatFlowRad[${len(bldg.thermal_zones)}]
-    annotation (Placement(transformation(extent={{-22,-36},{-2,-16}})));
-
-   Modelica.Blocks.Sources.CombiTimeTable tableIntGainsConv(
-    tableOnFile=true,
-    tableName="IntGainsConvRad",
-    extrapolation=Modelica.Blocks.Types.Extrapolation.Periodic,
-    fileName=Modelica.Utilities.Files.loadResource(
-        "modelica://${bldg.parent.name}/${bldg.name}/${bldg.library_attr.file_add_int_gains}"),
-    columns=${len(bldg.thermal_zones)+2}:${(2*len(bldg.thermal_zones))+1})
-    "Additional internal gains (convective)"
-    annotation (Placement(transformation(extent={{-64,-72},{-48,-56}})));
-
-  Modelica.Thermal.HeatTransfer.Sources.PrescribedHeatFlow heatFlowConv[${len(bldg.thermal_zones)}]
-    annotation (Placement(transformation(extent={{-24,-74},{-4,-54}})));
-% endif
 equation
   connect(weaDat.weaBus, multizone.weaBus) annotation (Line(
       points={{-62,40},{-32,40},{-32,6},{34,6}},
@@ -172,21 +145,6 @@
   connect(tableTSetCool.y, multizone.TSetCool) annotation (Line(points={{55.2,-58},
           {36.8,-58},{36.8,-9}}, color={0,0,127}));
 
-<<<<<<< HEAD
-% if False:
-  connect(tableIntGainsRad.y, heatFlowRad.Q_flow)
-    annotation (Line(points={{-47.2,-26},{-22,-26}}, color={0,0,127}));
-
-  connect(heatFlowRad.port, multizone.intGainsRad) annotation (Line(points={{-2,
-          -26},{16,-26},{16,-3},{34,-3}}, color={191,0,0}));
-
-  connect(heatFlowConv.port, multizone.intGainsConv) annotation (Line(points={{-4,
-          -64},{20,-64},{20,-6.2},{34,-6.2}}, color={191,0,0}));
-
-  connect(tableIntGainsConv.y, heatFlowConv.Q_flow)
-    annotation (Line(points={{-47.2,-64},{-24,-64}}, color={0,0,127}));
-%endif
-=======
 
 % if use_postprocessing_calc:
   connect(multizone.TAir, multizonePostProcessing.TAir) annotation (Line(points={{51,4.95},
@@ -212,10 +170,9 @@
 
   connect(multizone.TRad, multizonePostProcessing.TRad) annotation (Line(points={{51,3},{
           70,3},{70,97.6},{80,97.6}},         color={0,0,127}));
-  connect(multizone.QIntGains_flow, multizonePostProcessing.QIntGains_flow) 
+  connect(multizone.QIntGains_flow, multizonePostProcessing.QIntGains_flow)
     annotation (Line(points={{51,-7},{70,-7},{70,80},{80,80}}, color={0,0,127}));
 % endif
->>>>>>> 37026f07
 
   annotation (experiment(
       StartTime=${str(zone.parent.parent.modelica_info.start_time)},
@@ -228,11 +185,6 @@
       __Dymola_Commands(file=
         "Resources/Scripts/Dymola/${bldg.name}/${bldg.name}.mos"
       "Simulate and Plot"),
-    % if export_vars:
-    __Dymola_selections={
-        Selection(name="BuildingSimulationOutputs",
-        match={${export_vars}})},
-    % endif
     Icon(coordinateSystem(preserveAspectRatio=false, extent={{-100,-100},{100,100}}),
         graphics={
         Line(points={{80,-82}}, color={28,108,200}),
