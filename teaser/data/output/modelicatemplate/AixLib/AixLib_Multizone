--- conflicted
+++ resolved
@@ -3,16 +3,11 @@
 model ${bldg.name}
   "This is the simulation model of ${bldg.name} with traceable ID ${bldg.building_id}"
 
-<<<<<<< HEAD
 % if not bldg.ATabs:
 AixLib.ThermalZones.ReducedOrder.Multizone.MultizoneEquipped multizone(
 % else:
 AixLib.ThermalZones.ReducedOrder.Multizone.MultizoneEquipped_TABS multizone(
 % endif
-=======
-
-AixLib.ThermalZones.ReducedOrder.Multizone.MultizoneEquipped multizone(
->>>>>>> cdcdfffa
     buildingID=${bldg.building_id},
     energyDynamics=Modelica.Fluid.Types.Dynamics.FixedInitial,
     T_start = ${bldg.thermal_zones[0].t_inside},
@@ -21,7 +16,6 @@
     ASurTot=${bldg.library_attr.total_surface_area},
     numZones = ${len(bldg.thermal_zones)},
     internalGainsMode = ${bldg.internal_gains_mode},
-<<<<<<< HEAD
     % if bldg.ATabs:
     numTabs = ${bldg.tabs_rooms},
     ATabs = ${get_list(bldg.ATabs)},
@@ -39,8 +33,6 @@
         % endfor
     },
     %endif
-=======
->>>>>>> cdcdfffa
     % if bldg.internal_gains_mode==3:
         use_C_flow = true,
         use_moisture_balance = true,
