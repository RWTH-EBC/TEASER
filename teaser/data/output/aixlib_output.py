"""This module contains function for AixLib model generation"""

import os
import warnings
import shutil
from mako.template import Template
from mako.lookup import TemplateLookup
import teaser.logic.utilities as utilities


<<<<<<< HEAD
def export_multizone(buildings, prj, path=None,
                     custom_multizone_template_path=None):
=======
def export_multizone(
        buildings,
        prj,
        path=None,
        use_postprocessing_calc=False,
        export_vars=None):
>>>>>>> 37026f07
    """Exports models for AixLib library

    Exports a building for
    AixLib.ThermalZones.ReducedOrder.Multizone.MultizoneEquipped models
    using the ThermalZoneEquipped and supporting models, like tables and weather
    model. Depending on chosen calculation method the parameter set to 1,2,
    3 or 4 element model. By default it uses the  correction for solar
    glazing (corG) and decoupled heat conduction through windows (
    merge_windows=False). In contrast to versions < 0.5 TEASER now does not
    support any other model options, as we observed no need, since single
    ThermalZones are identical with IBPSA models. If you miss one of the
    old options please contact us.

    This function uses Mako Templates specified in
    data.output.modelicatemplates.AixLib

    Parameters
    ----------

    buildings : list of instances of Building
        list of TEASER instances of a Building that is exported to a AixLib
        MultizoneEquipped models. If you want to export a single building,
        please pass it over as a list containing only that building.
    prj : instance of Project
        Instance of TEASER Project object to access Project related
        information, e.g. name or version of used libraries
    path : string
        if the Files should not be stored in default output path of TEASER,
        an alternative path can be specified as a full path
<<<<<<< HEAD
    custom_multizone_template_path : string
        if a custom template for writing the multizone model should be used,
        its path can be specified as a full path
=======
    use_postprocessing_calc : bool
        If activated the exported model will use the multizonePostProcessing
        to calculate common outputs for simulation time like total heating
        demands. Only supported for Aixlib. Default is False.
    export_vars : str
        Holds the string about which variables to export following the
        __Dymola_selection syntax.
>>>>>>> 37026f07

    Attributes
    ----------

    lookup : TemplateLookup object
        Instance of mako.TemplateLookup to store general functions for templates
    zone_template_1 : Template object
        Template for ThermalZoneRecord using 1 element model
    zone_template_2 : Template object
        Template for ThermalZoneRecord using 2 element model
    zone_template_3 : Template object
        Template for ThermalZoneRecord using 3 element model
    zone_template_4 : Template object
        Template for ThermalZoneRecord using 4 element model
    zone_template_5 : Template object
        Template for ThermalZoneRecord using 5 element model
    model_template : Template object
        Template for MultiZone model
    """

    lookup = TemplateLookup(directories=[utilities.get_full_path(
        os.path.join('data', 'output', 'modelicatemplate'))])
    zone_template_1 = Template(
        filename=utilities.get_full_path(
            "data/output/modelicatemplate/AixLib"
            "/AixLib_ThermalZoneRecord_OneElement"),
        lookup=lookup)
    zone_template_2 = Template(
        filename=utilities.get_full_path(
            "data/output/modelicatemplate/AixLib"
            "/AixLib_ThermalZoneRecord_TwoElement"),
        lookup=lookup)
    zone_template_3 = Template(
        filename=utilities.get_full_path(
            "data/output/modelicatemplate/AixLib"
            "/AixLib_ThermalZoneRecord_ThreeElement"),
        lookup=lookup)
    zone_template_4 = Template(
        filename=utilities.get_full_path(
            "data/output/modelicatemplate/AixLib"
            "/AixLib_ThermalZoneRecord_FourElement"),
        lookup=lookup)
    zone_template_5 = Template(
        filename=utilities.get_full_path(
            "data/output/modelicatemplate/AixLib"
            "/AixLib_ThermalZoneRecord_FiveElement"),
        lookup=lookup)
    if custom_multizone_template_path:
        model_template = Template(
            filename=custom_multizone_template_path,
            lookup=lookup)
    else:
        model_template = Template(
            filename=utilities.get_full_path(
                "data/output/modelicatemplate/AixLib/AixLib_Multizone"),
            lookup=lookup)
    test_script_template = Template(
        filename=utilities.get_full_path(
            "data/output/modelicatemplate/modelica_test_script"),
        lookup=lookup)

    uses = [
        'Modelica(version="' + prj.modelica_info.version + '")',
        'AixLib(version="' + prj.buildings[-1].library_attr.version + '")']
    _help_package(
        path=path,
        name=prj.name,
        uses=uses,
        within=None)
    _help_package_order(
        path=path,
        package_list=buildings,
        addition=None,
        extra=None)
    _copy_weather_data(prj.weather_file_path, path)
    if prj.t_soil_mode == 3:
        _copy_weather_data(prj.t_soil_file_path, path)

    for i, bldg in enumerate(buildings):

        ass_error = "You chose IBPSA calculation, " \
                    "but want to export AixLib models, " \
                    "this is not possible"

        assert bldg.used_library_calc == 'AixLib', ass_error

        bldg_path = os.path.join(path, bldg.name)
        utilities.create_path(utilities.get_full_path(bldg_path))
        utilities.create_path(utilities.get_full_path(
            os.path.join(bldg_path,
                         bldg.name + "_DataBase")))
        bldg.library_attr.modelica_set_temp(path=bldg_path)
        bldg.library_attr.modelica_set_temp_cool(path=bldg_path)
        bldg.library_attr.modelica_AHU_boundary(
            path=bldg_path)
        bldg.library_attr.modelica_gains_boundary(
            path=bldg_path)

        _help_package(path=bldg_path, name=bldg.name, within=bldg.parent.name)
        _help_package_order(
            path=bldg_path,
            package_list=[bldg],
            addition=None,
            extra=bldg.name + "_DataBase")

        if bldg.building_id is None:
            bldg.building_id = i
        else:
            try:
                bldg.building_id = int(bldg.building_id)
            except UserWarning:
                warnings.warn("Cannot convert building_id to integer, "
                              "is set to ", i, "which is the enumeration "
                                               "number of the building in "
                                               "the project list.")
                bldg.building_id = i
        with open(utilities.get_full_path(
                os.path.join(bldg_path, bldg.name + ".mo")), 'w') as out_file:

            out_file.write(model_template.render_unicode(
                bldg=bldg,
                weather=bldg.parent.weather_file_path,
                modelica_info=bldg.parent.modelica_info,
                use_postprocessing_calc=use_postprocessing_calc,
                export_vars=export_vars))

            out_file.close()

        dir_resources = os.path.join(path, "Resources")
        if not os.path.exists(dir_resources):
            os.mkdir(dir_resources)
        dir_scripts = os.path.join(dir_resources, "Scripts")
        if not os.path.exists(dir_scripts):
            os.mkdir(dir_scripts)
        dir_dymola = os.path.join(dir_scripts, "Dymola")
        if not os.path.exists(dir_dymola):
            os.mkdir(dir_dymola)
        _help_test_script(bldg, dir_dymola, test_script_template)

        zone_path = os.path.join(bldg_path, bldg.name + "_DataBase")

        for zone in bldg.thermal_zones:

            with open(utilities.get_full_path(os.path.join(
                    zone_path,
                    bldg.name + '_' + zone.name + '.mo')), 'w') as out_file:
                if type(zone.model_attr).__name__ == "OneElement":
                    out_file.write(zone_template_1.render_unicode(zone=zone))
                elif type(zone.model_attr).__name__ == "TwoElement":
                    out_file.write(zone_template_2.render_unicode(zone=zone))
                elif type(zone.model_attr).__name__ == "ThreeElement":
                    out_file.write(zone_template_3.render_unicode(zone=zone))
                elif type(zone.model_attr).__name__ == "FourElement":
                    out_file.write(zone_template_4.render_unicode(zone=zone))
                elif type(zone.model_attr).__name__ == "FiveElement":
                    out_file.write(zone_template_5.render_unicode(zone=zone))

                out_file.close()

        _help_package(
            path=zone_path,
            name=bldg.name + '_DataBase',
            within=prj.name + '.' + bldg.name)
        _help_package_order(
            path=zone_path,
            package_list=bldg.thermal_zones,
            addition=bldg.name + "_",
            extra=None)

    _copy_script_unit_tests(os.path.join(dir_scripts, "runUnitTests.py"))
    _copy_reference_results(dir_resources, prj)

    print("Exports can be found here:")
    print(path)


def _copy_reference_results(dir_resources, prj):
    """Copy reference results to modelica output.

    Parameters
    ----------
    dir_resources : str
        Resources directory of the modelica output
    prj : teaser.project.Project
        Project to be exported
    """

    if prj.dir_reference_results is not None:
        dir_ref_out = os.path.join(dir_resources, "ReferenceResults")
        if not os.path.exists(dir_ref_out):
            os.mkdir(dir_ref_out)
        dir_ref_out_dymola = os.path.join(dir_ref_out, "Dymola")
        if not os.path.exists(dir_ref_out_dymola):
            os.mkdir(dir_ref_out_dymola)
        for filename in os.listdir(prj.dir_reference_results):
            if filename.endswith(".txt"):
                shutil.copy2(
                    os.path.join(prj.dir_reference_results, filename),
                    os.path.join(dir_ref_out_dymola, filename)
                )


def _help_test_script(bldg, dir_dymola, test_script_template):
    """Create a test script for regression testing with BuildingsPy

    Parameters
    ----------
    bldg : teaser.logic.buildingobjects.building.Building
        Building for which test script is created
    dir_dymola : str
        Output directory for Dymola scripts
    test_script_template : mako.template.Template
        Template for the test script

    Returns
    -------
    dir_scripts : str
        Path to the scripts directory
    """

    dir_building = os.path.join(dir_dymola, bldg.name)
    if not os.path.exists(dir_building):
        os.mkdir(dir_building)
    with open(utilities.get_full_path(os.path.join(
            dir_building, bldg.name + ".mos")), 'w') as out_file:

        names_variables = []
        for i, zone in enumerate(bldg.thermal_zones):
            names_variables.append(f"multizone.PHeater[{i+1}]")
            names_variables.append(f"multizone.PCooler[{i+1}]")
            names_variables.append(f"multizone.TAir[{i+1}]")
        out_file.write(test_script_template.render_unicode(
            project=bldg.parent,
            bldg=bldg,
            stop_time=3600 * 24 * 365,
            names_variables=names_variables,
        ))
        out_file.close()


def _help_package(path, name, uses=None, within=None):
    """creates a package.mo file

    private function, do not call

    Parameters
    ----------

    path : string
        path of where the package.mo should be placed
    name : string
        name of the Modelica package
    within : string
        path of Modelica package containing this package

    """

    package_template = Template(filename=utilities.get_full_path(
        "data/output/modelicatemplate/package"))
    with open(utilities.get_full_path(os.path.join(
            path, "package.mo")), 'w') as out_file:

        out_file.write(package_template.render_unicode(
            name=name,
            within=within,
            uses=uses))
        out_file.close()


def _help_package_order(path, package_list, addition=None, extra=None):
    """creates a package.order file

    private function, do not call

    Parameters
    ----------

    path : string
        path of where the package.order should be placed
    package_list : [string]
        name of all models or packages contained in the package
    addition : string
        if there should be a suffix in front of package_list.string it can
        be specified
    extra : string
        an extra package or model not contained in package_list can be
        specified

    """

    order_template = Template(filename=utilities.get_full_path(
        "data/output/modelicatemplate/package_order"))
    with open(utilities.get_full_path(
            path + "/" + "package" + ".order"), 'w') as out_file:

        out_file.write(order_template.render_unicode
                       (list=package_list, addition=addition, extra=extra))
        out_file.close()


def _copy_weather_data(source_path, destination_path):
    """Copies the imported .mos weather file to the results folder.

    Parameters
    ----------
    source_path : str
        path of local weather file
    destination_path : str
        path of where the weather file should be placed
    """
    try:
        shutil.copy2(source_path, destination_path)
    except shutil.SameFileError:
        pass


def _copy_script_unit_tests(destination_path):
    """Copies the script to run the unit tests.

    Parameters
    ----------
    destination_path : str
        path of where the weather file should be placed
    """

    source_path = utilities.get_full_path("data/output/runUnitTests.py")
    shutil.copy2(source_path, destination_path)<|MERGE_RESOLUTION|>--- conflicted
+++ resolved
@@ -8,17 +8,13 @@
 import teaser.logic.utilities as utilities
 
 
-<<<<<<< HEAD
-def export_multizone(buildings, prj, path=None,
-                     custom_multizone_template_path=None):
-=======
 def export_multizone(
         buildings,
         prj,
         path=None,
         use_postprocessing_calc=False,
-        export_vars=None):
->>>>>>> 37026f07
+        export_vars=None,
+        custom_multizone_template_path=None):
     """Exports models for AixLib library
 
     Exports a building for
@@ -48,11 +44,6 @@
     path : string
         if the Files should not be stored in default output path of TEASER,
         an alternative path can be specified as a full path
-<<<<<<< HEAD
-    custom_multizone_template_path : string
-        if a custom template for writing the multizone model should be used,
-        its path can be specified as a full path
-=======
     use_postprocessing_calc : bool
         If activated the exported model will use the multizonePostProcessing
         to calculate common outputs for simulation time like total heating
@@ -60,7 +51,9 @@
     export_vars : str
         Holds the string about which variables to export following the
         __Dymola_selection syntax.
->>>>>>> 37026f07
+    custom_multizone_template_path : string
+        if a custom template for writing the multizone model should be used,
+        its path can be specified as a full path
 
     Attributes
     ----------
@@ -183,10 +176,7 @@
             out_file.write(model_template.render_unicode(
                 bldg=bldg,
                 weather=bldg.parent.weather_file_path,
-                modelica_info=bldg.parent.modelica_info,
-                use_postprocessing_calc=use_postprocessing_calc,
-                export_vars=export_vars))
-
+                modelica_info=bldg.parent.modelica_info))
             out_file.close()
 
         dir_resources = os.path.join(path, "Resources")
