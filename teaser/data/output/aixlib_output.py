--- conflicted
+++ resolved
@@ -134,15 +134,11 @@
         path=path,
         package_list=buildings,
         extra=None)
-<<<<<<< HEAD
     if not prj.weather_file_path.startswith("modelica:"):
-        _copy_weather_data(prj.weather_file_path, path)
+        modelica_output.copy_weather_data(prj.weather_file_path, path)
     if prj.t_soil_mode == 3:
         if not prj.t_soil_file_path.startswith("modelica:"):
-            _copy_weather_data(prj.t_soil_file_path, path)
-=======
-    modelica_output.copy_weather_data(prj.weather_file_path, path)
->>>>>>> e51040e0
+            modelica_output.copy_weather_data(prj.t_soil_file_path, path)
 
     for i, bldg in enumerate(buildings):
 
@@ -290,93 +286,14 @@
         out_file.close()
 
 
-<<<<<<< HEAD
-def _help_package(path, name, uses=None, within=None):
-    """creates a package.mo file
-
-    private function, do not call
-
-    Parameters
-    ----------
-
-    path : string
-        path of where the package.mo should be placed
-    name : string
-        name of the Modelica package
-    within : string
-        path of Modelica package containing this package
-
-    """
-
-    package_template = Template(filename=utilities.get_full_path(
-        "data/output/modelicatemplate/package"))
-    with open(utilities.get_full_path(os.path.join(
-            path, "package.mo")), 'w') as out_file:
-
-        out_file.write(package_template.render_unicode(
-            name=name,
-            within=within,
-            uses=uses))
-        out_file.close()
-
-
-def _help_package_order(path, package_list, addition=None, extra=None):
-    """creates a package.order file
-
-    private function, do not call
-
-    Parameters
-    ----------
-
-    path : string
-        path of where the package.order should be placed
-    package_list : [string]
-        name of all models or packages contained in the package
-    addition : string
-        if there should be a suffix in front of package_list.string it can
-        be specified
-    extra : string
-        an extra package or model not contained in package_list can be
-        specified
-
-    """
-
-    order_template = Template(filename=utilities.get_full_path(
-        "data/output/modelicatemplate/package_order"))
-    with open(utilities.get_full_path(
-            path + "/" + "package" + ".order"), 'w') as out_file:
-
-        out_file.write(order_template.render_unicode
-                       (list=package_list, addition=addition, extra=extra))
-        out_file.close()
-
-
-def _copy_weather_data(source_path, destination_path):
-    """Copies the imported .mos weather file to the results folder.
-
-    Parameters
-    ----------
-    source_path : str
-        path of local weather file
+def _copy_script_unit_tests(destination_path):
+    """Copies the script to run the unit tests.
+
+    Parameters
+    ----------
     destination_path : str
         path of where the weather file should be placed
     """
-    try:
-        shutil.copy2(source_path, destination_path)
-    except shutil.SameFileError:
-        pass
-
-
-=======
->>>>>>> e51040e0
-def _copy_script_unit_tests(destination_path):
-    """Copies the script to run the unit tests.
-
-    Parameters
-    ----------
-    destination_path : str
-        path of where the weather file should be placed
-    """
 
     source_path = utilities.get_full_path("data/output/runUnitTests.py")
     shutil.copy2(source_path, destination_path)