"""This module contains function for AixLib model generation"""

import os
import warnings
import shutil
from mako.template import Template
from mako.lookup import TemplateLookup
import teaser.logic.utilities as utilities
import teaser.data.output.modelica_output as modelica_output


def export_multizone(
        buildings,
        prj,
        path=None,
        use_postprocessing_calc=False,
        export_vars=None):
    """Exports models for AixLib library

    Exports a building for
    AixLib.ThermalZones.ReducedOrder.Multizone.MultizoneEquipped models
    using the ThermalZoneEquipped and supporting models, like tables and weather
    model. Depending on chosen calculation method the parameter set to 1,2,
    3 or 4 element model. By default it uses the  correction for solar
    glazing (corG) and decoupled heat conduction through windows (
    merge_windows=False). In contrast to versions < 0.5 TEASER now does not
    support any other model options, as we observed no need, since single
    ThermalZones are identical with IBPSA models. If you miss one of the
    old options please contact us.

    This function uses Mako Templates specified in
    data.output.modelicatemplates.AixLib

    Parameters
    ----------

    buildings : list of instances of Building
        list of TEASER instances of a Building that is exported to a AixLib
        MultizoneEquipped models. If you want to export a single building,
        please pass it over as a list containing only that building.
    prj : instance of Project
        Instance of TEASER Project object to access Project related
        information, e.g. name or version of used libraries
    path : string
        if the Files should not be stored in default output path of TEASER,
        an alternative path can be specified as a full path
    use_postprocessing_calc : bool
        If activated the exported model will use the multizonePostProcessing
        to calculate common outputs for simulation time like total heating
        demands. Only supported for Aixlib. Default is False.
    export_vars : str
        Holds the string about which variables to export following the
        __Dymola_selection syntax.

    Attributes
    ----------

    lookup : TemplateLookup object
        Instance of mako.TemplateLookup to store general functions for templates
    zone_template_1 : Template object
        Template for ThermalZoneRecord using 1 element model
    zone_template_2 : Template object
        Template for ThermalZoneRecord using 2 element model
    zone_template_3 : Template object
        Template for ThermalZoneRecord using 3 element model
    zone_template_4 : Template object
        Template for ThermalZoneRecord using 4 element model
    model_template : Template object
        Template for MultiZone model
    """

    if path is None:
        path = utilities.get_full_path("")

    lookup = TemplateLookup(directories=[utilities.get_full_path(
        os.path.join('data', 'output', 'modelicatemplate'))])
    zone_template_1 = Template(
        filename=utilities.get_full_path(
            "data/output/modelicatemplate/AixLib"
            "/AixLib_ThermalZoneRecord_OneElement"),
        lookup=lookup)
    zone_template_2 = Template(
        filename=utilities.get_full_path(
            "data/output/modelicatemplate/AixLib"
            "/AixLib_ThermalZoneRecord_TwoElement"),
        lookup=lookup)
    zone_template_3 = Template(
        filename=utilities.get_full_path(
            "data/output/modelicatemplate/AixLib"
            "/AixLib_ThermalZoneRecord_ThreeElement"),
        lookup=lookup)
    zone_template_4 = Template(
        filename=utilities.get_full_path(
            "data/output/modelicatemplate/AixLib"
            "/AixLib_ThermalZoneRecord_FourElement"),
        lookup=lookup)
    template_pool = Template(
        filename=utilities.get_full_path(
            "data/output/modelicatemplate/AixLib"
            "/AixLib_SwimmingPoolRecord"),
        lookup=lookup)
    model_template = Template(
        filename=utilities.get_full_path(
            "data/output/modelicatemplate/AixLib/AixLib_Multizone"),
        lookup=lookup)
    test_script_template = Template(
        filename=utilities.get_full_path(
            "data/output/modelicatemplate/modelica_test_script"),
        lookup=lookup)

    dir_resources = utilities.create_path(os.path.join(path, "Resources"))
    dir_scripts = utilities.create_path(os.path.join(dir_resources, "Scripts"))
    dir_dymola = utilities.create_path(os.path.join(dir_scripts, "Dymola"))

    uses = [
        'Modelica(version="' + prj.modelica_info.version + '")',
        'AixLib(version="' + prj.buildings[-1].library_attr.version + '")']
    modelica_output.create_package(
        path=path,
        name=prj.name,
        uses=uses)
    modelica_output.create_package_order(
        path=path,
        package_list=buildings,
        extra=None)
    modelica_output.copy_weather_data(prj.weather_file_path, path)

    for i, bldg in enumerate(buildings):

        ass_error = "You chose IBPSA calculation, " \
                    "but want to export AixLib models, " \
                    "this is not possible"

        assert bldg.used_library_calc == 'AixLib', ass_error

        bldg_path = os.path.join(path, bldg.name)
        utilities.create_path(bldg_path)
        utilities.create_path(os.path.join(bldg_path, bldg.name + "_DataBase"))
        bldg.library_attr.modelica_set_temp(path=bldg_path)
        bldg.library_attr.modelica_set_temp_cool(path=bldg_path)
        bldg.library_attr.modelica_AHU_boundary(
            path=bldg_path)
        bldg.library_attr.modelica_gains_boundary(
            path=bldg_path)

<<<<<<< HEAD
        if bldg.type_of_building == "SwimmingFacility":
            bldg.library_attr.modelica_opening_hours(path=bldg_path)
        
        #if hasattr(bldg.thermal_zones[0], "paramRecord"):
        #    bldg.library_attr.modelica_opening_hours(path=bldg_path)

        _help_package(path=bldg_path, name=bldg.name, within=bldg.parent.name)
        _help_package_order(
=======
        modelica_output.create_package(path=bldg_path, name=bldg.name, within=bldg.parent.name)
        modelica_output.create_package_order(
>>>>>>> e51040e0
            path=bldg_path,
            package_list=[bldg],
            extra=[bldg.name + "_DataBase"])

        if bldg.building_id is None:
            bldg.building_id = i
        else:
            try:
                bldg.building_id = int(bldg.building_id)
            except UserWarning:
                warnings.warn("Cannot convert building_id to integer, "
                              "is set to ", i, "which is the enumeration "
                                               "number of the building in "
                                               "the project list.")
                bldg.building_id = i
        with open(os.path.join(bldg_path, bldg.name + ".mo"), 'w') as out_file:

            out_file.write(model_template.render_unicode(
                bldg=bldg,
                weather=bldg.parent.weather_file_path,
                modelica_info=bldg.parent.modelica_info,
                use_postprocessing_calc=use_postprocessing_calc,
                export_vars=export_vars))

            out_file.close()

        _help_test_script(bldg, dir_dymola, test_script_template)

        zone_path = os.path.join(bldg_path, bldg.name + "_DataBase")


<<<<<<< HEAD
        for zone in bldg.thermal_zones:
            with open(utilities.get_full_path(os.path.join(
                    zone_path,
                    bldg.name + '_' + zone.name + '.mo')), 'w') as out_file:
=======
            with open(os.path.join(zone_path, bldg.name + '_' + zone.name + '.mo'),
                'w') as out_file:
>>>>>>> e51040e0
                if type(zone.model_attr).__name__ == "OneElement":
                    out_file.write(zone_template_1.render_unicode(zone=zone))
                elif type(zone.model_attr).__name__ == "TwoElement":
                    out_file.write(zone_template_2.render_unicode(zone=zone))
                elif type(zone.model_attr).__name__ == "ThreeElement":
                    out_file.write(zone_template_3.render_unicode(zone=zone))
                elif type(zone.model_attr).__name__ == "FourElement":
                    out_file.write(zone_template_4.render_unicode(zone=zone))

                out_file.close()

<<<<<<< HEAD

            if len(zone.pools) > 0:
                pool_path = os.path.join(zone_path, zone.name + "_DataBase")
                utilities.create_path(utilities.get_full_path(os.path.join(
                    zone_path, zone.name + "_DataBase")))
                for pool in zone.pools:
                    out_file = open(utilities.get_full_path(os.path.join(
                        pool_path, zone.name + '_' + pool.name + '.mo')), 'w')
                    out_file.write(template_pool.render_unicode(zone=zone, pool=pool))
                    out_file.close()
                _help_package(
                    path=pool_path,
                    name=zone.name + '_DataBase',
                    within=prj.name + '.' + bldg.name + '.' + bldg.name + '_DataBase')
                _help_package_order(
                    path=pool_path,
                    package_list=list(zone.pools),
                    addition=zone.name + "_",
                    extra=None,
                    pool=True)





        _help_package(
=======
        modelica_output.create_package(
>>>>>>> e51040e0
            path=zone_path,
            name=bldg.name + '_DataBase',
            within=prj.name + '.' + bldg.name)
        modelica_output.create_package_order(
            path=zone_path,
            package_list=bldg.thermal_zones,
            addition=bldg.name + "_",
            extra=None)


    _copy_script_unit_tests(os.path.join(dir_scripts, "runUnitTests.py"))
    _copy_reference_results(dir_resources, prj)

    print("Exports can be found here:")
    print(path)


def _copy_reference_results(dir_resources, prj):
    """Copy reference results to modelica output.

    Parameters
    ----------
    dir_resources : str
        Resources directory of the modelica output
    prj : teaser.project.Project
        Project to be exported
    """

    if prj.dir_reference_results is not None:
        dir_ref_out = os.path.join(dir_resources, "ReferenceResults")
        if not os.path.exists(dir_ref_out):
            os.mkdir(dir_ref_out)
        dir_ref_out_dymola = os.path.join(dir_ref_out, "Dymola")
        if not os.path.exists(dir_ref_out_dymola):
            os.mkdir(dir_ref_out_dymola)
        for filename in os.listdir(prj.dir_reference_results):
            if filename.endswith(".txt"):
                shutil.copy2(
                    os.path.join(prj.dir_reference_results, filename),
                    os.path.join(dir_ref_out_dymola, filename)
                )


def _help_test_script(bldg, dir_dymola, test_script_template):
    """Create a test script for regression testing with BuildingsPy

    Parameters
    ----------
    bldg : teaser.logic.buildingobjects.building.Building
        Building for which test script is created
    dir_dymola : str
        Output directory for Dymola scripts
    test_script_template : mako.template.Template
        Template for the test script

    Returns
    -------
    dir_scripts : str
        Path to the scripts directory
    """

    dir_building = os.path.join(dir_dymola, bldg.name)
    if not os.path.exists(dir_building):
        os.mkdir(dir_building)
    with open(os.path.join(dir_building, bldg.name + ".mos"), 'w') as out_file:

        names_variables = []
        for i, zone in enumerate(bldg.thermal_zones):
            names_variables.append(f"multizone.PHeater[{i+1}]")
            names_variables.append(f"multizone.PCooler[{i+1}]")
            names_variables.append(f"multizone.TAir[{i+1}]")
        out_file.write(test_script_template.render_unicode(
            project=bldg.parent,
            bldg=bldg,
            stop_time=3600 * 24 * 365,
            names_variables=names_variables,
        ))
        out_file.close()


<<<<<<< HEAD
def _help_package(path, name, uses=None, within=None):
    """creates a package.mo file

    private function, do not call

    Parameters
    ----------

    path : string
        path of where the package.mo should be placed
    name : string
        name of the Modelica package
    within : string
        path of Modelica package containing this package

    """

    package_template = Template(filename=utilities.get_full_path(
        "data/output/modelicatemplate/package"))
    with open(utilities.get_full_path(os.path.join(
            path, "package.mo")), 'w') as out_file:

        out_file.write(package_template.render_unicode(
            name=name,
            within=within,
            uses=uses))
        out_file.close()

def _help_package_order(path, package_list, addition=None, extra=None, pool=None):
    """creates a package.order file

    private function, do not call

    Parameters
    ----------

    path : string
        path of where the package.order should be placed
    package_list : [string]
        name of all models or packages contained in the package
    addition : string
        if there should be a suffix in front of package_list.string it can
        be specified
    extra : string
        an extra package or model not contained in package_list can be
        specified

    """

    order_template = Template(filename=utilities.get_full_path(
        "data/output/modelicatemplate/package_order"))
    with open(utilities.get_full_path(
            path + "/" + "package" + ".order"), 'w') as out_file:

        out_file.write(order_template.render_unicode
                       (list=package_list, addition=addition, extra=extra))
        out_file.close()


def _copy_weather_data(source_path, destination_path):
    """Copies the imported .mos weather file to the results folder.

    Parameters
    ----------
    source_path : str
        path of local weather file
    destination_path : str
        path of where the weather file should be placed
    """

    shutil.copy2(source_path, destination_path)


=======
>>>>>>> e51040e0
def _copy_script_unit_tests(destination_path):
    """Copies the script to run the unit tests.

    Parameters
    ----------
    destination_path : str
        path of where the weather file should be placed
    """

    source_path = utilities.get_full_path("data/output/runUnitTests.py")
    shutil.copy2(source_path, destination_path)<|MERGE_RESOLUTION|>--- conflicted
+++ resolved
@@ -143,19 +143,11 @@
         bldg.library_attr.modelica_gains_boundary(
             path=bldg_path)
 
-<<<<<<< HEAD
         if bldg.type_of_building == "SwimmingFacility":
             bldg.library_attr.modelica_opening_hours(path=bldg_path)
         
-        #if hasattr(bldg.thermal_zones[0], "paramRecord"):
-        #    bldg.library_attr.modelica_opening_hours(path=bldg_path)
-
-        _help_package(path=bldg_path, name=bldg.name, within=bldg.parent.name)
-        _help_package_order(
-=======
         modelica_output.create_package(path=bldg_path, name=bldg.name, within=bldg.parent.name)
         modelica_output.create_package_order(
->>>>>>> e51040e0
             path=bldg_path,
             package_list=[bldg],
             extra=[bldg.name + "_DataBase"])
@@ -187,15 +179,11 @@
         zone_path = os.path.join(bldg_path, bldg.name + "_DataBase")
 
 
-<<<<<<< HEAD
         for zone in bldg.thermal_zones:
+
             with open(utilities.get_full_path(os.path.join(
                     zone_path,
                     bldg.name + '_' + zone.name + '.mo')), 'w') as out_file:
-=======
-            with open(os.path.join(zone_path, bldg.name + '_' + zone.name + '.mo'),
-                'w') as out_file:
->>>>>>> e51040e0
                 if type(zone.model_attr).__name__ == "OneElement":
                     out_file.write(zone_template_1.render_unicode(zone=zone))
                 elif type(zone.model_attr).__name__ == "TwoElement":
@@ -207,36 +195,7 @@
 
                 out_file.close()
 
-<<<<<<< HEAD
-
-            if len(zone.pools) > 0:
-                pool_path = os.path.join(zone_path, zone.name + "_DataBase")
-                utilities.create_path(utilities.get_full_path(os.path.join(
-                    zone_path, zone.name + "_DataBase")))
-                for pool in zone.pools:
-                    out_file = open(utilities.get_full_path(os.path.join(
-                        pool_path, zone.name + '_' + pool.name + '.mo')), 'w')
-                    out_file.write(template_pool.render_unicode(zone=zone, pool=pool))
-                    out_file.close()
-                _help_package(
-                    path=pool_path,
-                    name=zone.name + '_DataBase',
-                    within=prj.name + '.' + bldg.name + '.' + bldg.name + '_DataBase')
-                _help_package_order(
-                    path=pool_path,
-                    package_list=list(zone.pools),
-                    addition=zone.name + "_",
-                    extra=None,
-                    pool=True)
-
-
-
-
-
         _help_package(
-=======
-        modelica_output.create_package(
->>>>>>> e51040e0
             path=zone_path,
             name=bldg.name + '_DataBase',
             within=prj.name + '.' + bldg.name)
@@ -317,7 +276,6 @@
         out_file.close()
 
 
-<<<<<<< HEAD
 def _help_package(path, name, uses=None, within=None):
     """creates a package.mo file
 
@@ -346,7 +304,8 @@
             uses=uses))
         out_file.close()
 
-def _help_package_order(path, package_list, addition=None, extra=None, pool=None):
+
+def _help_package_order(path, package_list, addition=None, extra=None):
     """creates a package.order file
 
     private function, do not call
@@ -391,8 +350,6 @@
     shutil.copy2(source_path, destination_path)
 
 
-=======
->>>>>>> e51040e0
 def _copy_script_unit_tests(destination_path):
     """Copies the script to run the unit tests.
 
