"""Module to test UseCondition functions."""
import os

import pytest
<<<<<<< HEAD
from teaser.data.dataclass import DataClass
from teaser.data.utilities import ConstructionData
=======
import helptest
import pandas as pd

from teaser.logic import utilities
from teaser.project import Project
>>>>>>> e1a906d9

prj = Project(False)
prj.data = DataClass(construction_data=ConstructionData.iwu_heavy)

class Test_useconditions(object):
    """Unit Tests for TEASER."""

    global prj

    def test_load_use_conditions_new(self):
        """Test of load_use_conditions, no parameter checking."""
        prj.set_default()
        helptest.building_test2(prj)
        use_cond = prj.buildings[-1].thermal_zones[-1].use_conditions
        use_cond.load_use_conditions("Living", data_class=prj.data)

    def test_save_use_conditions(self):
        """Test of save_use_conditions, no parameter checking."""
        try:
            os.remove(os.path.join(utilities.get_default_path(), "UseCondUT.json"))
        except OSError:
            pass
        path = os.path.join(utilities.get_default_path(), "UseCondUT.json")
        prj.data.path_uc = path
        prj.data.load_uc_binding()
        use_cond = prj.buildings[-1].thermal_zones[-1].use_conditions
        use_cond.save_use_conditions(data_class=prj.data)

    def test_save_duplicate_use_conditions(self):
        """Test of save_use_conditions, no parameter checking."""

        use_cond = prj.buildings[-1].thermal_zones[-1].use_conditions
        use_cond.save_use_conditions(data_class=prj.data)
        assert len(prj.data.conditions_bind.keys()) == 2
        use_cond.usage = "UnitTest"
        use_cond.save_use_conditions(data_class=prj.data)
        assert len(prj.data.conditions_bind.keys()) == 3

    def test_ahu_profiles(self):
        """Test setting AHU profiles of different lengths

        Related to issue 553 at https://github.com/RWTH-EBC/TEASER/issues/553
        """

        prj_test = Project(load_data=False)
        prj_test.name = "TestAHUProfiles"

        prj_test.add_non_residential(
            construction_data="iwu_heavy",
            geometry_data="bmvbs_office",
            name="OfficeBuilding",
            year_of_construction=2015,
            number_of_floors=4,
            height_of_floors=3.5,
            net_leased_area=1000.0,
        )

        prj_test.used_library_calc = "AixLib"
        prj_test.number_of_elements_calc = 2

        heating_profile_workday = [
            293,
            293,
            293,
            293,
            293,
            293,
            293,
            293,
            293,
            293,
            293,
            293,
            293,
            293,
            293,
            293,
            293,
            293,
            293,
            293,
            293,
            293,
            293,
            293,
        ]

        heating_profile_week = []
        for day in range(7):
            for val in heating_profile_workday:
                if day < 5:
                    set_point = val
                else:
                    set_point = 290.0
                heating_profile_week.append(set_point)

        for zone in prj_test.buildings[-1].thermal_zones:
            zone.use_conditions.heating_profile = heating_profile_week
            zone.use_conditions.cooling_profile = heating_profile_week
            zone.use_conditions.persons_profile = heating_profile_week
            zone.use_conditions.machines_profile = heating_profile_week
            zone.use_conditions.lighting_profile = heating_profile_week
        assert (
            prj_test.buildings[-1].thermal_zones[-1].use_conditions.heating_profile
            == heating_profile_week
        )
        assert (
            prj_test.buildings[-1].thermal_zones[-1].use_conditions.cooling_profile
            == heating_profile_week
        )
        assert (
            prj_test.buildings[-1].thermal_zones[-1].use_conditions.persons_profile
            == heating_profile_week
        )
        assert (
            prj_test.buildings[-1].thermal_zones[-1].use_conditions.machines_profile
            == heating_profile_week
        )
        assert (
            prj_test.buildings[-1].thermal_zones[-1].use_conditions.lighting_profile
            == heating_profile_week
        )

    def test_ahu_threshold_true(self):
        prj.set_default()
        helptest.building_test2(prj)
        use_cond = prj.buildings[-1].thermal_zones[-1].use_conditions
        use_cond.with_ahu = True
        use_cond.with_ideal_thresholds = True

    def test_ahu_threshold_false(self):
        prj.set_default()
        helptest.building_test2(prj)
        use_cond = prj.buildings[-1].thermal_zones[-1].use_conditions
        use_cond.with_ahu = False
        with pytest.raises(Exception):
            use_cond.with_ideal_thresholds = True

    def test_profile_adjust_opening_times(self):
        prj.set_default()
        helptest.building_test2(prj)
        use_cond = prj.buildings[-1].thermal_zones[-1].use_conditions
        profile_before = use_cond.machines_profile
        use_cond.adjusted_opening_times = [10, 15]
        use_cond.calc_adj_schedules()
        schedules = use_cond.schedules
        profile_after = use_cond.machines_profile
        assert (profile_after[8] != profile_before[8])
        assert (profile_after[7] != profile_before[7])
        assert (profile_after[9] == profile_before[9])
        assert (profile_after[8] == 0.0)
        assert (isinstance(schedules, pd.DataFrame))

    def test_profile_adjust_weekend_profiles(self):
        prj.set_default()
        helptest.building_test2(prj)
        use_cond = prj.buildings[-1].thermal_zones[-1].use_conditions
        profile_before = use_cond.machines_profile
        use_cond.first_saturday_of_year = 4
        use_cond.profiles_weekend_factor = 0.4
        use_cond.calc_adj_schedules()
        schedules = use_cond.schedules
        profile_after = use_cond.machines_profile
        assert (profile_after[81] != profile_before[9])
        assert (profile_after[105] != profile_before[9])
        assert (
            profile_after[105]
            == profile_before[9] * use_cond.profiles_weekend_factor
        )
        assert (isinstance(schedules, pd.DataFrame))

    def test_profile_setback(self):
        prj.set_default()
        helptest.building_test2(prj)
        use_cond = prj.buildings[-1].thermal_zones[-1].use_conditions
        profile_heating_before = use_cond.heating_profile
        profile_cooling_before = use_cond.cooling_profile
        use_cond.set_back_times = [5, 22]
        use_cond.heating_set_back = -2
        use_cond.cooling_set_back = 3
        use_cond.calc_adj_schedules()
        schedules = use_cond.schedules
        profile_heating_after = use_cond.heating_profile
        profile_cooling_after = use_cond.cooling_profile
        assert (profile_heating_after[4] != profile_heating_before[4])
        assert (
                profile_heating_after[4]
                == profile_heating_before[4] + use_cond.heating_set_back
        )
        assert (profile_cooling_after[4] != profile_cooling_before[4])
        assert (
                profile_cooling_after[4]
                == profile_cooling_before[4] + use_cond.cooling_set_back
        )
        assert (isinstance(schedules, pd.DataFrame))<|MERGE_RESOLUTION|>--- conflicted
+++ resolved
@@ -2,16 +2,14 @@
 import os
 
 import pytest
-<<<<<<< HEAD
+import helptest
+import pytest
+import pandas as pd
+
 from teaser.data.dataclass import DataClass
 from teaser.data.utilities import ConstructionData
-=======
-import helptest
-import pandas as pd
-
 from teaser.logic import utilities
 from teaser.project import Project
->>>>>>> e1a906d9
 
 prj = Project(False)
 prj.data = DataClass(construction_data=ConstructionData.iwu_heavy)
