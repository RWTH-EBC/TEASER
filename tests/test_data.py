"""
Created July 2015

@author: TEASER 4 Development Team
"""
from teaser.logic import utilities
from teaser.logic.buildingobjects.calculation.four_element import FourElement
from teaser.logic.buildingobjects.calculation.three_element import ThreeElement
from teaser.logic.buildingobjects.calculation.two_element import TwoElement
from teaser.project import Project
from teaser.data.utilities import ConstructionData
from teaser.data.dataclass import DataClass
from teaser.logic.buildingobjects.buildingphysics.interzonalfloor \
    import InterzonalFloor
from teaser.logic.buildingobjects.buildingphysics.interzonalceiling \
    import InterzonalCeiling
from teaser.logic.buildingobjects.buildingphysics.interzonalwall \
    import InterzonalWall
import math
import os
import helptest
from pytest import approx

prj = Project(False)
prj.data = DataClass(construction_data=ConstructionData.iwu_heavy)


class Test_teaser(object):
    """Unit Tests for TEASER"""

    global prj

    def test_calc_vdi_room1(self):
        """Parameter Verification for rouvel room1"""
        import teaser.examples.verification.verification_VDI_6007_room1 as room1

        room1_prj = room1.parameter_room1()
        zone_attr = room1_prj.buildings[0].thermal_zones[0].model_attr

        # parameters inner wall Typraum S

        assert round(zone_attr.r1_iw, 13) == 0.0005956934075
        assert round(zone_attr.c1_iw / 1000, 7) == 14836.3546282
        assert round(zone_attr.area_iw, 1) == 75.5
        assert round(zone_attr.alpha_conv_inner_iw, 13) == 2.23642384105960

        # paremeters outer wall Typraum S
        r_rest = zone_attr.r_rest_ow + 1 / (
            zone_attr.alpha_comb_outer_ow * zone_attr.area_ow
        )
        assert round(r_rest, 13) == 0.0427687193786
        assert round(zone_attr.r1_ow, 13) == 0.0043679129367
        assert round(zone_attr.c1_ow / 1000, 7) == 1600.8489399
        assert round(zone_attr.area_ow, 1) == 3.5
        assert round(zone_attr.area_win, 1) == 7.0
        assert round(zone_attr.alpha_conv_inner_ow, 1) == 2.7
        assert round(zone_attr.alpha_comb_outer_ow, 1) == 25.0

    def test_calc_vdi_room3(self):
        """Parameter Verification for room 3"""
        import teaser.examples.verification.verification_VDI_6007_room3 as room3

        room3_prj = room3.parameter_room3()
        zone_attr = room3_prj.buildings[0].thermal_zones[0].model_attr

        # parameters inner wall Typraum L

        assert round(zone_attr.r1_iw, 13) == 0.003385649748
        assert round(zone_attr.c1_iw / 1000, 7) == 7445.3648976
        assert round(zone_attr.area_iw, 1) == 75.5
        assert round(zone_attr.alpha_conv_inner_iw, 13) == 2.23642384105960

        # parameters outer wall Typraum L
        r_rest = zone_attr.r_rest_ow + 1 / (
            zone_attr.alpha_comb_outer_ow * zone_attr.area_ow
        )
        assert round(r_rest, 13) == 0.0431403889233
        assert round(zone_attr.r1_ow, 13) == 0.004049351608
        assert round(zone_attr.c1_ow / 1000, 7) == 47.8617641
        assert round(zone_attr.area_ow, 1) == 3.5
        assert round(zone_attr.area_win, 1) == 7.0
        assert round(zone_attr.alpha_conv_inner_ow, 1) == 2.7
        assert round(zone_attr.alpha_comb_outer_ow, 1) == 25.0

    def test_calc_vdi_room8(self):
        """Parameter Verification for room 8"""
        import teaser.examples.verification.verification_VDI_6007_room8 as room8

        room8_prj = room8.parameter_room8()
        zone_attr = room8_prj.buildings[0].thermal_zones[0].model_attr

        assert round(zone_attr.r1_iw, 13) == 0.0006688956391
        assert round(zone_attr.c1_iw / 1000, 7) == 12391.3638631
        assert round(zone_attr.area_iw, 1) == 60.5
        assert round(zone_attr.alpha_conv_inner_iw, 13) == 2.1214876033058
        r_rest = zone_attr.r_rest_ow + 1 / (
            zone_attr.alpha_comb_outer_ow * zone_attr.area_ow
        )
        assert round(r_rest, 13) == 0.0207059264866
        assert round(zone_attr.r1_ow, 13) == 0.0017362530106
        assert round(zone_attr.c1_ow / 1000, 7) == 5259.932231
        assert round(zone_attr.area_ow, 1) == 11.5
        assert round(zone_attr.area_win, 1) == 14.0
        assert round(zone_attr.alpha_conv_inner_ow, 1) == 2.7
        assert round(zone_attr.alpha_comb_outer_ow, 1) == 25.0
        assert round(zone_attr.weightfactor_ow[1], 13) == 0.1324989973869
        assert round(zone_attr.weightfactor_win[0], 13) == 0.4047663456282

    # EBC Calculation Verification, with parameters from TEASER3

    def test_calc_ebc(self):
        """
        Parameter Verification for ebc calculation method. Values are compared
        with TEASER3 values.
        """
        prj.set_default()
        prj.load_project(
            utilities.get_full_path("examples/examplefiles/unitTestCalc.json")
        )

        prj.number_of_elements_calc = 2
        prj.merge_windows_calc = False
        prj.buildings[0].calc_building_parameter()
        zone_attr = prj.buildings[0].thermal_zones[0].model_attr

        assert round(zone_attr.r1_iw, 11) == 4.62113e-06
        assert round(zone_attr.c1_iw, 2) == 1209810287.22
        assert round(zone_attr.area_iw, 5) == 9866.66667
        assert round(zone_attr.alpha_conv_inner_iw, 5) == 2.37568

        assert round(zone_attr.r_rest_ow, 5) == 0.00181
        assert round(zone_attr.r1_ow, 10) == 3.06155e-05
        assert round(zone_attr.c1_ow, 3) == 226923157.846
        assert round(zone_attr.area_ow, 5) == 920.0

        assert round(zone_attr.alpha_conv_inner_ow, 5) == 1.83043

        assert round(zone_attr.alpha_conv_outer_ow, 5) == 20.0
        assert round(zone_attr.alpha_comb_outer_ow, 5) == 25.0
        assert round(zone_attr.alpha_conv_inner_win, 5) == 2.7
        assert round(zone_attr.alpha_conv_outer_win, 5) == 20.0
        assert round(zone_attr.alpha_comb_outer_win, 5) == 25.0

        assert round(zone_attr.weightfactor_ow[0], 5) == 0.04588
        assert round(zone_attr.weightfactor_win[0], 5) == 0.33333
        assert round(zone_attr.weightfactor_ground, 5) == 0.54398

    def test_type_bldg_office_with_calc(self):
        """
        Verification of the type building generation of an office building.
        Values are compared with TEASER3 values.
        """
        from teaser.logic.archetypebuildings.bmvbs.office import Office

        prj.set_default()
        test_office = Office(
            parent=prj,
            name="TestBuilding",
            year_of_construction=1988,
            number_of_floors=3,
            height_of_floors=3,
            net_leased_area=2500,
        )

        test_office.generate_archetype()

        # general parameters

        assert len(test_office.thermal_zones) == 6

        # zone specific parameters

        for zone in test_office.thermal_zones:
            if zone.name == "Meeting":
                assert zone.area == 100
            if zone.name == "Storage":
                assert zone.area == 375
            if zone.name == "Office":
                assert zone.area == 1250
            if zone.name == "Restroom":
                assert zone.area == 100
            if zone.name == "ICT":
                assert zone.area == 50
            if zone.name == "Floor":
                assert zone.area == 625

        # facade specific parameters

        assert round(test_office.get_outer_wall_area(-2), 0) == 958
        assert round(test_office.get_outer_wall_area(-1), 0) == 958
        assert round(test_office.get_outer_wall_area(0), 0) == 437
        assert round(test_office.get_outer_wall_area(180), 0) == 437
        assert round(test_office.get_outer_wall_area(90), 0) == 77
        assert round(test_office.get_outer_wall_area(270), 0) == 77
        assert round(test_office.get_window_area(0), 0) == 158
        assert round(test_office.get_window_area(180), 0) == 158
        assert round(test_office.get_window_area(90), 0) == 28
        assert round(test_office.get_window_area(270), 0) == 28

        prj.set_default()
        test_office = Office(
            parent=prj,
            name="TestBuilding",
            year_of_construction=1988,
            number_of_floors=3,
            height_of_floors=3,
            net_leased_area=2500,
            office_layout=1,
            window_layout=1,
            construction_data="iwu_light",
        )

        test_office.generate_archetype()

        # facade specific parameters

        assert round(test_office.get_outer_wall_area(-2), 0) == 958
        assert round(test_office.get_outer_wall_area(-1), 0) == 958
        assert round(test_office.get_outer_wall_area(0), 0) == 446
        assert round(test_office.get_outer_wall_area(180), 0) == 446
        assert round(test_office.get_outer_wall_area(90), 0) == 79
        assert round(test_office.get_outer_wall_area(270), 0) == 79
        assert round(test_office.get_window_area(0), 0) == 149
        assert round(test_office.get_window_area(180), 0) == 149
        assert round(test_office.get_window_area(90), 0) == 26
        assert round(test_office.get_window_area(270), 0) == 26

        prj.set_default()
        test_office = Office(
            parent=prj,
            name="TestBuilding",
            year_of_construction=1988,
            number_of_floors=3,
            height_of_floors=3,
            net_leased_area=2500,
            office_layout=2,
            window_layout=2,
            construction_data="iwu_heavy",
        )

        test_office.generate_archetype()

        # facade specific parameters

        assert round(test_office.get_outer_wall_area(-2), 0) == 958
        assert round(test_office.get_outer_wall_area(-1), 0) == 958
        assert round(test_office.get_outer_wall_area(0), 0) == 283
        assert round(test_office.get_outer_wall_area(180), 0) == 283
        assert round(test_office.get_outer_wall_area(90), 0) == 67
        assert round(test_office.get_outer_wall_area(270), 0) == 67
        assert round(test_office.get_window_area(0), 0) == 283
        assert round(test_office.get_window_area(180), 0) == 283
        assert round(test_office.get_window_area(90), 0) == 67
        assert round(test_office.get_window_area(270), 0) == 67

        prj.set_default()
        test_office = Office(
            parent=prj,
            name="TestBuilding",
            year_of_construction=1988,
            number_of_floors=3,
            height_of_floors=3,
            net_leased_area=2500,
            office_layout=3,
            window_layout=3,
            construction_data="iwu_light",
        )

        test_office.generate_archetype()

        # facade specific parameters

        assert round(test_office.get_outer_wall_area(-2), 0) == 958
        assert round(test_office.get_outer_wall_area(-1), 0) == 958
        assert round(test_office.get_outer_wall_area(0), 0) == 35
        assert round(test_office.get_outer_wall_area(180), 0) == 35
        assert round(test_office.get_outer_wall_area(90), 0) == 35
        assert round(test_office.get_outer_wall_area(270), 0) == 35
        assert round(test_office.get_window_area(0), 0) == 315
        assert round(test_office.get_window_area(180), 0) == 315
        assert round(test_office.get_window_area(90), 0) == 315
        assert round(test_office.get_window_area(270), 0) == 315

    def test_type_bldg_institute4_with_calc(self):
        """
        Verification of the type building generation of an office building.
        Values are compared with TEASER3 values.
        """
        from teaser.logic.archetypebuildings.bmvbs.custom.institute4 import Institute4

        prj.set_default()
        test_institute4 = Institute4(
            parent=prj,
            name="TestBuilding",
            year_of_construction=1988,
            number_of_floors=3,
            height_of_floors=3,
            net_leased_area=2500,
            office_layout=0,
            window_layout=0,
            construction_data="iwu_heavy",
        )

        test_institute4.generate_archetype()

        # general parameters

        assert len(test_institute4.thermal_zones) == 7

        # zone specific parameters

        for zone in test_institute4.thermal_zones:
            if zone.name == "Meeting":
                assert zone.area == 100
            if zone.name == "Storage":
                assert round(zone.area) == 700
            if zone.name == "Office":
                assert zone.area == 550
            if zone.name == "Restroom":
                assert zone.area == 100
            if zone.name == "ICT":
                assert zone.area == 50
            if zone.name == "Floor":
                assert zone.area == 500
            if zone.name == "Laboratory":
                assert zone.area == 500

        # facade specific parameters

        assert round(test_institute4.get_outer_wall_area(-2), 0) == 958
        assert round(test_institute4.get_outer_wall_area(-1), 0) == 958
        assert round(test_institute4.get_outer_wall_area(0), 0) == 742
        assert round(test_institute4.get_outer_wall_area(180), 0) == 742
        assert round(test_institute4.get_outer_wall_area(90), 0) == 131
        assert round(test_institute4.get_outer_wall_area(270), 0) == 131
        assert round(test_institute4.get_window_area(0), 0) == 158
        assert round(test_institute4.get_window_area(180), 0) == 158
        assert round(test_institute4.get_window_area(90), 0) == 28
        assert round(test_institute4.get_window_area(270), 0) == 28

    def test_type_bldg_institute8_with_calc(self):
        """
        Verification of the type building generation of an office building.
        Values are compared with TEASER3 values.
        """
        from teaser.logic.archetypebuildings.bmvbs.custom.institute8 import Institute8

        prj.set_default()
        test_institute8 = Institute8(
            parent=prj,
            name="TestBuilding",
            year_of_construction=1988,
            number_of_floors=3,
            height_of_floors=3,
            net_leased_area=2500,
            office_layout=0,
            window_layout=0,
            construction_data="iwu_heavy",
        )

        test_institute8.generate_archetype()

        # general parameters

        assert len(test_institute8.thermal_zones) == 7

        # zone specific parameters

        for zone in test_institute8.thermal_zones:
            if zone.name == "Meeting":
                assert zone.area == 100
            if zone.name == "Storage":
                assert zone.area == 750
            if zone.name == "Office":
                assert zone.area == 100
            if zone.name == "Restroom":
                assert zone.area == 100
            if zone.name == "ICT":
                assert zone.area == 50
            if zone.name == "Floor":
                assert zone.area == 150
            if zone.name == "Laboratory":
                assert zone.area == 1250

        # facade specific parameters

        assert round(test_institute8.get_outer_wall_area(-2), 0) == 958
        assert round(test_institute8.get_outer_wall_area(-1), 0) == 958
        assert round(test_institute8.get_outer_wall_area(0), 0) == 742
        assert round(test_institute8.get_outer_wall_area(180), 0) == 742
        assert round(test_institute8.get_outer_wall_area(90), 0) == 131
        assert round(test_institute8.get_outer_wall_area(270), 0) == 131
        assert round(test_institute8.get_window_area(0), 0) == 158
        assert round(test_institute8.get_window_area(180), 0) == 158
        assert round(test_institute8.get_window_area(90), 0) == 28
        assert round(test_institute8.get_window_area(270), 0) == 28

    def test_type_bldg_institute_with_calc(self):
        """
        Verification of the type building generation of an office building.
        Values are compared with TEASER3 values.
        """
        from teaser.logic.archetypebuildings.bmvbs.custom.institute import Institute

        prj.set_default()
        test_institute = Institute(
            parent=prj,
            name="TestBuilding",
            year_of_construction=1988,
            number_of_floors=3,
            height_of_floors=3,
            net_leased_area=2500,
            office_layout=0,
            window_layout=0,
            construction_data="iwu_heavy",
        )

        test_institute.generate_archetype()

        # general parameters

        assert len(test_institute.thermal_zones) == 7

        # zone specific parameters

        for zone in test_institute.thermal_zones:
            if zone.name == "Meeting":
                assert zone.area == 100
            if zone.name == "Storage":
                assert zone.area == 1000
            if zone.name == "Office":
                assert zone.area == 400
            if zone.name == "Restroom":
                assert zone.area == 100
            if zone.name == "ICT":
                assert zone.area == 50
            if zone.name == "Floor":
                assert zone.area == 475
            if zone.name == "Laboratory":
                assert zone.area == 375

        # facade specific parameters

        assert round(test_institute.get_outer_wall_area(-2), 0) == 958
        assert round(test_institute.get_outer_wall_area(-1), 0) == 958
        assert round(test_institute.get_outer_wall_area(0), 0) == 836
        assert round(test_institute.get_outer_wall_area(180), 0) == 836
        assert round(test_institute.get_outer_wall_area(90), 0) == 147
        assert round(test_institute.get_outer_wall_area(270), 0) == 147
        assert round(test_institute.get_window_area(0), 0) == 158
        assert round(test_institute.get_window_area(180), 0) == 158
        assert round(test_institute.get_window_area(90), 0) == 28
        assert round(test_institute.get_window_area(270), 0) == 28

    def test_type_bldg_residential_with_calc(self):
        """
        Verification of the type building generation of an office building.
        Values are compared with TEASER3 values.
        """
        from teaser.logic.archetypebuildings.bmvbs.singlefamilydwelling import (
            SingleFamilyDwelling,
        )

        prj.set_default()
        test_residential = SingleFamilyDwelling(
            parent=prj,
            name="TestBuilding",
            year_of_construction=1988,
            number_of_floors=3,
            height_of_floors=3,
            net_leased_area=2500,
        )

        test_residential.generate_archetype()

        # general parameters

        assert len(test_residential.thermal_zones) == 1

        # zone specific parameters

        for zone in test_residential.thermal_zones:
            if zone.name == "SingleDwelling":
                assert zone.area == 2500

        # facade specific parameters

        assert round(test_residential.get_outer_wall_area(-2), 0) == 1108
        assert round(test_residential.get_outer_wall_area(-1), 0) == 1108
        assert round(test_residential.get_outer_wall_area(0), 0) == 312
        assert round(test_residential.get_outer_wall_area(180), 0) == 312
        assert round(test_residential.get_outer_wall_area(90), 0) == 312
        assert round(test_residential.get_outer_wall_area(270), 0) == 312
        assert round(test_residential.get_window_area(0), 0) == 125
        assert round(test_residential.get_window_area(180), 0) == 125
        assert round(test_residential.get_window_area(90), 0) == 125
        assert round(test_residential.get_window_area(270), 0) == 125

        prj.set_default()
        test_residential = SingleFamilyDwelling(
            parent=prj,
            name="TestBuilding",
            year_of_construction=1988,
            number_of_floors=3,
            height_of_floors=3,
            net_leased_area=2500,
            residential_layout=1,
            neighbour_buildings=1,
            attic=1,
            dormer=1,
            cellar=1,
            construction_data="iwu_light",
        )

        test_residential.generate_archetype()

        # facade specific parameters

        assert round(test_residential.get_outer_wall_area(-2), 0) == 1108
        assert round(test_residential.get_outer_wall_area(-1), 0) == 1108
        assert round(test_residential.get_outer_wall_area(0), 0) == 393
        assert round(test_residential.get_outer_wall_area(180), 0) == 393
        assert round(test_residential.get_outer_wall_area(90), 0) == 393
        assert round(test_residential.get_outer_wall_area(270), 0) == 393
        assert round(test_residential.get_window_area(0), 0) == 125
        assert round(test_residential.get_window_area(180), 0) == 125
        assert round(test_residential.get_window_area(90), 0) == 125
        assert round(test_residential.get_window_area(270), 0) == 125

        prj.set_default()
        test_residential = SingleFamilyDwelling(
            parent=prj,
            name="TestBuilding",
            year_of_construction=1988,
            number_of_floors=3,
            height_of_floors=3,
            net_leased_area=2500,
            residential_layout=0,
            neighbour_buildings=2,
            attic=2,
            dormer=0,
            cellar=2,
            construction_data="iwu_heavy",
        )

        test_residential.generate_archetype()

        # facade specific parameters

        assert round(test_residential.get_outer_wall_area(-2), 0) == 858
        assert round(test_residential.get_outer_wall_area(-1), 0) == 484
        assert round(test_residential.get_outer_wall_area(0), 0) == 267
        assert round(test_residential.get_outer_wall_area(180), 0) == 267
        assert round(test_residential.get_outer_wall_area(90), 0) == 267
        assert round(test_residential.get_outer_wall_area(270), 0) == 267
        assert round(test_residential.get_window_area(0), 0) == 125
        assert round(test_residential.get_window_area(180), 0) == 125
        assert round(test_residential.get_window_area(90), 0) == 125
        assert round(test_residential.get_window_area(270), 0) == 125

        prj.set_default()
        test_residential = SingleFamilyDwelling(
            parent=prj,
            name="TestBuilding",
            year_of_construction=1988,
            number_of_floors=3,
            height_of_floors=3,
            net_leased_area=2500,
            residential_layout=0,
            neighbour_buildings=2,
            attic=3,
            dormer=0,
            cellar=3,
            construction_data="iwu_light",
        )

        test_residential.generate_archetype()

        # facade specific parameters

        assert round(test_residential.get_outer_wall_area(-2), 0) == 700
        assert round(test_residential.get_outer_wall_area(-1), 0) == 789
        assert round(test_residential.get_outer_wall_area(0), 0) == 251
        assert round(test_residential.get_outer_wall_area(180), 0) == 251
        assert round(test_residential.get_outer_wall_area(90), 0) == 251
        assert round(test_residential.get_outer_wall_area(270), 0) == 251
        assert round(test_residential.get_window_area(0), 0) == 125
        assert round(test_residential.get_window_area(180), 0) == 125
        assert round(test_residential.get_window_area(90), 0) == 125
        assert round(test_residential.get_window_area(270), 0) == 125

    # # methods in Project, these tests only test if the API function works,
    # # not if it produces reliable results.

    def test_load_save_project(self):
        """test of load_project and save_project"""

        prj.load_project(
            utilities.get_full_path(("examples/examplefiles" "/unitTest.json"))
        )
        therm_zone = prj.buildings[-1].thermal_zones[0]
        assert round(therm_zone.outer_walls[0].area, 2) == 137.23
        tz_area = sum([tz.area for tz in prj.buildings[-1].thermal_zones])
        assert prj.buildings[-1].net_leased_area == tz_area
        prj.save_project(file_name="unitTest", path=None)
        prj.save_project(file_name=None, path=utilities.get_default_path())
        prj.set_default()

    def test_load_save_project_new(self):
        """test of load_project and save_project"""
        prj.set_default(load_data=False)
        prj.load_project(os.path.join(utilities.get_default_path(), "unitTest.json"))
        therm_zone = prj.buildings[-1].thermal_zones[0]
        assert therm_zone.area == 994.0
        tz_area = sum([tz.area for tz in prj.buildings[-1].thermal_zones])
        for tz in prj.buildings[-1].thermal_zones:
            print(tz.name, tz.area)
        print(prj.buildings[-1].name, prj.buildings[-1].net_leased_area)
        assert prj.buildings[-1].net_leased_area == tz_area
        assert prj.buildings[-1].net_leased_area == 1988.0
        assert prj.buildings[-1].name == "TestBuilding"
        prj.name = "Project"
        prj.save_project(file_name="unitTest_new.json", path=None)

    def test_calc_all_buildings(self):
        """test of calc_all_buildings, no calculation verification"""

        helptest.building_test2(prj)
        helptest.building_test2(prj)
        prj.number_of_elements_calc = 2
        prj.merge_windows_calc = False
        prj.used_library_calc = "AixLib"
        prj.calc_all_buildings()
        prj.number_of_elements_calc = 2
        prj.merge_windows_calc = False
        prj.used_library_calc = "AixLib"
        prj.calc_all_buildings(raise_errors=True)

    def test_number_of_elements_propagation(self):
        """Tests propagation of changes in number_of_elements_calc"""

        helptest.building_test2(prj)
        prj.number_of_elements_calc = 2
        prj.merge_windows_calc = False
        prj.used_library_calc = "AixLib"
        prj.calc_all_buildings(raise_errors=True)

        assert prj.number_of_elements_calc == 2
        bldg = prj.buildings[-1]
        assert bldg.number_of_elements_calc == 2
        tz = bldg.thermal_zones[0]
        assert isinstance(tz.model_attr, TwoElement)
        assert not hasattr(tz.model_attr, 'area_gf')
        assert not hasattr(tz.model_attr, 'area_rt')

        prj.number_of_elements_calc = 3
        prj.calc_all_buildings(raise_errors=True)

        assert prj.number_of_elements_calc == 3
        bldg = prj.buildings[-1]
        assert bldg.number_of_elements_calc == 3
        tz = bldg.thermal_zones[0]
        assert isinstance(tz.model_attr, ThreeElement)
        assert tz.model_attr.area_gf == 140.0
        assert not hasattr(tz.model_attr, 'area_rt')

        prj.number_of_elements_calc = 4
        prj.calc_all_buildings(raise_errors=True)

        assert prj.number_of_elements_calc == 4
        bldg = prj.buildings[-1]
        assert bldg.number_of_elements_calc == 4
        tz = bldg.thermal_zones[0]
        assert isinstance(tz.model_attr, FourElement)
        assert tz.model_attr.area_rt == 140.0
        assert tz.model_attr.area_gf == 140.0

    def test_calc_building_parameter(self):
        """Check that calc_building_parameter() not overwrites prj settings"""
        helptest.building_test2(prj)
        prj.number_of_elements_calc = 2
        prj.merge_windows_calc = False
        prj.used_library_calc = "AixLib"
        prj.calc_all_buildings(raise_errors=True)

        assert prj.number_of_elements_calc == 2
        bldg = prj.buildings[-1]
        assert bldg.number_of_elements_calc == 2
        bldg.calc_building_parameter()
        tz = bldg.thermal_zones[0]
        assert isinstance(tz.model_attr, TwoElement)
        assert not hasattr(tz.model_attr, 'area_gf')
        assert not hasattr(tz.model_attr, 'area_rt')

        prj.number_of_elements_calc = 3
        prj.calc_all_buildings(raise_errors=True)

        assert prj.number_of_elements_calc == 3
        bldg = prj.buildings[-1]
        assert bldg.number_of_elements_calc == 3
        bldg.calc_building_parameter()
        tz = bldg.thermal_zones[0]
        assert isinstance(tz.model_attr, ThreeElement)
        assert tz.model_attr.area_gf == 140.0
        assert not hasattr(tz.model_attr, 'area_rt')

        prj.number_of_elements_calc = 4
        prj.calc_all_buildings(raise_errors=True)

        assert prj.number_of_elements_calc == 4
        bldg = prj.buildings[-1]
        assert bldg.number_of_elements_calc == 4
        bldg.calc_building_parameter()
        tz = bldg.thermal_zones[0]
        assert isinstance(tz.model_attr, FourElement)
        assert tz.model_attr.area_rt == 140.0
        assert tz.model_attr.area_gf == 140.0

    def test_retrofit_all_buildings(self):
        """test of retrofit_all_buildings, no calculation verification"""
        prj.add_residential(
            construction_data="iwu_heavy",
            geometry_data="iwu_single_family_dwelling",
            name="ResidentialBuilding",
            year_of_construction=1858,
            number_of_floors=2,
            height_of_floors=3.2,
            net_leased_area=219,
        )
        prj.add_residential(
            construction_data="tabula_de_standard",
            geometry_data="tabula_de_single_family_house",
            name="ResidentialBuilding",
            year_of_construction=1858,
            number_of_floors=2,
            height_of_floors=3.2,
            net_leased_area=219,
        )
        prj.retrofit_all_buildings(year_of_retrofit=2015, type_of_retrofit="retrofit")

    def test_export_aixlib(self):
        """test of export_aixlib, no calculation verification"""

        prj.number_of_elements_calc = 1
        prj.merge_windows_calc = False
        prj.used_library_calc = "AixLib"
        prj.calc_all_buildings()
        prj.export_aixlib()

        prj.number_of_elements_calc = 2
        prj.merge_windows_calc = False
        prj.used_library_calc = "AixLib"
        prj.calc_all_buildings()
        prj.export_aixlib()

        prj.number_of_elements_calc = 3
        prj.merge_windows_calc = False
        prj.used_library_calc = "AixLib"
        prj.calc_all_buildings()
        prj.export_aixlib()

        prj.number_of_elements_calc = 4
        prj.merge_windows_calc = False
        prj.used_library_calc = "AixLib"
        prj.calc_all_buildings()
        prj.export_aixlib()

        prj.number_of_elements_calc = 4
        prj.merge_windows_calc = False
        prj.used_library_calc = "AixLib"
        prj.calc_all_buildings()
        prj.export_aixlib(building_model="Test", zone_model="Test", corG="Test")

        prj.number_of_elements_calc = 4
        prj.merge_windows_calc = False
        prj.used_library_calc = "AixLib"
        prj.calc_all_buildings()
        prj.buildings.append(prj.buildings[-1])

        prj.number_of_elements_calc = 4
        prj.merge_windows_calc = False
        prj.used_library_calc = "AixLib"
        prj.calc_all_buildings()
        prj.export_aixlib(path=utilities.get_default_path())

        prj.number_of_elements_calc = 5
        prj.merge_windows_calc = False
        prj.used_library_calc = "AixLib"
        prj.calc_all_buildings(raise_errors=True)
        prj.export_aixlib()

        prj.number_of_elements_calc = 5
        prj.merge_windows_calc = False
        prj.used_library_calc = "AixLib"
        prj.calc_all_buildings()
        prj.export_aixlib(building_model="Test", zone_model="Test", corG="Test")

        prj.number_of_elements_calc = 5
        prj.merge_windows_calc = False
        prj.used_library_calc = "AixLib"
        prj.calc_all_buildings()
        prj.buildings.append(prj.buildings[-1])

        prj.number_of_elements_calc = 5
        prj.merge_windows_calc = False
        prj.used_library_calc = "AixLib"
        prj.calc_all_buildings()
        prj.export_aixlib(path=utilities.get_default_path())

    def test_export_ibpsa(self):
        """test of export_ibpsa, no calculation verification"""

        prj.number_of_elements_calc = 1
        prj.merge_windows_calc = True
        prj.used_library_calc = "IBPSA"
        prj.calc_all_buildings()
        prj.export_ibpsa(library="AixLib")
        prj.export_ibpsa(library="Buildings")
        prj.export_ibpsa(library="BuildingSystems")
        prj.export_ibpsa(library="IDEAS")
        prj.number_of_elements_calc = 1
        prj.merge_windows_calc = False
        prj.used_library_calc = "IBPSA"
        prj.calc_all_buildings()
        prj.export_ibpsa(library="AixLib")
        prj.export_ibpsa(library="Buildings")
        prj.export_ibpsa(library="BuildingSystems")
        prj.export_ibpsa(library="IDEAS")
        prj.number_of_elements_calc = 2
        prj.merge_windows_calc = True
        prj.used_library_calc = "IBPSA"
        prj.calc_all_buildings()
        prj.export_ibpsa(library="AixLib")
        prj.export_ibpsa(library="Buildings")
        prj.export_ibpsa(library="BuildingSystems")
        prj.export_ibpsa(library="IDEAS")
        prj.number_of_elements_calc = 2
        prj.merge_windows_calc = False
        prj.used_library_calc = "IBPSA"
        prj.calc_all_buildings()
        prj.export_ibpsa(library="AixLib")
        prj.export_ibpsa(library="Buildings")
        prj.export_ibpsa(library="BuildingSystems")
        prj.export_ibpsa(library="IDEAS")
        prj.number_of_elements_calc = 3
        prj.merge_windows_calc = True
        prj.used_library_calc = "IBPSA"
        prj.calc_all_buildings()
        prj.export_ibpsa(library="AixLib")
        prj.export_ibpsa(library="Buildings")
        prj.export_ibpsa(library="BuildingSystems")
        prj.export_ibpsa(library="IDEAS")
        prj.number_of_elements_calc = 3
        prj.merge_windows_calc = False
        prj.used_library_calc = "IBPSA"
        prj.calc_all_buildings()
        prj.export_ibpsa(library="AixLib")
        prj.export_ibpsa(library="Buildings")
        prj.export_ibpsa(library="BuildingSystems")
        prj.export_ibpsa(library="IDEAS")
        prj.number_of_elements_calc = 4
        prj.merge_windows_calc = True
        prj.used_library_calc = "IBPSA"
        prj.calc_all_buildings()
        prj.export_ibpsa(library="AixLib")
        prj.export_ibpsa(library="Buildings")
        prj.export_ibpsa(library="BuildingSystems")
        prj.export_ibpsa(library="IDEAS")
        prj.number_of_elements_calc = 4
        prj.merge_windows_calc = False
        prj.used_library_calc = "IBPSA"
        prj.calc_all_buildings()
        prj.export_ibpsa(library="AixLib")
        prj.export_ibpsa(library="Buildings")
        prj.export_ibpsa(library="BuildingSystems")
        prj.export_ibpsa(library="IDEAS")
        prj.number_of_elements_calc = 4
        prj.merge_windows_calc = False
        prj.used_library_calc = "IBPSA"
        prj.calc_all_buildings()
        prj.export_ibpsa(internal_id=prj.buildings[-1].internal_id)
        prj.number_of_elements_calc = 4
        prj.merge_windows_calc = False
        prj.used_library_calc = "IBPSA"
        prj.calc_all_buildings()
        prj.export_ibpsa(path=utilities.get_default_path())
        prj.set_default()

    def test_export_aixlib_five(self):
        """test AixLib export with five elements, no calculation verification"""

        prj.set_default(load_data=True)
        helptest.building_test2(prj)
        helptest.interzonal_test2(prj)
        prj.number_of_elements_calc = 5
        prj.merge_windows_calc = False
        prj.used_library_calc = "AixLib"
        prj.calc_all_buildings(raise_errors=True)
        prj.export_aixlib(path=utilities.get_default_path() + '_2')

    def test_instantiate_data_class(self):
        """test of instantiate_data_class"""

        prj.instantiate_data_class()

    def test_type_bldg_office(self):
        """test of type_bldg_office, no calculation verification
        """
        prj.set_default(load_data=False)

        prj.add_non_residential(
            construction_data="iwu_heavy",
            geometry_data="bmvbs_office",
            name="TestBuilding",
            year_of_construction=1988,
            number_of_floors=7,
            height_of_floors=1,
            net_leased_area=1988,
            with_ahu=False,
            office_layout=0,
            window_layout=0,
        )
        prj.add_non_residential(
            construction_data="iwu_heavy",
            geometry_data="bmvbs_office",
            name="TestBuilding",
            year_of_construction=1988,
            number_of_floors=7,
            height_of_floors=1,
            net_leased_area=1988,
            with_ahu=False,
            internal_gains_mode=2,
            office_layout=0,
            window_layout=0,
        )
        prj.add_non_residential(
            construction_data="iwu_heavy",
            geometry_data="bmvbs_office",
            name="TestBuilding",
            year_of_construction=1988,
            number_of_floors=7,
            height_of_floors=1,
            net_leased_area=1988,
            with_ahu=False,
            internal_gains_mode=3,
            office_layout=0,
            window_layout=0,
        )

    def test_type_bldg_institute(self):
        """test of type_bldg_institute, no calculation verification"""

        prj.add_non_residential(
            construction_data="iwu_heavy",
            geometry_data="bmvbs_institute",
            name="TestBuilding",
            year_of_construction=1988,
            number_of_floors=7,
            height_of_floors=1,
            net_leased_area=1988,
            with_ahu=True,
            office_layout=0,
            window_layout=0,

        )
        prj.add_non_residential(
            construction_data="iwu_heavy",
            geometry_data="bmvbs_institute",
            name="TestBuilding",
            year_of_construction=1988,
            number_of_floors=7,
            height_of_floors=1,
            net_leased_area=1988,
            with_ahu=False,
            internal_gains_mode=2,
            office_layout=0,
            window_layout=0,
        )
        prj.add_non_residential(
            construction_data="iwu_heavy",
            geometry_data="bmvbs_institute",
            name="TestBuilding",
            year_of_construction=1988,
            number_of_floors=7,
            height_of_floors=1,
            net_leased_area=1988,
            with_ahu=False,
            internal_gains_mode=3,
            office_layout=0,
            window_layout=0,
        )

    def test_type_bldg_institute4(self):
        """test of type_bldg_institute4, no calculation verification"""

        prj.add_non_residential(
            construction_data="iwu_heavy",
            geometry_data="bmvbs_institute4",
            name="TestBuilding",
            year_of_construction=1988,
            number_of_floors=7,
            height_of_floors=1,
            net_leased_area=1988,
            with_ahu=True,
            office_layout=0,
            window_layout=0,
        )

    def test_type_bldg_institute8(self):
        """test of type_bldg_institute8, no calculation verification"""

        prj.add_non_residential(
            construction_data="iwu_heavy",
            geometry_data="bmvbs_institute8",
            name="TestBuilding",
            year_of_construction=1988,
            number_of_floors=7,
            height_of_floors=1,
            net_leased_area=1988,
            with_ahu=True,
            office_layout=0,
            window_layout=0,
        )

    def test_type_bldg_residential(self):
        """test of type_bldg_residential, no calculation verification"""

        prj.add_residential(
            construction_data="iwu_heavy",
            geometry_data="iwu_single_family_dwelling",
            name="TestBuilding",
            year_of_construction=1988,
            number_of_floors=7,
            height_of_floors=1,
            net_leased_area=1988,
            with_ahu=False,
            residential_layout=0,
            neighbour_buildings=0,
            attic=0,
            cellar=0,
            dormer=0,
        )

    def test_est_bldgs(self):
        """test of type_bldg_est, no calculation verification"""

        prj.add_residential(
            construction_data="iwu_heavy",
            geometry_data="urbanrenet_est1a",
            name="TestBuilding",
            year_of_construction=1988,
            number_of_floors=7,
            height_of_floors=1,
            net_leased_area=1988,
            with_ahu=False,
            residential_layout=0,
            neighbour_buildings=0,
            attic=0,
            cellar=0,
            dormer=0,
            number_of_apartments=1,
        )

        prj.add_residential(
            construction_data="iwu_heavy",
            geometry_data="urbanrenet_est1b",
            name="TestBuilding",
            year_of_construction=1988,
            number_of_floors=7,
            height_of_floors=1,
            net_leased_area=1988,
            with_ahu=False,
            residential_layout=0,
            neighbour_buildings=0,
            attic=0,
            cellar=0,
            dormer=0,
            number_of_apartments=1,
        )

        prj.add_residential(
            construction_data="iwu_heavy",
            geometry_data="urbanrenet_est2",
            name="TestBuilding",
            year_of_construction=1988,
            number_of_floors=7,
            height_of_floors=1,
            net_leased_area=1988,
            with_ahu=False,
            residential_layout=0,
            neighbour_buildings=0,
            attic=0,
            cellar=0,
            dormer=0,
            number_of_apartments=1,
        )

        prj.add_residential(
            construction_data="iwu_heavy",
            geometry_data="urbanrenet_est3",
            name="TestBuilding",
            year_of_construction=1988,
            number_of_floors=7,
            height_of_floors=1,
            net_leased_area=1988,
            with_ahu=False,
            residential_layout=0,
            neighbour_buildings=0,
            attic=0,
            cellar=0,
            dormer=0,
            number_of_apartments=1,
        )

        prj.add_residential(
            construction_data="iwu_heavy",
            geometry_data="urbanrenet_est4a",
            name="TestBuilding",
            year_of_construction=1988,
            number_of_floors=7,
            height_of_floors=1,
            net_leased_area=1988,
            with_ahu=False,
            residential_layout=0,
            neighbour_buildings=0,
            attic=0,
            cellar=0,
            dormer=0,
            number_of_apartments=1,
        )

        prj.add_residential(
            construction_data="iwu_heavy",
            geometry_data="urbanrenet_est4b",
            name="TestBuilding",
            year_of_construction=1988,
            number_of_floors=7,
            height_of_floors=1,
            net_leased_area=1988,
            with_ahu=False,
            residential_layout=0,
            neighbour_buildings=0,
            attic=0,
            cellar=0,
            dormer=0,
            number_of_apartments=1,
        )

        prj.add_residential(
            construction_data="iwu_heavy",
            geometry_data="urbanrenet_est5",
            name="TestBuilding",
            year_of_construction=1988,
            number_of_floors=7,
            height_of_floors=1,
            net_leased_area=1988,
            with_ahu=False,
            residential_layout=0,
            neighbour_buildings=0,
            attic=0,
            cellar=0,
            dormer=0,
            number_of_apartments=1,
        )

        prj.add_residential(
            construction_data="iwu_heavy",
            geometry_data="urbanrenet_est6",
            name="TestBuilding",
            year_of_construction=1988,
            number_of_floors=7,
            height_of_floors=1,
            net_leased_area=1988,
            with_ahu=False,
            residential_layout=0,
            neighbour_buildings=0,
            attic=0,
            cellar=0,
            dormer=0,
            number_of_apartments=1,
        )

        prj.add_residential(
            construction_data="iwu_heavy",
            geometry_data="urbanrenet_est7",
            name="TestBuilding",
            year_of_construction=1988,
            number_of_floors=7,
            height_of_floors=1,
            net_leased_area=1988,
            with_ahu=False,
            residential_layout=0,
            neighbour_buildings=0,
            attic=0,
            cellar=0,
            dormer=0,
            number_of_apartments=1,
        )

        prj.add_residential(
            construction_data="iwu_heavy",
            geometry_data="urbanrenet_est8a",
            name="TestBuilding",
            year_of_construction=1988,
            number_of_floors=7,
            height_of_floors=1,
            net_leased_area=1988,
            with_ahu=False,
            residential_layout=0,
            neighbour_buildings=0,
            attic=0,
            cellar=0,
            dormer=0,
            number_of_apartments=1,
        )

        prj.add_residential(
            construction_data="iwu_heavy",
            geometry_data="urbanrenet_est8b",
            name="TestBuilding",
            year_of_construction=1988,
            number_of_floors=7,
            height_of_floors=1,
            net_leased_area=1988,
            with_ahu=False,
            residential_layout=0,
            neighbour_buildings=0,
            attic=0,
            cellar=0,
            dormer=0,
            number_of_apartments=1,
        )

    # methods in Building

    def test_get_inner_wall_area(self):
        """test of get_inner_wall_area"""
        prj.set_default()
        helptest.building_test2(prj)
        sum_area = prj.buildings[-1].get_inner_wall_area()
        assert round(sum_area, 1) == 34.0

    def test_set_outer_wall_area(self):
        """test of set_outer_wall_area"""
        print(prj.buildings[-1].thermal_zones[-1].outer_walls[1].area)
        prj.buildings[-1].set_outer_wall_area(2.0, 0.0)

        therm_zone = prj.buildings[-1].thermal_zones[-1]
        print(therm_zone.outer_walls[1].area)
        assert round(therm_zone.outer_walls[0].area, 3) == 2.0
        assert round(therm_zone.outer_walls[1].area, 3) == 14.0

    def test_get_outer_wall_area(self):
        """test of get_outer_wall_area"""
        prj.buildings[-1].get_outer_wall_area(0.0)
        therm_zone = prj.buildings[-1].thermal_zones[-1]
        assert round(therm_zone.outer_walls[0].area, 3) == 2.0
        assert round(therm_zone.outer_walls[1].area, 3) == 14.0

    def test_set_window_area(self):
        """test of set_window_area"""
        prj.buildings[-1].set_window_area(1.0, 90.0)
        therm_zone = prj.buildings[-1].thermal_zones[-1]
        assert round(therm_zone.windows[0].area, 3) == 1.0

    def test_get_window_area(self):
        """test of get_window_area"""
        prj.buildings[-1].get_window_area(90.0)
        therm_zone = prj.buildings[-1].thermal_zones[-1]
        assert round(therm_zone.windows[0].area, 3) == 1.0

    def test_fill_outer_wall_area_dict(self):
        """test of fill_outer_wall_area_dict"""

        prj.buildings[-1].fill_outer_area_dict()
        outwall_dict_round = {
            key: round(value, 2) for key, value in prj.buildings[-1].outer_area.items()
        }
        assert outwall_dict_round == {
            -2.0: 140,
            -1.0: 140,
            0.0: 2.0,
            90.0: 14.0,
            180.0: 10.0,
            270.0: 14.0,
        }

    def test_fill_window_area_dict(self):
        """test of fill_window_area_dict"""
        prj.buildings[-1].fill_window_area_dict()
        assert prj.buildings[-1].window_area == {90.0: 1.0, 180.0: 8.0, 270.0: 5.0}

    def test_calc_building_parameter(self):
        """test of calc_building_parameter"""
        prj.set_default()
        helptest.building_test2(prj)

        prj.buildings[-1].calc_building_parameter(
            number_of_elements=2, merge_windows=True, used_library="AixLib"
        )

        assert round(prj.buildings[-1].volume, 1) == 490.0
        assert round(prj.buildings[-1].sum_heat_load, 4) == 6659.6256

    # methods in therm_zone

    def test_calc_zone_parameters(self):
        """test of calc zone parameter, no calculation verification"""

        prj.buildings[-1].thermal_zones[-1].calc_zone_parameters(
            number_of_elements=2, merge_windows=False
        )
        prj.buildings[-1].thermal_zones[-1].calc_zone_parameters(
            number_of_elements=2, merge_windows=True
        )

    def test_heat_load(self):
        """test of heating_load"""
        prj.set_default()
        helptest.building_test2(prj)
        prj.buildings[-1].thermal_zones[-1].use_conditions.base_infiltration = 0.5
        prj.buildings[-1].thermal_zones[-1].calc_zone_parameters(
            number_of_elements=2, merge_windows=True
        )
        prj.buildings[-1].thermal_zones[-1].model_attr.calc_attributes()
        assert (
            round(prj.buildings[-1].thermal_zones[-1].model_attr.heat_load, 4)
            == 6659.6256
        )

    def test_sum_building_elements_one(self):
        """test of combine_building_elements"""
        prj.set_default()
        helptest.building_test2(prj)

        from teaser.logic.buildingobjects.calculation.one_element import OneElement

        therm_zone = prj.buildings[-1].thermal_zones[-1]

        calc_attr = OneElement(therm_zone, merge_windows=False, t_bt=5)

        helplist = (
            therm_zone.outer_walls
            + therm_zone.rooftops
            + therm_zone.ground_floors
            + therm_zone.inner_walls
            + therm_zone.ceilings
            + therm_zone.floors
            + therm_zone.windows
        )

        for element in helplist:
            element.calc_equivalent_res()
            element.calc_ua_value()

        calc_attr._sum_outer_wall_elements()
        calc_attr._sum_window_elements()

        # outerwall
        assert calc_attr.ua_value_ow == approx(135.5818558809656, abs=1e-14)
        assert calc_attr.area_ow == approx(328.0, abs=0.1)
        assert calc_attr.r_conv_inner_ow == approx(0.0016512549537648611,
                                                   abs=1e-19)
        assert calc_attr.r_rad_inner_ow == approx(0.000609756097560976,
                                                  abs=1e-18)
        assert calc_attr.r_comb_inner_ow == approx(0.00044531528322052017,
                                                   abs=1e-20)
        assert calc_attr.r_conv_outer_ow == approx(0.00026595744680851064,
                                                   abs=1e-20)
        assert calc_attr.r_rad_outer_ow == approx(0.001063829787234043,
                                                  abs=1e-18)
        assert calc_attr.r_comb_outer_ow == approx(0.0002127659574468085,
                                                   abs=1e-20)
        assert calc_attr.alpha_conv_inner_ow == approx(1.84634, abs=0.00001)
        assert calc_attr.alpha_rad_inner_ow == approx(5.0, abs=0.00001)
        assert calc_attr.alpha_comb_inner_ow == approx(6.84634, abs=0.00001)
        assert calc_attr.alpha_conv_outer_ow == approx(20.0, abs=0.1)
        assert calc_attr.alpha_rad_outer_ow == approx(5.0, abs=0.00001)
        assert calc_attr.alpha_comb_outer_ow == approx(25.0, abs=0.1)

        # window
        assert calc_attr.ua_value_win == approx(32.87895310796074, abs=1e-14)
        assert calc_attr.area_win == approx(18.0, abs=0.1)
        assert calc_attr.r_conv_inner_win == approx(0.032679738562091505,
                                                    abs=1e-19)
        assert calc_attr.r_rad_inner_win == approx(0.0111, abs=0.0001)
        assert calc_attr.r_comb_inner_win == approx(0.008291873963515755,
                                                    abs=1e-19)
        assert calc_attr.r_conv_outer_win == approx(0.00278, abs=0.00001)
        assert calc_attr.r_rad_outer_win == approx(0.0111, abs=0.0001)
        assert calc_attr.r_comb_outer_win == approx(0.0022, abs=0.0001)
        assert calc_attr.alpha_conv_inner_win == approx(1.7, abs=0.1)
        assert calc_attr.alpha_comb_outer_win == approx(25.0, abs=0.1)
        assert calc_attr.alpha_conv_outer_win == approx(20.0, abs=0.1)
        assert calc_attr.weighted_g_value == approx(0.789, abs=0.001)

    def test_calc_chain_matrix_one(self):
        """test of calc_chain_matrix"""

        from teaser.logic.buildingobjects.calculation.one_element import OneElement

        therm_zone = prj.buildings[-1].thermal_zones[-1]

        calc_attr = OneElement(therm_zone, merge_windows=False, t_bt=5)

        helplist = (
            therm_zone.outer_walls
            + therm_zone.rooftops
            + therm_zone.ground_floors
            + therm_zone.inner_walls
            + therm_zone.ceilings
            + therm_zone.floors
            + therm_zone.windows
        )

        for element in helplist:
            element.calc_equivalent_res()
            element.calc_ua_value()

        omega = 2 * math.pi / 86400 / 5

        helplist_outer_walls = (
            therm_zone.outer_walls
            + therm_zone.rooftops
            + therm_zone.ground_floors
            + therm_zone.windows
        )

        r1_ow, c1_ow = calc_attr._calc_parallel_connection(
            element_list=helplist_outer_walls, omega=omega
        )
        assert round(r1_ow, 14) == 0.00100751548411
        assert round(c1_ow, 5) == 3648580.59312

    def test_sum_building_elements_two(self):
        """test of combine_building_elements"""
        prj.set_default()
        helptest.building_test2(prj)

        from teaser.logic.buildingobjects.calculation.two_element import TwoElement

        therm_zone = prj.buildings[-1].thermal_zones[-1]

        calc_attr = TwoElement(therm_zone, merge_windows=False, t_bt=5)

        helplist = (
            therm_zone.outer_walls
            + therm_zone.rooftops
            + therm_zone.ground_floors
            + therm_zone.inner_walls
            + therm_zone.ceilings
            + therm_zone.floors
            + therm_zone.windows
        )

        for element in helplist:
            element.calc_equivalent_res()
            element.calc_ua_value()

        calc_attr._sum_outer_wall_elements()
        calc_attr._sum_inner_wall_elements()
        calc_attr._sum_window_elements()

        # innerwall
        assert calc_attr.ua_value_iw == approx(14.286493860845841, abs=1e-14)
        assert calc_attr.area_iw == approx(34.0, abs=0.1)
        assert calc_attr.r_conv_inner_iw == approx(0.010893246187363833,
                                                   abs=1e-18)
        assert calc_attr.r_rad_inner_iw == approx(0.0058823529411764705,
                                                  abs=1e-19)
        assert calc_attr.r_comb_inner_iw == approx(0.003819709702062643,
                                                   abs=1e-19)
        assert calc_attr.alpha_conv_inner_iw == approx(2.7, abs=0.1)
        assert calc_attr.alpha_rad_inner_iw == approx(5.0, abs=0.1)
        assert calc_attr.alpha_comb_inner_iw == approx(7.7, abs=0.1)

        # outerwall
        assert calc_attr.ua_value_ow == approx(135.5818558809656, abs=1e-14)
        assert calc_attr.area_ow == approx(328.0, abs=0.1)
        assert calc_attr.r_conv_inner_ow == approx(0.0016512549537648611,
                                                   abs=1e-19)
        assert calc_attr.r_rad_inner_ow == approx(0.000609756097560976,
                                                  abs=1e-18)
        assert calc_attr.r_comb_inner_ow == approx(0.00044531528322052017,
                                                   abs=1e-20)
        assert calc_attr.r_conv_outer_ow == approx(0.00026595744680851064,
                                                   abs=1e-20)
        assert calc_attr.r_rad_outer_ow == approx(0.001063829787234043,
                                                  abs=1e-18)
        assert calc_attr.r_comb_outer_ow == approx(0.0002127659574468085,
                                                   abs=1e-20)
        assert calc_attr.alpha_conv_inner_ow == approx(1.84634, abs=0.00001)
        assert calc_attr.alpha_rad_inner_ow == approx(5.0, abs=0.00001)
        assert calc_attr.alpha_comb_inner_ow == approx(6.84634, abs=0.00001)
        assert calc_attr.alpha_conv_outer_ow == approx(20.0, abs=0.1)
        assert calc_attr.alpha_rad_outer_ow == approx(5.0, abs=0.00001)
        assert calc_attr.alpha_comb_outer_ow == approx(25.0, abs=0.1)

        # window
        assert calc_attr.ua_value_win == approx(32.87895310796074, abs=1e-14)
        assert calc_attr.area_win == approx(18.0, abs=0.1)
        assert calc_attr.r_conv_inner_win == approx(0.032679738562091505,
                                                    abs=1e-19)
        assert calc_attr.r_rad_inner_win == approx(0.0111, abs=0.0001)
        assert calc_attr.r_comb_inner_win == approx(0.008291873963515755,
                                                    abs=1e-19)
        assert calc_attr.r_conv_outer_win == approx(0.00278, abs=0.00001)
        assert calc_attr.r_rad_outer_win == approx(0.0111, abs=0.0001)
        assert calc_attr.r_comb_outer_win == approx(0.0022, abs=0.0001)
        assert calc_attr.alpha_conv_inner_win == approx(1.7, abs=0.1)
        assert calc_attr.alpha_comb_outer_win == approx(25.0, abs=0.1)
        assert calc_attr.alpha_conv_outer_win == approx(20.0, abs=0.1)
        assert calc_attr.weighted_g_value == approx(0.789, abs=0.001)

    def test_calc_chain_matrix_two(self):
        """test of calc_chain_matrix"""
        from teaser.logic.buildingobjects.calculation.two_element import TwoElement

        therm_zone = prj.buildings[-1].thermal_zones[-1]

        calc_attr = TwoElement(therm_zone, merge_windows=False, t_bt=5)

        helplist = (
            therm_zone.outer_walls
            + therm_zone.rooftops
            + therm_zone.ground_floors
            + therm_zone.inner_walls
            + therm_zone.ceilings
            + therm_zone.floors
            + therm_zone.windows
        )

        for element in helplist:
            element.calc_equivalent_res()
            element.calc_ua_value()

        omega = 2 * math.pi / 86400 / 5

        calc_attr = TwoElement(therm_zone, merge_windows=True, t_bt=5)

        helplist_outer_walls = (
            therm_zone.outer_walls
            + therm_zone.rooftops
            + therm_zone.ground_floors
            + therm_zone.windows
        )

        r1_ow, c1_ow = calc_attr._calc_parallel_connection(
            element_list=helplist_outer_walls, omega=omega
        )
        assert round(r1_ow, 14) == 0.00100751548411
        assert round(c1_ow, 5) == 3648580.59312

        helplist_inner_walls = (
            therm_zone.inner_walls + therm_zone.ceilings + therm_zone.floors
        )

        r1_iw, c1_iw = calc_attr._calc_parallel_connection(
            element_list=helplist_inner_walls, omega=omega
        )
        assert round(r1_iw, 13) == 0.0097195611408
        assert round(c1_iw, 6) == 319983.518743

    def test_sum_building_elements_three(self):
        """test of combine_building_elements"""
        prj.set_default()
        helptest.building_test2(prj)

        from teaser.logic.buildingobjects.calculation.three_element import ThreeElement

        therm_zone = prj.buildings[-1].thermal_zones[-1]

        calc_attr = ThreeElement(therm_zone, merge_windows=False, t_bt=5)

        helplist = (
            therm_zone.outer_walls
            + therm_zone.rooftops
            + therm_zone.ground_floors
            + therm_zone.inner_walls
            + therm_zone.ceilings
            + therm_zone.floors
            + therm_zone.windows
        )

        for element in helplist:
            element.calc_equivalent_res()
            element.calc_ua_value()

        calc_attr._sum_outer_wall_elements()
        calc_attr._sum_ground_floor_elements()
        calc_attr._sum_inner_wall_elements()
        calc_attr._sum_window_elements()

        # innerwall
        assert calc_attr.ua_value_iw == approx(14.286493860845841, abs=1e-14)
        assert calc_attr.area_iw == approx(34.0, abs=0.1)
        assert calc_attr.r_conv_inner_iw == approx(0.010893246187363833,
                                                   abs=1e-18)
        assert calc_attr.r_rad_inner_iw == approx(0.0058823529411764705,
                                                  abs=1e-19)
        assert calc_attr.r_comb_inner_iw == approx(0.003819709702062643,
                                                   abs=1e-19)
        assert calc_attr.alpha_conv_inner_iw == approx(2.7, abs=0.1)
        assert calc_attr.alpha_rad_inner_iw == approx(5.0, abs=0.1)
        assert calc_attr.alpha_comb_inner_iw == approx(7.7, abs=0.1)

        # outerwall
        assert calc_attr.ua_value_ow == approx(77.23037843150993, abs=1e-13)
        assert calc_attr.area_ow == approx(188.0, abs=0.1)
        assert calc_attr.r_conv_inner_ow == approx(0.0027203482045701846,
                                                   abs=1e-19)
        assert calc_attr.r_rad_inner_ow == approx(0.001063829787234043,
                                                  abs=1e-18)
        assert calc_attr.r_comb_inner_ow == approx(0.0007647598654022638,
                                                   abs=1e-20)
        assert calc_attr.r_conv_outer_ow == approx(0.00026595744680851064,
                                                   abs=1e-20)
        assert calc_attr.r_rad_outer_ow == approx(0.001063829787234043,
                                                  abs=1e-18)
        assert calc_attr.r_comb_outer_ow == approx(0.0002127659574468085,
                                                   abs=1e-20)
        assert calc_attr.alpha_conv_inner_ow == approx(1.95532, abs=0.00001)
        assert calc_attr.alpha_rad_inner_ow == approx(5.0, abs=0.00001)
        assert calc_attr.alpha_comb_inner_ow == approx(6.95532, abs=0.00001)
        assert calc_attr.alpha_conv_outer_ow == approx(20.0, abs=0.1)
        assert calc_attr.alpha_rad_outer_ow == approx(5.0, abs=0.00001)
        assert calc_attr.alpha_comb_outer_ow == approx(25.0, abs=0.1)

        # groundfloor
        assert calc_attr.ua_value_gf == approx(58.351477449455686, abs=1e-14)
        assert calc_attr.area_gf == approx(140.0, abs=0.1)
        assert calc_attr.r_conv_inner_gf == approx(0.004201680672268907,
                                                   abs=1e-19)
        assert calc_attr.r_rad_inner_gf == approx(0.001428571428571429,
                                                  abs=1e-18)
        assert calc_attr.r_comb_inner_gf == approx(0.0010660980810234541,
                                                   abs=1e-20)
        assert calc_attr.alpha_conv_inner_gf == approx(1.7, abs=0.00001)
        assert calc_attr.alpha_rad_inner_gf == approx(5.0, abs=0.00001)
        assert calc_attr.alpha_comb_inner_gf == approx(6.7, abs=0.00001)

        # window
        assert calc_attr.ua_value_win == approx(32.87895310796074, abs=1e-14)
        assert calc_attr.area_win == approx(18.0, abs=0.1)
        assert calc_attr.r_conv_inner_win == approx(0.032679738562091505,
                                                    abs=1e-19)
        assert calc_attr.r_rad_inner_win == approx(0.0111, abs=0.0001)
        assert calc_attr.r_comb_inner_win == approx(0.008291873963515755,
                                                    abs=1e-19)
        assert calc_attr.r_conv_outer_win == approx(0.00278, abs=0.00001)
        assert calc_attr.r_rad_outer_win == approx(0.0111, abs=0.0001)
        assert calc_attr.r_comb_outer_win == approx(0.0022, abs=0.0001)
        assert calc_attr.alpha_conv_inner_win == approx(1.7, abs=0.1)
        assert calc_attr.alpha_comb_outer_win == approx(25.0, abs=0.1)
        assert calc_attr.alpha_conv_outer_win == approx(20.0, abs=0.1)
        assert calc_attr.weighted_g_value == approx(0.789, abs=0.001)

    def test_calc_chain_matrix_three(self):
        """test of calc_chain_matrix"""
        from teaser.logic.buildingobjects.calculation.three_element import ThreeElement

        therm_zone = prj.buildings[-1].thermal_zones[-1]

        calc_attr = ThreeElement(therm_zone, merge_windows=False, t_bt=5)

        helplist = (
            therm_zone.outer_walls
            + therm_zone.rooftops
            + therm_zone.ground_floors
            + therm_zone.inner_walls
            + therm_zone.ceilings
            + therm_zone.floors
            + therm_zone.windows
        )

        for element in helplist:
            element.calc_equivalent_res()
            element.calc_ua_value()

        omega = 2 * math.pi / 86400 / 5

        helplist_outer_walls = (
            therm_zone.outer_walls + therm_zone.rooftops + therm_zone.windows
        )

        r1_ow, c1_ow = calc_attr._calc_parallel_connection(
            element_list=helplist_outer_walls, omega=omega
        )
        assert round(r1_ow, 14) == 0.00175779297228
        assert round(c1_ow, 5) == 2091259.60825

        helplist_inner_walls = (
            therm_zone.inner_walls + therm_zone.ceilings + therm_zone.floors
        )

        r1_iw, c1_iw = calc_attr._calc_parallel_connection(
            element_list=helplist_inner_walls, omega=omega
        )
        assert round(r1_iw, 13) == 0.0097195611408
        assert round(c1_iw, 6) == 319983.518743

    def test_sum_building_elements_four(self):
        """test of combine_building_elements"""
        prj.set_default()
        helptest.building_test2(prj)

        from teaser.logic.buildingobjects.calculation.four_element import FourElement

        therm_zone = prj.buildings[-1].thermal_zones[-1]

        calc_attr = FourElement(therm_zone, merge_windows=True, t_bt=5)

        helplist = (
            therm_zone.outer_walls
            + therm_zone.rooftops
            + therm_zone.ground_floors
            + therm_zone.inner_walls
            + therm_zone.ceilings
            + therm_zone.floors
            + therm_zone.windows
        )

        for element in helplist:
            element.calc_equivalent_res()
            element.calc_ua_value()

        calc_attr._sum_outer_wall_elements()
        calc_attr._sum_ground_floor_elements()
        calc_attr._sum_rooftop_elements()
        calc_attr._sum_inner_wall_elements()
        calc_attr._sum_window_elements()

        # innerwall
        assert calc_attr.ua_value_iw == approx(14.286493860845841, abs=1e-14)
        assert calc_attr.area_iw == approx(34.0, abs=0.1)
        assert calc_attr.r_conv_inner_iw == approx(0.010893246187363833,
                                                   abs=1e-18)
        assert calc_attr.r_rad_inner_iw == approx(0.0058823529411764705,
                                                  abs=1e-19)
        assert calc_attr.r_comb_inner_iw == approx(0.003819709702062643,
                                                   abs=1e-19)
        assert calc_attr.alpha_conv_inner_iw == approx(2.7, abs=0.1)
        assert calc_attr.alpha_rad_inner_iw == approx(5.0, abs=0.1)
        assert calc_attr.alpha_comb_inner_iw == approx(7.7, abs=0.1)

        # outerwall
        assert calc_attr.ua_value_ow == approx(19.83577523748189, abs=1e-14)
        assert calc_attr.area_ow == approx(48.0, abs=0.1)
        assert calc_attr.r_conv_inner_ow == approx(0.007716049382716048,
                                                   abs=1e-19)
        assert calc_attr.r_rad_inner_ow == approx(0.004166666666666667,
                                                  abs=1e-18)
        assert calc_attr.r_comb_inner_ow == approx(0.0027056277056277055,
                                                   abs=1e-20)
        assert calc_attr.r_conv_outer_ow == approx(0.0010416666666666667,
                                                   abs=1e-20)
        assert calc_attr.r_rad_outer_ow == approx(0.004166666666666667,
                                                  abs=1e-18)
        assert calc_attr.r_comb_outer_ow == approx(0.0008333333333333334,
                                                   abs=1e-20)
        assert calc_attr.alpha_conv_inner_ow == approx(2.7, abs=0.00001)
        assert calc_attr.alpha_rad_inner_ow == approx(5.0, abs=0.00001)
        assert calc_attr.alpha_comb_inner_ow == approx(7.7, abs=0.00001)
        assert calc_attr.alpha_conv_outer_ow == approx(20.0, abs=0.1)
        assert calc_attr.alpha_rad_outer_ow == approx(5.0, abs=0.00001)
        assert calc_attr.alpha_comb_outer_ow == approx(25.0, abs=0.1)

        # groundfloor
        assert calc_attr.ua_value_gf == approx(58.351477449455686, abs=1e-14)
        assert calc_attr.area_gf == approx(140.0, abs=0.1)
        assert calc_attr.r_conv_inner_gf == approx(0.004201680672268907,
                                                   abs=1e-19)
        assert calc_attr.r_rad_inner_gf == approx(0.001428571428571429,
                                                  abs=1e-18)
        assert calc_attr.r_comb_inner_gf == approx(0.0010660980810234541,
                                                   abs=1e-20)
        assert calc_attr.alpha_conv_inner_gf == approx(1.7, abs=0.00001)
        assert calc_attr.alpha_rad_inner_gf == approx(5.0, abs=0.00001)
        assert calc_attr.alpha_comb_inner_gf == approx(6.7, abs=0.00001)

        # roof/top (rt)
        assert calc_attr.ua_value_rt == approx(57.394603194028036, abs=1e-14)
        assert calc_attr.area_rt == approx(140.0, abs=0.1)
        assert calc_attr.r_conv_inner_rt == approx(0.004201680672268907,
                                                   abs=1e-19)
        assert calc_attr.r_rad_inner_rt == approx(0.001428571428571429,
                                                  abs=1e-18)
        assert calc_attr.r_comb_inner_rt == approx(0.0010660980810234541,
                                                   abs=1e-20)
        assert calc_attr.r_conv_outer_rt == approx(0.00035714285714285714,
                                                   abs=1e-20)
        assert calc_attr.r_rad_outer_rt == approx(0.001428571428571429,
                                                  abs=1e-18)
        assert calc_attr.r_comb_outer_rt == approx(0.00028571428571428574,
                                                   abs=1e-20)
        assert calc_attr.alpha_conv_inner_rt == approx(1.7, abs=0.00001)
        assert calc_attr.alpha_rad_inner_rt == approx(5.0, abs=0.00001)
        assert calc_attr.alpha_comb_inner_rt == approx(6.7, abs=0.00001)
        assert calc_attr.alpha_conv_outer_rt == approx(20.0, abs=0.1)
        assert calc_attr.alpha_rad_outer_rt == approx(5.0, abs=0.00001)
        assert calc_attr.alpha_comb_outer_rt == approx(25.0, abs=0.1)

        # window
        assert calc_attr.ua_value_win == approx(32.87895310796074, abs=1e-14)
        assert calc_attr.area_win == approx(18.0, abs=0.1)
        assert calc_attr.r_conv_inner_win == approx(0.032679738562091505,
                                                    abs=1e-19)
        assert calc_attr.r_rad_inner_win == approx(0.0111, abs=0.0001)
        assert calc_attr.r_comb_inner_win == approx(0.008291873963515755,
                                                    abs=1e-19)
        assert calc_attr.r_conv_outer_win == approx(0.00278, abs=0.00001)
        assert calc_attr.r_rad_outer_win == approx(0.0111, abs=0.0001)
        assert calc_attr.r_comb_outer_win == approx(0.0022, abs=0.0001)
        assert calc_attr.alpha_conv_inner_win == approx(1.7, abs=0.1)
        assert calc_attr.alpha_comb_outer_win == approx(25.0, abs=0.1)
        assert calc_attr.alpha_conv_outer_win == approx(20.0, abs=0.1)
        assert calc_attr.weighted_g_value == approx(0.789, abs=0.001)

    def test_calc_chain_matrix_four(self):
        """test of calc_chain_matrix"""
        from teaser.logic.buildingobjects.calculation.four_element import FourElement

        therm_zone = prj.buildings[-1].thermal_zones[-1]

        calc_attr = FourElement(therm_zone, merge_windows=False, t_bt=5)

        helplist = (
            therm_zone.outer_walls
            + therm_zone.rooftops
            + therm_zone.ground_floors
            + therm_zone.inner_walls
            + therm_zone.ceilings
            + therm_zone.floors
            + therm_zone.windows
        )

        for element in helplist:
            element.calc_equivalent_res()
            element.calc_ua_value()

        omega = 2 * math.pi / 86400 / 5

        helplist_outer_walls = therm_zone.outer_walls + therm_zone.windows

        r1_ow, c1_ow = calc_attr._calc_parallel_connection(
            element_list=helplist_outer_walls, omega=omega
        )
        assert round(r1_ow, 14) == 0.00688468914141
        assert round(c1_ow, 5) == 533938.62338

        helplist_inner_walls = (
            therm_zone.inner_walls + therm_zone.ceilings + therm_zone.floors
        )

        r1_iw, c1_iw = calc_attr._calc_parallel_connection(
            element_list=helplist_inner_walls, omega=omega
        )
        assert round(r1_iw, 13) == 0.0097195611408
        assert round(c1_iw, 6) == 319983.518743

    def test_sum_building_elements_one_with_interzonals(self):
        """test of combine_building_elements"""
        prj.set_default()
        helptest.building_test2(prj)
        helptest.interzonal_test2(prj, connect_to_index=0, add_heated=False)
        helptest.interzonal_test2(prj, connect_to_index=0, add_heated=True)

        from teaser.logic.buildingobjects.calculation.one_element import OneElement

        therm_zone = prj.buildings[-1].thermal_zones[0]

        calc_attr = OneElement(therm_zone, merge_windows=False, t_bt=5)

        helplist = (
            therm_zone.outer_walls
            + therm_zone.rooftops
            + therm_zone.ground_floors
            + therm_zone.inner_walls
            + therm_zone.ceilings
            + therm_zone.floors
            + therm_zone.windows
            + therm_zone.interzonal_elements
        )

        for element in helplist:
            element.calc_equivalent_res()
            element.calc_ua_value()

        calc_attr._sum_outer_wall_elements()
        calc_attr._sum_window_elements()

        # outerwall
        assert round(calc_attr.ua_value_ow, 7) == 144.1972679
        assert round(calc_attr.area_ow, 1) == 348.0
        assert round(calc_attr.r_conv_inner_ow, 9) == 0.001539409
        assert round(calc_attr.r_rad_inner_ow, 9) == 0.000574713
        assert round(calc_attr.r_comb_inner_ow, 8) == 0.00041848
        assert round(calc_attr.r_conv_outer_ow, 8) == 0.00026288
        assert round(calc_attr.r_rad_outer_ow, 8) == 0.00096154
        assert round(calc_attr.r_comb_outer_ow, 8) == 0.00020644
        assert round(calc_attr.alpha_conv_inner_ow, 5) == 1.86667
        assert round(calc_attr.alpha_rad_inner_ow, 5) == 5.0
        assert round(calc_attr.alpha_comb_inner_ow, 5) == 6.86667
        assert round(calc_attr.alpha_conv_outer_ow, 7) == 18.2884615
        assert round(calc_attr.alpha_rad_outer_ow, 5) == 5.0
        assert round(calc_attr.alpha_comb_outer_ow, 7) == 23.2884615

        # window
        assert round(calc_attr.ua_value_win, 16) == 32.87895310796074
        assert round(calc_attr.area_win, 1) == 18.0
        assert round(calc_attr.r_conv_inner_win, 19) == 0.032679738562091505
        assert round(calc_attr.r_rad_inner_win, 4) == 0.0111
        assert round(calc_attr.r_comb_inner_win, 19) == 0.008291873963515755
        assert round(calc_attr.r_conv_outer_win, 5) == 0.00278
        assert round(calc_attr.r_rad_outer_win, 4) == 0.0111
        assert round(calc_attr.r_comb_outer_win, 4) == 0.0022
        assert round(calc_attr.alpha_conv_inner_win, 1) == 1.7
        assert round(calc_attr.alpha_comb_outer_win, 1) == 25.0
        assert round(calc_attr.alpha_conv_outer_win, 1) == 20.0
        assert round(calc_attr.weighted_g_value, 3) == 0.789

    def test_calc_chain_matrix_one_with_interzonals(self):
        """test of calc_chain_matrix"""

        from teaser.logic.buildingobjects.calculation.one_element import OneElement

        therm_zone = prj.buildings[-1].thermal_zones[0]

        calc_attr = OneElement(therm_zone, merge_windows=False, t_bt=5)

        helplist = (
            therm_zone.outer_walls
            + therm_zone.rooftops
            + therm_zone.ground_floors
            + therm_zone.inner_walls
            + therm_zone.ceilings
            + therm_zone.floors
            + therm_zone.windows
            + therm_zone.interzonal_elements
        )

        for element in helplist:
            element.calc_equivalent_res()
            element.calc_ua_value()

        omega = 2 * math.pi / 86400 / 5

        helplist_outer_walls = (
            therm_zone.outer_walls
            + therm_zone.rooftops
            + therm_zone.ground_floors
            + therm_zone.windows
            + therm_zone.find_izes_outer(add_reversed=True)
        )

        r1_ow, c1_ow = calc_attr._calc_parallel_connection(
            element_list=helplist_outer_walls, omega=omega
        )
        assert round(r1_ow, 14) == 0.00093987316367
        assert round(c1_ow, 5) == 8406194.80039

    def test_sum_building_elements_two_with_interzonals(self):
        """test of combine_building_elements"""
        prj.set_default()
        helptest.building_test2(prj)
        helptest.interzonal_test2(prj, connect_to_index=0, add_heated=False)
        helptest.interzonal_test2(prj, connect_to_index=0, add_heated=True)

        from teaser.logic.buildingobjects.calculation.two_element import TwoElement

        therm_zone = prj.buildings[-1].thermal_zones[0]

        calc_attr = TwoElement(therm_zone, merge_windows=False, t_bt=5)

        helplist = (
            therm_zone.outer_walls
            + therm_zone.rooftops
            + therm_zone.ground_floors
            + therm_zone.inner_walls
            + therm_zone.ceilings
            + therm_zone.floors
            + therm_zone.windows
            + therm_zone.interzonal_elements
        )

        for element in helplist:
            element.calc_equivalent_res()
            element.calc_ua_value()

        calc_attr._sum_outer_wall_elements()
        calc_attr._sum_inner_wall_elements()
        calc_attr._sum_window_elements()

        # innerwall
        assert round(calc_attr.ua_value_iw, 8) == 25.26923546
        assert round(calc_attr.area_iw, 1) == 54.0
        assert round(calc_attr.r_conv_inner_iw, 8) == 0.00736377
        assert round(calc_attr.r_rad_inner_iw, 9) == 0.003703704
        assert round(calc_attr.r_comb_inner_iw, 9) == 0.002464268
        assert round(calc_attr.alpha_conv_inner_iw, 9) == 2.514814815
        assert round(calc_attr.alpha_rad_inner_iw, 1) == 5.0
        assert round(calc_attr.alpha_comb_inner_iw, 9) == 7.514814815

        # outerwall
        assert round(calc_attr.ua_value_ow, 7) == 144.1972679
        assert round(calc_attr.area_ow, 1) == 348.0
        assert round(calc_attr.r_conv_inner_ow, 9) == 0.001539409
        assert round(calc_attr.r_rad_inner_ow, 9) == 0.000574713
        assert round(calc_attr.r_comb_inner_ow, 8) == 0.00041848
        assert round(calc_attr.r_conv_outer_ow, 8) == 0.00026288
        assert round(calc_attr.r_rad_outer_ow, 8) == 0.00096154
        assert round(calc_attr.r_comb_outer_ow, 8) == 0.00020644
        assert round(calc_attr.alpha_conv_inner_ow, 5) == 1.86667
        assert round(calc_attr.alpha_rad_inner_ow, 5) == 5.0
        assert round(calc_attr.alpha_comb_inner_ow, 5) == 6.86667
        assert round(calc_attr.alpha_conv_outer_ow, 7) == 18.2884615
        assert round(calc_attr.alpha_rad_outer_ow, 5) == 5.0
        assert round(calc_attr.alpha_comb_outer_ow, 7) == 23.2884615

        # window
        assert round(calc_attr.ua_value_win, 16) == 32.87895310796074
        assert round(calc_attr.area_win, 1) == 18.0
        assert round(calc_attr.r_conv_inner_win, 19) == 0.032679738562091505
        assert round(calc_attr.r_rad_inner_win, 4) == 0.0111
        assert round(calc_attr.r_comb_inner_win, 19) == 0.008291873963515755
        assert round(calc_attr.r_conv_outer_win, 5) == 0.00278
        assert round(calc_attr.r_rad_outer_win, 4) == 0.0111
        assert round(calc_attr.r_comb_outer_win, 4) == 0.0022
        assert round(calc_attr.alpha_conv_inner_win, 1) == 1.7
        assert round(calc_attr.alpha_comb_outer_win, 1) == 25.0
        assert round(calc_attr.alpha_conv_outer_win, 1) == 20.0
        assert round(calc_attr.weighted_g_value, 3) == 0.789

    def test_calc_chain_matrix_two_with_interzonals(self):
        """test of calc_chain_matrix"""
        from teaser.logic.buildingobjects.calculation.two_element import TwoElement

        therm_zone = prj.buildings[-1].thermal_zones[0]

        calc_attr = TwoElement(therm_zone, merge_windows=False, t_bt=5)

        helplist = (
            therm_zone.outer_walls
            + therm_zone.rooftops
            + therm_zone.ground_floors
            + therm_zone.inner_walls
            + therm_zone.ceilings
            + therm_zone.floors
            + therm_zone.windows
            + therm_zone.interzonal_elements
        )

        for element in helplist:
            element.calc_equivalent_res()
            element.calc_ua_value()

        omega = 2 * math.pi / 86400 / 5

        calc_attr = TwoElement(therm_zone, merge_windows=True, t_bt=5)

        helplist_outer_walls = (
            therm_zone.outer_walls
            + therm_zone.rooftops
            + therm_zone.ground_floors
            + therm_zone.windows
        )

        r1_ow, c1_ow = calc_attr._calc_parallel_connection(
            element_list=helplist_outer_walls, omega=omega, mode='ow'
        )
        assert round(r1_ow, 14) == 0.00100751548411
        assert round(c1_ow, 5) == 3648580.59312

        helplist_inner_elements = (
            therm_zone.inner_walls + therm_zone.ceilings + therm_zone.floors
        )

        r1_iw, c1_iw = calc_attr._calc_parallel_connection(
            element_list=helplist_inner_elements, omega=omega,
            mode='iw'
        )
        assert round(r1_iw, 13) == 0.0097195611408
        assert round(c1_iw, 6) == 319983.518743

        helplist_outer_walls_with_nzb = (
            therm_zone.outer_walls
            + therm_zone.rooftops
            + therm_zone.ground_floors
            + therm_zone.windows
            + therm_zone.find_izes_outer(add_reversed=True)
        )

        r1_ow, c1_ow = calc_attr._calc_parallel_connection(
            element_list=helplist_outer_walls_with_nzb, omega=omega, mode='ow'
        )
        assert round(r1_ow, 14) == 0.00093987316367
        assert round(c1_ow, 5) == 8406194.80039

        helplist_inner_elements_with_nzb = (
            therm_zone.inner_walls + therm_zone.ceilings
            + therm_zone.floors + calc_attr.nzbs_for_iw
        )

        r1_iw_2, c1_iw_2 = calc_attr._calc_parallel_connection(
            element_list=helplist_inner_elements_with_nzb, omega=omega,
            mode='iw'
        )
        assert round(r1_iw_2, 13) == 0.0060615482113
        assert round(c1_iw_2, 6) == 1038852.970991

    def test_sum_building_elements_three_with_interzonals(self):
        """test of combine_building_elements"""
        prj.set_default()
        helptest.building_test2(prj)
        helptest.interzonal_test2(prj, connect_to_index=0, add_heated=False)
        helptest.interzonal_test2(prj, connect_to_index=0, add_heated=True)

        from teaser.logic.buildingobjects.calculation.three_element import ThreeElement

        therm_zone = prj.buildings[-1].thermal_zones[0]

        calc_attr = ThreeElement(therm_zone, merge_windows=False, t_bt=5)

        helplist = (
            therm_zone.outer_walls
            + therm_zone.rooftops
            + therm_zone.ground_floors
            + therm_zone.inner_walls
            + therm_zone.ceilings
            + therm_zone.floors
            + therm_zone.windows
            + therm_zone.interzonal_elements
        )

        for element in helplist:
            element.calc_equivalent_res()
            element.calc_ua_value()

        calc_attr._sum_outer_wall_elements()
        calc_attr._sum_ground_floor_elements()
        calc_attr._sum_inner_wall_elements()
        calc_attr._sum_window_elements()

        # innerwall
        assert round(calc_attr.ua_value_iw, 8) == 25.26923546
        assert round(calc_attr.area_iw, 1) == 54.0
        assert round(calc_attr.r_conv_inner_iw, 8) == 0.00736377
        assert round(calc_attr.r_rad_inner_iw, 9) == 0.003703704
        assert round(calc_attr.r_comb_inner_iw, 9) == 0.002464268
        assert round(calc_attr.alpha_conv_inner_iw, 9) == 2.514814815
        assert round(calc_attr.alpha_rad_inner_iw, 1) == 5.0
        assert round(calc_attr.alpha_comb_inner_iw, 9) == 7.514814815

        # outerwall
        assert round(calc_attr.ua_value_ow, 8) == 85.84579041
        assert round(calc_attr.area_ow, 1) == 208.0
        assert round(calc_attr.r_conv_inner_ow, 9) == 0.002429543
        assert round(calc_attr.r_rad_inner_ow, 9) == 0.000961538
        assert round(calc_attr.r_comb_inner_ow, 9) == 0.000688895
        assert round(calc_attr.r_conv_outer_ow, 8) == 0.00026288
        assert round(calc_attr.r_rad_outer_ow, 8) == 0.00096154
        assert round(calc_attr.r_comb_outer_ow, 8) == 0.00020644
        assert round(calc_attr.alpha_conv_inner_ow, 9) == 1.978846154
        assert round(calc_attr.alpha_rad_inner_ow, 5) == 5.0
        assert round(calc_attr.alpha_comb_inner_ow, 9) == 6.978846154
        assert round(calc_attr.alpha_conv_outer_ow, 7) == 18.2884615
        assert round(calc_attr.alpha_rad_outer_ow, 5) == 5.0
        assert round(calc_attr.alpha_comb_outer_ow, 7) == 23.2884615

        # groundfloor
        assert round(calc_attr.ua_value_gf, 16) == 58.351477449455686
        assert round(calc_attr.area_gf, 1) == 140.0
        assert round(calc_attr.r_conv_inner_gf, 19) == 0.004201680672268907
        assert round(calc_attr.r_rad_inner_gf, 18) == 0.001428571428571429
        assert round(calc_attr.r_comb_inner_gf, 20) == 0.0010660980810234541
        assert round(calc_attr.alpha_conv_inner_gf, 5) == 1.7
        assert round(calc_attr.alpha_rad_inner_gf, 5) == 5.0
        assert round(calc_attr.alpha_comb_inner_gf, 5) == 6.7

        # window
        assert round(calc_attr.ua_value_win, 16) == 32.87895310796074
        assert round(calc_attr.area_win, 1) == 18.0
        assert round(calc_attr.r_conv_inner_win, 19) == 0.032679738562091505
        assert round(calc_attr.r_rad_inner_win, 4) == 0.0111
        assert round(calc_attr.r_comb_inner_win, 19) == 0.008291873963515755
        assert round(calc_attr.r_conv_outer_win, 5) == 0.00278
        assert round(calc_attr.r_rad_outer_win, 4) == 0.0111
        assert round(calc_attr.r_comb_outer_win, 4) == 0.0022
        assert round(calc_attr.alpha_conv_inner_win, 1) == 1.7
        assert round(calc_attr.alpha_comb_outer_win, 1) == 25.0
        assert round(calc_attr.alpha_conv_outer_win, 1) == 20.0
        assert round(calc_attr.weighted_g_value, 3) == 0.789

    def test_calc_chain_matrix_three_with_interzonals(self):
        """test of calc_chain_matrix"""
        from teaser.logic.buildingobjects.calculation.three_element import ThreeElement

        therm_zone = prj.buildings[-1].thermal_zones[0]

        calc_attr = ThreeElement(therm_zone, merge_windows=False, t_bt=5)

        helplist = (
            therm_zone.outer_walls
            + therm_zone.rooftops
            + therm_zone.ground_floors
            + therm_zone.inner_walls
            + therm_zone.ceilings
            + therm_zone.floors
            + therm_zone.windows
            + therm_zone.interzonal_elements
        )

        for element in helplist:
            element.calc_equivalent_res()
            element.calc_ua_value()

        omega = 2 * math.pi / 86400 / 5

        helplist_outer_walls = (
            therm_zone.outer_walls + therm_zone.rooftops + therm_zone.windows
        )

        r1_ow, c1_ow = calc_attr._calc_parallel_connection(
            element_list=helplist_outer_walls, omega=omega, mode='ow'
        )
        assert round(r1_ow, 14) == 0.00175779297228
        assert round(c1_ow, 5) == 2091259.60825

        helplist_inner_walls = (
            therm_zone.inner_walls + therm_zone.ceilings + therm_zone.floors
        )

        r1_iw, c1_iw = calc_attr._calc_parallel_connection(
            element_list=helplist_inner_walls, omega=omega, mode='iw'
        )
        assert round(r1_iw, 13) == 0.0097195611408
        assert round(c1_iw, 6) == 319983.518743

        helplist_outer_walls_with_nzb = (
            therm_zone.outer_walls + therm_zone.rooftops + therm_zone.windows
            + therm_zone.find_izes_outer(add_reversed=True)
        )

        r1_ow, c1_ow = calc_attr._calc_parallel_connection(
            element_list=helplist_outer_walls_with_nzb, omega=omega, mode='ow'
        )
        assert round(r1_ow, 14) == 0.00129426438757
        assert round(c1_ow, 5) == 6856087.1177

        helplist_inner_elements_with_nzb = (
            therm_zone.inner_walls + therm_zone.ceilings
            + therm_zone.floors + calc_attr.nzbs_for_iw
        )

        r1_iw_2, c1_iw_2 = calc_attr._calc_parallel_connection(
            element_list=helplist_inner_elements_with_nzb, omega=omega,
            mode='iw'
        )
        assert round(r1_iw_2, 13) == 0.0060615482113
        assert round(c1_iw_2, 6) == 1038852.970991

    def test_sum_building_elements_four_with_interzonals(self):
        """test of combine_building_elements"""
        prj.set_default()
        helptest.building_test2(prj)
        helptest.interzonal_test2(prj, connect_to_index=0, add_heated=False)
        helptest.interzonal_test2(prj, connect_to_index=0, add_heated=True)

        from teaser.logic.buildingobjects.calculation.four_element \
            import FourElement

        therm_zone = prj.buildings[-1].thermal_zones[0]

        calc_attr = FourElement(therm_zone, merge_windows=True, t_bt=5)

        helplist = (
            therm_zone.outer_walls
            + therm_zone.rooftops
            + therm_zone.ground_floors
            + therm_zone.inner_walls
            + therm_zone.ceilings
            + therm_zone.floors
            + therm_zone.windows
            + therm_zone.interzonal_elements
        )

        for element in helplist:
            element.calc_equivalent_res()
            element.calc_ua_value()

        calc_attr._sum_outer_wall_elements()
        calc_attr._sum_ground_floor_elements()
        calc_attr._sum_rooftop_elements()
        calc_attr._sum_inner_wall_elements()
        calc_attr._sum_window_elements()

        # innerwall
        assert round(calc_attr.ua_value_iw, 8) == 25.26923546
        assert round(calc_attr.area_iw, 1) == 54.0
        assert round(calc_attr.r_conv_inner_iw, 8) == 0.00736377
        assert round(calc_attr.r_rad_inner_iw, 9) == 0.003703704
        assert round(calc_attr.r_comb_inner_iw, 9) == 0.002464268
        assert round(calc_attr.alpha_conv_inner_iw, 9) == 2.514814815
        assert round(calc_attr.alpha_rad_inner_iw, 1) == 5.0
        assert round(calc_attr.alpha_comb_inner_iw, 9) == 7.514814815

        # outerwall
        assert round(calc_attr.ua_value_ow, 8) == 28.45118721
        assert round(calc_attr.area_ow, 1) == 68.0
        assert round(calc_attr.r_conv_inner_ow, 9) == 0.005760369
        assert round(calc_attr.r_rad_inner_ow, 9) == 0.002941176
        assert round(calc_attr.r_comb_inner_ow, 8) == 0.00194704
        assert round(calc_attr.r_conv_outer_ow, 9) == 0.000996016
        assert round(calc_attr.r_rad_outer_ow, 9) == 0.002941176
        assert round(calc_attr.r_comb_outer_ow, 9) == 0.000744048
        assert round(calc_attr.alpha_conv_inner_ow, 9) == 2.552941176
        assert round(calc_attr.alpha_rad_inner_ow, 5) == 5.0
        assert round(calc_attr.alpha_comb_inner_ow, 9) == 7.552941176
        assert round(calc_attr.alpha_conv_outer_ow, 8) == 14.76470588
        assert round(calc_attr.alpha_rad_outer_ow, 5) == 5.0
        assert round(calc_attr.alpha_comb_outer_ow, 8) == 19.76470588

        # groundfloor
        assert round(calc_attr.ua_value_gf, 16) == 58.351477449455686
        assert round(calc_attr.area_gf, 1) == 140.0
        assert round(calc_attr.r_conv_inner_gf, 19) == 0.004201680672268907
        assert round(calc_attr.r_rad_inner_gf, 18) == 0.001428571428571429
        assert round(calc_attr.r_comb_inner_gf, 20) == 0.0010660980810234541
        assert round(calc_attr.alpha_conv_inner_gf, 5) == 1.7
        assert round(calc_attr.alpha_rad_inner_gf, 5) == 5.0
        assert round(calc_attr.alpha_comb_inner_gf, 5) == 6.7

        # outerwall
        assert round(calc_attr.ua_value_rt, 16) == 57.394603194028036
        assert round(calc_attr.area_rt, 1) == 140.0
        assert round(calc_attr.r_conv_inner_rt, 19) == 0.004201680672268907
        assert round(calc_attr.r_rad_inner_rt, 18) == 0.001428571428571429
        assert round(calc_attr.r_comb_inner_rt, 20) == 0.0010660980810234541
        assert round(calc_attr.r_conv_outer_rt, 20) == 0.00035714285714285714
        assert round(calc_attr.r_rad_outer_rt, 18) == 0.001428571428571429
        assert round(calc_attr.r_comb_outer_rt, 20) == 0.00028571428571428574
        assert round(calc_attr.alpha_conv_inner_rt, 5) == 1.7
        assert round(calc_attr.alpha_rad_inner_rt, 5) == 5.0
        assert round(calc_attr.alpha_comb_inner_rt, 5) == 6.7
        assert round(calc_attr.alpha_conv_outer_rt, 1) == 20.0
        assert round(calc_attr.alpha_rad_outer_rt, 5) == 5.0
        assert round(calc_attr.alpha_comb_outer_rt, 1) == 25.0

        # window
        assert round(calc_attr.ua_value_win, 16) == 32.87895310796074
        assert round(calc_attr.area_win, 1) == 18.0
        assert round(calc_attr.r_conv_inner_win, 19) == 0.032679738562091505
        assert round(calc_attr.r_rad_inner_win, 4) == 0.0111
        assert round(calc_attr.r_comb_inner_win, 19) == 0.008291873963515755
        assert round(calc_attr.r_conv_outer_win, 5) == 0.00278
        assert round(calc_attr.r_rad_outer_win, 4) == 0.0111
        assert round(calc_attr.r_comb_outer_win, 4) == 0.0022
        assert round(calc_attr.alpha_conv_inner_win, 1) == 1.7
        assert round(calc_attr.alpha_comb_outer_win, 1) == 25.0
        assert round(calc_attr.alpha_conv_outer_win, 1) == 20.0
        assert round(calc_attr.weighted_g_value, 3) == 0.789

    def test_calc_chain_matrix_four_with_interzonals(self):
        """test of calc_chain_matrix"""
        from teaser.logic.buildingobjects.calculation.four_element \
            import FourElement

        therm_zone = prj.buildings[-1].thermal_zones[0]

        calc_attr = FourElement(therm_zone, merge_windows=False, t_bt=5)

        helplist = (
            therm_zone.outer_walls
            + therm_zone.rooftops
            + therm_zone.ground_floors
            + therm_zone.inner_walls
            + therm_zone.ceilings
            + therm_zone.floors
            + therm_zone.windows
            + therm_zone.interzonal_elements
        )

        for element in helplist:
            element.calc_equivalent_res()
            element.calc_ua_value()

        omega = 2 * math.pi / 86400 / 5

        helplist_outer_walls = therm_zone.outer_walls + therm_zone.windows

        r1_ow, c1_ow = calc_attr._calc_parallel_connection(
            element_list=helplist_outer_walls, omega=omega, mode='ow'
        )
        assert round(r1_ow, 14) == 0.00688468914141
        assert round(c1_ow, 5) == 533938.62338

        helplist_inner_walls = (
            therm_zone.inner_walls + therm_zone.ceilings + therm_zone.floors
        )

        r1_iw, c1_iw = calc_attr._calc_parallel_connection(
            element_list=helplist_inner_walls, omega=omega, mode='iw'
        )
        assert round(r1_iw, 13) == 0.0097195611408
        assert round(c1_iw, 6) == 319983.518743

        helplist_outer_walls_with_nzb = (
                therm_zone.outer_walls
                + therm_zone.windows
                + therm_zone.find_izes_outer(add_reversed=True)
        )

        r1_ow, c1_ow = calc_attr._calc_parallel_connection(
            element_list=helplist_outer_walls_with_nzb, omega=omega, mode='ow'
        )
        assert round(r1_ow, 14) == 0.00196382289565
        assert round(c1_ow, 5) == 5310295.24128

        helplist_inner_elements_with_nzb = (
            therm_zone.inner_walls + therm_zone.ceilings
            + therm_zone.floors + calc_attr.nzbs_for_iw
        )

        r1_iw_2, c1_iw_2 = calc_attr._calc_parallel_connection(
            element_list=helplist_inner_elements_with_nzb, omega=omega,
            mode='iw'
        )
        assert round(r1_iw_2, 13) == 0.0060615482113
        assert round(c1_iw_2, 6) == 1038852.970991

    def test_calc_weightfactor_one(self):
        """test of calc_weightfactor"""
        prj.set_default()
        helptest.building_test2(prj)
        prj.buildings[-1].calc_building_parameter(
            number_of_elements=1, merge_windows=True, used_library="IBPSA"
        )

        calc_attr = prj.buildings[-1].thermal_zones[-1].model_attr

        weightfactors_test_list = [
            0,
            0.024530650180761254,
            0.03434291025306576,
            0.024530650180761254,
            0.03434291025306576,
            0.3407000330729792,
        ]

        calc_attr.weightfactor_ow.sort()
        weightfactors_test_list.sort()

        assert calc_attr.weightfactor_ow == weightfactors_test_list

        weightfactors_test_list = [
            0.08674342795625017,
            0.0,
            0.0,
            0.0,
            0.054214642472656345,
            0.054214642472656345,
        ]
        calc_attr.weightfactor_win.sort()
        weightfactors_test_list.sort()

        assert calc_attr.weightfactor_win == weightfactors_test_list
        assert calc_attr.weightfactor_ground == 0.34638013315780397

        prj.buildings[-1].thermal_zones[-1].weightfactor_ow = []
        prj.buildings[-1].thermal_zones[-1].weightfactor_win = []

        prj.buildings[-1].calc_building_parameter(
            number_of_elements=1, merge_windows=False, used_library="AixLib"
        )
        calc_attr = prj.buildings[-1].thermal_zones[-1].model_attr

        weightfactors_test_list = [
            0.03047939672771178,
            0.423320678280269,
            0.03047939672771178,
            0.0,
            0.04267115541879649,
            0.04267115541879649,
        ]
        calc_attr.weightfactor_ow.sort()
        weightfactors_test_list.sort()

        assert calc_attr.weightfactor_ow == weightfactors_test_list

        weightfactors_test_list = [
            0.44444444444444453,
            0.0,
            0.0,
            0.0,
            0.2777777777777778,
            0.2777777777777778,
        ]

        calc_attr.weightfactor_win.sort()
        weightfactors_test_list.sort()
        assert calc_attr.weightfactor_win.sort() == weightfactors_test_list.sort()
        assert calc_attr.weightfactor_ground == 0.4303782174267145

    def test_calc_weightfactor_two(self):
        """test of calc_weightfactor"""
        prj.set_default()
        helptest.building_test2(prj)
        prj.buildings[-1].calc_building_parameter(
            number_of_elements=2, merge_windows=True, used_library="IBPSA"
        )

        calc_attr = prj.buildings[-1].thermal_zones[-1].model_attr

        weightfactors_test_list = [
            0.0,
            0.024530650180761254,
            0.03434291025306576,
            0.024530650180761254,
            0.03434291025306576,
            0.3407000330729792,
        ]
        calc_attr.weightfactor_ow.sort()
        weightfactors_test_list.sort()

        assert calc_attr.weightfactor_ow == weightfactors_test_list
        weightfactors_test_list = [
            0.0,
            0.0,
            0.054214642472656345,
            0.08674342795625017,
            0.054214642472656345,
            0.0,
        ]
        calc_attr.weightfactor_win.sort()
        weightfactors_test_list.sort()
        assert calc_attr.weightfactor_win == weightfactors_test_list
        assert calc_attr.weightfactor_ground == 0.34638013315780397

        prj.buildings[-1].thermal_zones[-1].weightfactor_ow = []
        prj.buildings[-1].thermal_zones[-1].weightfactor_win = []

        prj.buildings[-1].calc_building_parameter(
            number_of_elements=2, merge_windows=False, used_library="AixLib"
        )
        calc_attr = prj.buildings[-1].thermal_zones[-1].model_attr

        weightfactors_test_list = [
            0.0,
            0.03047939672771178,
            0.04267115541879649,
            0.03047939672771178,
            0.04267115541879649,
            0.423320678280269,
        ]
        calc_attr.weightfactor_ow.sort()
        weightfactors_test_list.sort()
        assert calc_attr.weightfactor_ow == weightfactors_test_list

        weightfactors_test_list = [
            0.0,
            0.0,
            0.27777777777777778,
            0.44444444444444453,
            0.27777777777777778,
            0.0,
        ]

        calc_attr.weightfactor_win.sort()
        weightfactors_test_list.sort()
        assert calc_attr.weightfactor_win == weightfactors_test_list
        assert calc_attr.weightfactor_ground == 0.4303782174267145

    def test_calc_weightfactor_three(self):
        """test of calc_weightfactor"""

        prj.set_default()
        helptest.building_test2(prj)
        prj.buildings[-1].calc_building_parameter(
            number_of_elements=3, merge_windows=True, used_library="IBPSA"
        )

        calc_attr = prj.buildings[-1].thermal_zones[-1].model_attr
        weightfactors_test_list = [
            0.03753045374718346,
            0.5212510365068732,
            0.05254263524605685,
            0.03753045374718346,
            0.05254263524605685,
        ]
        calc_attr.weightfactor_ow.sort()
        weightfactors_test_list.sort()

        assert calc_attr.weightfactor_ow == approx(weightfactors_test_list,
                                                   abs=1e-14)

        weightfactors_test_list = [
            0.13271234911406493,
            0.0,
            0.08294521819629057,
            0.0,
            0.08294521819629057,
        ]
        calc_attr.weightfactor_win.sort()
        weightfactors_test_list.sort()
        assert calc_attr.weightfactor_win == approx(weightfactors_test_list,
                                                    abs=1e-14)
        assert calc_attr.weightfactor_ground == 0

        prj.buildings[-1].thermal_zones[-1].weightfactor_ow = []
        prj.buildings[-1].thermal_zones[-1].weightfactor_win = []

        prj.buildings[-1].calc_building_parameter(
            number_of_elements=3, merge_windows=False, used_library="AixLib"
        )
        calc_attr = prj.buildings[-1].thermal_zones[-1].model_attr

        weightfactors_test_list = [
            0.05350813058801943,
            0.7431609731775066,
            0.07491138282322722,
            0.05350813058801943,
            0.07491138282322722,
        ]

        calc_attr.weightfactor_ow.sort()
        weightfactors_test_list.sort()

        assert calc_attr.weightfactor_ow == approx(weightfactors_test_list,
                                                   abs=1e-14)

        weightfactors_test_list = [
            0.44444444444444453,
            0.0,
            0.2777777777777778,
            0.0,
            0.2777777777777778,
        ]
        calc_attr.weightfactor_win.sort()
        weightfactors_test_list.sort()
        assert calc_attr.weightfactor_win == approx(weightfactors_test_list,
                                                    abs=1e-14)
        assert calc_attr.weightfactor_ground == 0

    def test_calc_weightfactor_four(self):
        """test of calc_weightfactor"""
        prj.set_default()
        helptest.building_test2(prj)
        prj.buildings[-1].calc_building_parameter(
            number_of_elements=4, merge_windows=True, used_library="IBPSA"
        )

        calc_attr = prj.buildings[-1].thermal_zones[-1].model_attr

        weightfactors_test_list = [
            0.07839276240589141,
            0.10974986736824797,
            0.07839276240589141,
            0.10974986736824797,
        ]

        calc_attr.weightfactor_ow.sort()
        weightfactors_test_list.sort()

        assert calc_attr.weightfactor_ow == weightfactors_test_list
        weightfactors_test_list = [
            0.27720655131187616,
            0.17325409456992255,
            0.0,
            0.17325409456992255,
        ]
        calc_attr.weightfactor_win.sort()
        weightfactors_test_list.sort()
        assert calc_attr.weightfactor_win == weightfactors_test_list
        assert calc_attr.weightfactor_ground == 0
        assert calc_attr.weightfactor_rt == [1]

        prj.buildings[-1].thermal_zones[-1].weightfactor_ow = []
        prj.buildings[-1].thermal_zones[-1].weightfactor_win = []

        prj.buildings[-1].calc_building_parameter(
            number_of_elements=4, merge_windows=False, used_library="AixLib"
        )
        calc_attr = prj.buildings[-1].thermal_zones[-1].model_attr

        weightfactors_test_list = [
            0.20833333333333331,
            0.29166666666666663,
            0.20833333333333331,
            0.29166666666666663,
        ]
        calc_attr.weightfactor_ow.sort()
        weightfactors_test_list.sort()
        assert calc_attr.weightfactor_ow == weightfactors_test_list

        weightfactors_test_list = [
            0.44444444444444453,
            0.2777777777777778,
            0.0,
            0.2777777777777778,
        ]

        calc_attr.weightfactor_win.sort()
        weightfactors_test_list.sort()
        assert calc_attr.weightfactor_win == weightfactors_test_list
        assert calc_attr.weightfactor_ground == 0
        assert calc_attr.weightfactor_rt == [1]

    def test_calc_one_element(self):
        """test of calc_two_element"""
        prj.set_default()
        helptest.building_test2(prj)

        therm_zone = prj.buildings[-1].thermal_zones[-1]
        therm_zone.calc_zone_parameters(number_of_elements=1, merge_windows=True)

        zone_attr = therm_zone.model_attr
        assert round(zone_attr.area_ow, 1) == 328.0
        assert round(zone_attr.ua_value_ow, 16) == 135.5818558809656
        assert round(zone_attr.r_conv_inner_ow, 16) == 0.0016512549537649
        assert round(zone_attr.r_rad_inner_ow, 16) == 0.000609756097561

        assert round(zone_attr.r_conv_outer_ow, 9) == 0.000265957
        assert round(zone_attr.alpha_conv_inner_ow, 5) == 1.84634
        assert round(zone_attr.alpha_rad_inner_ow, 1) == 5.0
        assert round(zone_attr.r1_ow, 15) == 0.000772773294534
        assert round(zone_attr.c1_ow, 5) == 3648580.59312
        assert round(zone_attr.r_rest_ow, 14) == 0.00461875570532

        therm_zone = prj.buildings[-1].thermal_zones[-1]
        therm_zone.calc_zone_parameters(number_of_elements=1, merge_windows=False)

        zone_attr = therm_zone.model_attr
        assert round(zone_attr.area_ow, 1) == 328.0
        assert round(zone_attr.ua_value_ow, 16) == 135.5818558809656
        assert round(zone_attr.r_conv_inner_ow, 16) == 0.0016512549537649
        assert round(zone_attr.r_rad_inner_ow, 16) == 0.000609756097561

        assert round(zone_attr.r_conv_outer_ow, 9) == 0.000265957
        assert round(zone_attr.alpha_conv_inner_ow, 5) == 1.84634
        assert round(zone_attr.alpha_rad_inner_ow, 1) == 5.0
        assert round(zone_attr.r1_win, 13) == 0.0199004975124
        assert round(zone_attr.r1_ow, 15) == 0.001007515484109
        assert round(zone_attr.c1_ow, 5) == 3648580.59312
        assert round(zone_attr.r_rest_ow, 14) == 0.00585224061345

    def test_calc_two_element(self):
        """test of calc_two_element"""
        prj.set_default()
        helptest.building_test2(prj)

        therm_zone = prj.buildings[-1].thermal_zones[-1]
        therm_zone.calc_zone_parameters(number_of_elements=2, merge_windows=True)

        zone_attr = therm_zone.model_attr
        assert round(zone_attr.area_ow, 1) == 328.0
        assert round(zone_attr.ua_value_ow, 16) == 135.5818558809656
        assert round(zone_attr.r_conv_inner_ow, 16) == 0.0016512549537649
        assert round(zone_attr.r_rad_inner_ow, 16) == 0.000609756097561
        assert round(zone_attr.r_conv_outer_ow, 9) == 0.000265957
        assert round(zone_attr.alpha_conv_inner_ow, 5) == 1.84634
        assert round(zone_attr.alpha_rad_inner_ow, 1) == 5.0
        assert round(zone_attr.r1_ow, 15) == 0.000772773294534
        assert round(zone_attr.c1_ow, 5) == 3648580.59312
        assert round(zone_attr.r1_iw, 15) == 0.009719561140816
        assert round(zone_attr.c1_iw, 5) == 319983.51874

        assert round(zone_attr.r_rest_ow, 14) == 0.00461875570532

        therm_zone = prj.buildings[-1].thermal_zones[-1]
        therm_zone.calc_zone_parameters(number_of_elements=2, merge_windows=False)

        zone_attr = therm_zone.model_attr
        assert round(zone_attr.area_ow, 1) == 328.0
        assert round(zone_attr.ua_value_ow, 16) == 135.5818558809656
        assert round(zone_attr.r_conv_inner_ow, 16) == 0.0016512549537649
        assert round(zone_attr.r_rad_inner_ow, 16) == 0.000609756097561
        assert round(zone_attr.r_conv_outer_ow, 9) == 0.000265957
        assert round(zone_attr.alpha_conv_inner_ow, 5) == 1.84634
        assert round(zone_attr.alpha_rad_inner_ow, 1) == 5.0
        assert round(zone_attr.r1_win, 13) == 0.0199004975124
        assert round(zone_attr.r1_ow, 15) == 0.001007515484109
        assert round(zone_attr.c1_ow, 5) == 3648580.59312
        assert round(zone_attr.r1_iw, 15) == 0.009719561140816
        assert round(zone_attr.r_rest_ow, 14) == 0.00585224061345

    def test_calc_three_element(self):
<<<<<<< HEAD
        """test of calc_three_element"""
=======
        """test of calc_two_element"""
        from pytest import approx
>>>>>>> cb5b2a1d
        prj.set_default()
        helptest.building_test2(prj)

        therm_zone = prj.buildings[-1].thermal_zones[-1]
        therm_zone.calc_zone_parameters(number_of_elements=3,
                                        merge_windows=True)

        zone_attr = therm_zone.model_attr
        assert zone_attr.area_ow == approx(188.0, abs=0.1)
        assert zone_attr.ua_value_ow == approx(77.23037843150993, abs=1e-13)
        assert zone_attr.r_conv_inner_ow == approx(0.0027203482045702,
                                                   abs=1e-14)
        assert zone_attr.r_rad_inner_ow == approx(0.001063829787234, abs=1e-14)
        assert zone_attr.r_conv_outer_ow == approx(0.000265957, abs=1e-9)
        assert zone_attr.alpha_conv_inner_ow == approx(1.95532, abs=0.00001)
        assert zone_attr.alpha_rad_inner_ow == approx(5.0, abs=0.1)
        assert zone_attr.r1_ow == approx(0.00114890338306, abs=1e-14)
        assert zone_attr.c1_ow == approx(2091259.60825, abs=0.00001)
        assert zone_attr.r1_iw == approx(0.009719561140816, abs=1e-15)
        assert zone_attr.c1_iw == approx(319983.51874, abs=0.00001)
        assert zone_attr.r_rest_ow == approx(0.00702003101, abs=1e-11)
        assert zone_attr.area_gf == approx(140.0, abs=0.1)
        assert zone_attr.ua_value_gf == approx(58.351477449455686, abs=1e-14)
        assert zone_attr.r_conv_inner_gf == approx(0.0042016806722689,
                                                   abs=1e-14)
        assert zone_attr.r_rad_inner_gf == approx(0.0014285714285714,
                                                  abs=1e-14)
        assert zone_attr.alpha_conv_inner_gf == approx(1.7, abs=0.00001)
        assert zone_attr.alpha_rad_inner_gf == approx(5.0, abs=0.1)
        assert zone_attr.r1_gf == approx(0.00236046484848, abs=1e-14)
        assert zone_attr.c1_gf == approx(1557320.98487, abs=0.00001)
        assert zone_attr.r_rest_gf == approx(0.0137109637229, abs=1e-13)

        therm_zone = prj.buildings[-1].thermal_zones[-1]
        therm_zone.calc_zone_parameters(number_of_elements=3,
                                        merge_windows=False)

        zone_attr = therm_zone.model_attr
        assert zone_attr.area_ow == approx(188.0, abs=0.1)
        assert zone_attr.ua_value_ow == approx(77.23037843150993, abs=1e-13)
        assert zone_attr.r_conv_inner_ow == approx(0.0027203482045702,
                                                   abs=1e-14)
        assert zone_attr.r_rad_inner_ow == approx(0.001063829787234, abs=1e-14)
        assert zone_attr.r_conv_outer_ow == approx(0.000265957, abs=1e-9)
        assert zone_attr.alpha_conv_inner_ow == approx(1.95532, abs=0.00001)
        assert zone_attr.alpha_rad_inner_ow == approx(5.0, abs=0.1)
        assert zone_attr.r1_win == approx(0.0199004975124, abs=1e-13)
        assert zone_attr.r1_ow == approx(0.0017577929723, abs=1e-13)
        assert zone_attr.c1_ow == approx(2091259.60825, abs=0.00001)
        assert zone_attr.r1_iw == approx(0.009719561140816, abs=1e-15)
        assert zone_attr.c1_iw == approx(319983.51874, abs=0.00001)
        assert zone_attr.r_rest_ow == approx(0.0102102921341, abs=1e-13)
        assert zone_attr.area_gf == approx(140.0, abs=0.1)
        assert zone_attr.ua_value_gf == approx(58.351477449455686, abs=1e-14)
        assert zone_attr.r_conv_inner_gf == approx(0.0042016806722689,
                                                   abs=1e-14)
        assert zone_attr.r_rad_inner_gf == approx(0.0014285714285714,
                                                  abs=1e-14)
        assert zone_attr.alpha_conv_inner_gf == approx(1.7, abs=0.00001)
        assert zone_attr.alpha_rad_inner_gf == approx(5.0, abs=0.1)
        assert zone_attr.r1_gf == approx(0.00236046484848, abs=1e-14)
        assert zone_attr.c1_gf == approx(1557320.98487, abs=0.00001)
        assert zone_attr.r_rest_gf == approx(0.0137109637229, abs=1e-13)

    def test_calc_four_element(self):
        """test of calc_four_element"""
        prj.set_default()
        helptest.building_test2(prj)

        therm_zone = prj.buildings[-1].thermal_zones[-1]
        therm_zone.calc_zone_parameters(number_of_elements=4, merge_windows=True)

        zone_attr = therm_zone.model_attr
        assert round(zone_attr.area_ow, 1) == 48.0
        assert round(zone_attr.ua_value_ow, 16) == 19.83577523748189
        assert round(zone_attr.r_conv_inner_ow, 16) == 0.007716049382716
        assert round(zone_attr.r_rad_inner_ow, 16) == 0.0041666666666667
        assert round(zone_attr.r_conv_outer_ow, 9) == 0.001041667
        assert round(zone_attr.alpha_conv_inner_ow, 5) == 2.7
        assert round(zone_attr.alpha_rad_inner_ow, 1) == 5.0
        assert round(zone_attr.r1_ow, 14) == 0.00223838915931
        assert round(zone_attr.c1_ow, 5) == 533938.62338
        assert round(zone_attr.r1_iw, 14) == 0.00971956114082
        assert round(zone_attr.c1_iw, 5) == 319983.51874
        assert round(zone_attr.r_rest_ow, 13) == 0.0138583242416
        assert round(zone_attr.area_gf, 1) == 140.0
        assert round(zone_attr.ua_value_gf, 16) == 58.351477449455686
        assert round(zone_attr.r_conv_inner_gf, 16) == 0.0042016806722689
        assert round(zone_attr.r_rad_inner_gf, 16) == 0.0014285714285714
        assert round(zone_attr.alpha_conv_inner_gf, 5) == 1.7
        assert round(zone_attr.alpha_rad_inner_gf, 1) == 5.0
        assert round(zone_attr.r1_gf, 14) == 0.00236046484848
        assert round(zone_attr.c1_gf, 5) == 1557320.98487
        assert round(zone_attr.r_rest_gf, 13) == 0.0137109637229

        assert round(zone_attr.area_rt, 1) == 140.0
        assert round(zone_attr.ua_value_rt, 16) == 57.394603194028036
        assert round(zone_attr.r_conv_inner_rt, 16) == 0.0042016806722689
        assert round(zone_attr.r_rad_inner_rt, 16) == 0.0014285714285714
        assert round(zone_attr.r_conv_outer_rt, 9) == 0.000357143
        assert round(zone_attr.alpha_conv_inner_rt, 5) == 1.7
        assert round(zone_attr.alpha_rad_inner_rt, 1) == 5.0
        assert round(zone_attr.r1_rt, 14) == 0.00236046484848
        assert round(zone_attr.c1_rt, 5) == 1557320.98487
        assert round(zone_attr.r_rest_rt, 13) == 0.0137109637229

        therm_zone = prj.buildings[-1].thermal_zones[-1]
        therm_zone.calc_zone_parameters(number_of_elements=4, merge_windows=False)

        zone_attr = therm_zone.model_attr
        assert round(zone_attr.area_ow, 1) == 48.0
        assert round(zone_attr.ua_value_ow, 16) == 19.83577523748189
        assert round(zone_attr.r_conv_inner_ow, 16) == 0.007716049382716
        assert round(zone_attr.r_rad_inner_ow, 16) == 0.0041666666666667
        assert round(zone_attr.r_conv_outer_ow, 9) == 0.001041667
        assert round(zone_attr.alpha_conv_inner_ow, 5) == 2.7
        assert round(zone_attr.alpha_rad_inner_ow, 1) == 5.0
        assert round(zone_attr.r1_win, 13) == 0.0199004975124
        assert round(zone_attr.r1_ow, 14) == 0.00688468914141
        assert round(zone_attr.c1_ow, 5) == 533938.62338
        assert round(zone_attr.r1_iw, 14) == 0.00971956114082
        assert round(zone_attr.c1_iw, 5) == 319983.51874
        assert round(zone_attr.r_rest_ow, 13) == 0.0399903108586

        assert round(zone_attr.area_gf, 1) == 140.0
        assert round(zone_attr.ua_value_gf, 16) == 58.351477449455686
        assert round(zone_attr.r_conv_inner_gf, 16) == 0.0042016806722689
        assert round(zone_attr.r_rad_inner_gf, 16) == 0.0014285714285714
        assert round(zone_attr.alpha_conv_inner_gf, 5) == 1.7
        assert round(zone_attr.alpha_rad_inner_gf, 1) == 5.0
        assert round(zone_attr.r1_gf, 14) == 0.00236046484848
        assert round(zone_attr.c1_gf, 5) == 1557320.98487
        assert round(zone_attr.r_rest_gf, 13) == 0.0137109637229

        assert round(zone_attr.area_rt, 1) == 140.0
        assert round(zone_attr.ua_value_rt, 16) == 57.394603194028036
        assert round(zone_attr.r_conv_inner_rt, 16) == 0.0042016806722689
        assert round(zone_attr.r_rad_inner_rt, 16) == 0.0014285714285714
        assert round(zone_attr.r_conv_outer_rt, 9) == 0.000357143
        assert round(zone_attr.alpha_conv_inner_rt, 5) == 1.7
        assert round(zone_attr.alpha_rad_inner_rt, 1) == 5.0
        assert round(zone_attr.r1_rt, 14) == 0.00236046484848
        assert round(zone_attr.c1_rt, 5) == 1557320.98487
        assert round(zone_attr.r_rest_rt, 13) == 0.0137109637229

    def test_volume_zone(self):
        """test of volume_zone"""

        prj.buildings[-1].thermal_zones[-1].set_volume_zone()
        assert prj.buildings[-1].thermal_zones[-1].volume == 490.0

    def test_set_inner_wall_area(self):
        """test of set_inner_wall_area"""
        prj.buildings[-1].inner_wall_approximation_approach \
            = 'typical_minus_outer'
        prj.buildings[-1].thermal_zones[-1].set_inner_wall_area()
        for wall in prj.buildings[-1].thermal_zones[-1].inner_walls:
            assert round(wall.area, 16) == 99.65023392678924
        prj.buildings[-1].inner_wall_approximation_approach \
            = 'typical_minus_outer_extended'
        prj.buildings[-1].thermal_zones[-1].set_inner_wall_area()
        for wall in prj.buildings[-1].thermal_zones[-1].inner_walls:
            assert round(wall.area, 16) == 99.65023392678924
        prj.buildings[-1].inner_wall_approximation_approach = 'teaser_default'
        prj.buildings[-1].thermal_zones[-1].set_inner_wall_area()
        for wall in prj.buildings[-1].thermal_zones[-1].inner_walls:
            assert round(wall.area, 16) == 11.951219512195122
        # methods in BuildingElement

    def test_ua_value(self):
        """test of ua_value"""
        prj.set_default(load_data=False)
        helptest.building_test2(prj)

        therm_zone = prj.buildings[-1].thermal_zones[-1]
        therm_zone.outer_walls[0].calc_ua_value()

        assert round(therm_zone.outer_walls[0].ua_value, 15) == 4.132453174475393

    def test_gather_element_properties(self):
        """test of gather_element_properties"""
        outerWalls = prj.buildings[-1].thermal_zones[-1].outer_walls[0]
        number_of_layer, density, thermal_conduc, heat_capac, thickness = (
            outerWalls.gather_element_properties()
        )
        assert number_of_layer == 2
        assert (density == [5.0, 2.0]).all()
        assert (thermal_conduc == [4.0, 2.0]).all()
        assert (heat_capac == [0.48, 0.84]).all()
        assert (thickness == [5.0, 2.0]).all()

    def test_load_type_element(self):
        """test of load_type_element, no parameter checking"""

        # test load function
        therm_zone = prj.buildings[-1].thermal_zones[-1]
        therm_zone.outer_walls[0].load_type_element(1988, "iwu_heavy", prj.data)
        therm_zone.inner_walls[0].load_type_element(1988, "iwu_light", prj.data)
        therm_zone.windows[0].load_type_element(
            1988, "Kunststofffenster, Isolierverglasung", prj.data
        )

    def test_save_type_element(self):
        """test of save_type_element, no parameter checking"""
        import os

        # test load function
        therm_zone = prj.buildings[-1].thermal_zones[-1]
        path = os.path.join(utilities.get_default_path(), "unitTestTB.json")
        prj.data.path_tb = path
        prj.data.load_tb_binding()
        therm_zone.outer_walls[0].save_type_element(data_class=prj.data)
        therm_zone.inner_walls[0].save_type_element(data_class=prj.data)
        therm_zone.windows[0].save_type_element(data_class=prj.data)

    def test_delete_type_element(self):
        """test of save_type_element, no parameter checking"""
        import os

        # test load function
        therm_zone = prj.buildings[-1].thermal_zones[-1]
        path = os.path.join(utilities.get_default_path(), "unitTestTB.json")
        prj.data.path_tb = path
        prj.data.load_tb_binding()
        therm_zone.outer_walls[0].delete_type_element(data_class=prj.data)
        therm_zone.inner_walls[0].delete_type_element(data_class=prj.data)
        therm_zone.windows[0].delete_type_element(data_class=prj.data)

    # methods in Wall

    def test_calc_equivalent_res_wall(self):
        """test of calc_equivalent_res, wall"""
        prj.set_default()
        helptest.building_test2(prj)
        therm_zone = prj.buildings[-1].thermal_zones[-1]

        therm_zone.outer_walls[0].calc_equivalent_res()

        # parameters for outwall

        assert round(therm_zone.outer_walls[0].c1, 6) == 111237.213205
        assert round(therm_zone.outer_walls[0].c2, 7) == 59455.3856787
        assert round(therm_zone.outer_walls[0].r1, 13) == 0.0330465078788
        assert round(therm_zone.outer_walls[0].r2, 13) == 0.0549256129353
        assert round(therm_zone.outer_walls[0].r3, 12) == 0.137027879186
        assert round(therm_zone.outer_walls[0].c1_korr, 6) == 111237.213205

    def test_insulate_wall(self):
        """test of insulate_wall"""
        therm_zone = prj.buildings[-1].thermal_zones[-1]
        therm_zone.outer_walls[0].insulate_wall("EPS_040_15", 0.04)
        assert round(therm_zone.outer_walls[0].ua_value, 6) == 2.924088

    def test_retrofit_wall(self):
        """test of retrofit_wall"""
        prj.set_default()
        helptest.building_test2(prj)
        therm_zone = prj.buildings[-1].thermal_zones[-1]
        therm_zone.outer_walls[0].retrofit_wall(2016, "EPS_040_15")
        assert round(therm_zone.outer_walls[0].ua_value, 6) == 2.4
        prj.set_default()
        helptest.building_test2(prj)
        therm_zone = prj.buildings[-1].thermal_zones[-1]
        therm_zone.outer_walls[0].retrofit_wall(2010, "EPS_040_15")
        assert round(therm_zone.outer_walls[0].ua_value, 6) == 2.4
        prj.set_default()
        helptest.building_test2(prj)
        therm_zone = prj.buildings[-1].thermal_zones[-1]
        therm_zone.outer_walls[0].retrofit_wall(2005, "EPS_040_15")
        assert round(therm_zone.outer_walls[0].ua_value, 2) == 4.13
        prj.set_default()
        helptest.building_test2(prj)
        therm_zone = prj.buildings[-1].thermal_zones[-1]
        therm_zone.outer_walls[0].retrofit_wall(1998, "EPS_040_15")
        assert round(therm_zone.outer_walls[0].ua_value, 2) == 4.13
        prj.set_default()
        helptest.building_test2(prj)
        therm_zone = prj.buildings[-1].thermal_zones[-1]
        therm_zone.outer_walls[0].retrofit_wall(1990, "EPS_040_15")
        assert round(therm_zone.outer_walls[0].ua_value, 2) == 4.13
        prj.set_default()
        helptest.building_test2(prj)
        therm_zone = prj.buildings[-1].thermal_zones[-1]
        therm_zone.outer_walls[0].retrofit_wall(1980, "EPS_040_15")
        assert round(therm_zone.outer_walls[0].ua_value, 2) == 4.13
        prj.set_default(load_data=True)
        helptest.building_test2(prj)
        helptest.interzonal_test2(prj, connect_to_index=0, add_heated=False)
        helptest.interzonal_test2(prj, connect_to_index=0, add_heated=True)
        therm_zone_heated = prj.buildings[-1].thermal_zones[0]
        therm_zone_unheated = prj.buildings[-1].thermal_zones[1]
        second_heated_zone = prj.buildings[-1].thermal_zones[2]
        assert therm_zone_heated.use_conditions.with_heating is True
        assert therm_zone_unheated.use_conditions.with_heating is False
        assert second_heated_zone.use_conditions.with_heating is True
        therm_zone_other_heated = prj.buildings[-1].thermal_zones[2]
        for interzonal_element in therm_zone_heated.interzonal_walls:
            previous_ua_value = interzonal_element.ua_value
            interzonal_element.retrofit_wall(2015, "EPS_040_15")
            if interzonal_element.other_side is therm_zone_unheated:
                assert (round(interzonal_element.ua_value, 2)
                        == 0.24 * interzonal_element.area)
                assert (interzonal_element.layer[-1].material.name
                        == "EPS_040_15")
            if interzonal_element.other_side is second_heated_zone:
                assert (round(interzonal_element.ua_value, 2)
                        == round(previous_ua_value, 2))
        for interzonal_element in therm_zone_heated.interzonal_ceilings:
            previous_ua_value = interzonal_element.ua_value
            interzonal_element.retrofit_wall(2015, "EPS_040_15")
            if interzonal_element.other_side is therm_zone_unheated:
                assert (round(interzonal_element.ua_value, 2)
                        == 0.2 * interzonal_element.area)
                assert (interzonal_element.layer[-1].material.name
                        == "EPS_040_15")
            if interzonal_element.other_side is second_heated_zone:
                assert (round(interzonal_element.ua_value, 2)
                        == round(previous_ua_value, 2))
        for interzonal_element in therm_zone_heated.interzonal_floors:
            previous_ua_value = interzonal_element.ua_value
            interzonal_element.retrofit_wall(2015, "EPS_040_15")
            if interzonal_element.other_side is therm_zone_unheated:
                assert (round(interzonal_element.ua_value, 2)
                        == 0.3 * interzonal_element.area)
                assert (interzonal_element.layer[-1].material.name
                        == "EPS_040_15")
            if interzonal_element.other_side is second_heated_zone:
                assert (round(interzonal_element.ua_value, 2)
                        == round(previous_ua_value, 2))
        for interzonal_element in therm_zone_unheated.interzonal_walls:
            interzonal_element.retrofit_wall(2015, "EPS_040_15")
            assert (round(interzonal_element.ua_value, 2)
                    == 0.24 * interzonal_element.area)
            assert interzonal_element.layer[0].material.name == "EPS_040_15"
        for interzonal_element in therm_zone_unheated.interzonal_ceilings:
            interzonal_element.retrofit_wall(2015, "EPS_040_15")
            assert (round(interzonal_element.ua_value, 2)
                    == 0.2 * interzonal_element.area)
            assert interzonal_element.layer[0].material.name == "EPS_040_15"
        for interzonal_element in therm_zone_unheated.interzonal_floors:
            interzonal_element.retrofit_wall(2015, "EPS_040_15")
            assert (round(interzonal_element.ua_value, 2)
                    == 0.3 * interzonal_element.area)
            assert interzonal_element.layer[0].material.name == "EPS_040_15"

    def test_interzonal_type_element(self):
        prj.set_default(load_data=True)
        helptest.building_test2(prj)
        helptest.interzonal_test2(prj)

        heated_zone = prj.buildings[-1].thermal_zones[-2]
        unheated_zone = prj.buildings[-1].thermal_zones[-1]
        iz_ceiling = heated_zone.interzonal_ceilings[-1]
        iz_floor = unheated_zone.interzonal_floors[-1]

        assert iz_ceiling.layer[0].material.name == "lime_plaster"
        assert len(iz_ceiling.layer) == len(iz_floor.layer)
        for ceiling_layer, floor_layer in zip(iz_ceiling.layer,
                                              reversed(iz_floor.layer)):
            assert ceiling_layer.material.name == floor_layer.material.name
            assert ceiling_layer.thickness == floor_layer.thickness

        floor_properties = iz_floor.gather_element_properties()
        ceiling_properties = iz_ceiling.gather_element_properties()
        assert floor_properties[0] == ceiling_properties[0]
        for (floor_layer_density,
             floor_layer_thermal_conduc,
             floor_layer_heat_capac,
             floor_layer_thickness,
             ceiling_layer_density,
             ceiling_layer_thermal_conduc,
             ceiling_layer_heat_capac,
             ceiling_layer_thickness) in zip(
                *[list(property_list).__reversed__()
                  for property_list in floor_properties[1:]],
                *ceiling_properties[1:]
        ):
            assert floor_layer_density == ceiling_layer_density
            assert floor_layer_thermal_conduc == ceiling_layer_thermal_conduc
            assert floor_layer_heat_capac == floor_layer_heat_capac
            assert floor_layer_thickness == ceiling_layer_thickness

        iz_wall_1 = unheated_zone.interzonal_walls[-1]
        iz_wall_2 = heated_zone.interzonal_walls[-1]

        assert iz_wall_1.layer[0].material.name == "concrete_wz05"
        assert iz_wall_2.layer[0].material.name == "concrete_CEM_II_BS325R_wz05"

    def test_save_load_building_issue679(self):
        prj.buildings[-1].thermal_zones[-1].time_to_minimal_t_ground = 25324
        prj.t_soil_mode = 3
        prj.t_soil_file_path = "example_file_path"
        prj.buildings[-1].inner_wall_approximation_approach \
            = 'typical_minus_outer'
        prj.buildings[-1].thermal_zones[-1].number_of_floors = 25
        prj.buildings[-1].thermal_zones[-1].height_of_floors = 3.148
        prj.buildings[-1].thermal_zones[-1].t_ground = 283.5
        prj.buildings[-1].thermal_zones[-1].t_ground_amplitude = 10
        prj.save_project(file_name="unitTestInterzonal",
                         path=utilities.get_default_path())
        prj.set_default(load_data=True)
        prj.load_project(os.path.join(utilities.get_default_path(),
                                      "unitTestInterzonal.json"))

        assert prj.buildings[-1].thermal_zones[-1].time_to_minimal_t_ground == 25324
        assert prj.t_soil_mode == 3
        assert prj.t_soil_file_path == "example_file_path"
        assert prj.buildings[-1].inner_wall_approximation_approach \
               == 'typical_minus_outer'
        assert prj.buildings[-1].thermal_zones[-2].interzonal_walls[-1].other_side \
               is prj.buildings[-1].thermal_zones[-1]
        assert prj.buildings[-1].thermal_zones[-1].interzonal_floors[-1].other_side \
               is prj.buildings[-1].thermal_zones[-2]
        assert len(prj.buildings[-1].thermal_zones[-2].interzonal_elements) == 2
        assert len(prj.buildings[-1].thermal_zones[-1].interzonal_elements) == 2
        assert prj.buildings[-1].thermal_zones[-1].number_of_floors == 25
        assert prj.buildings[-1].thermal_zones[-1].height_of_floors == 3.148
        assert prj.buildings[-1].thermal_zones[-1].t_ground == 283.5
        assert prj.buildings[-1].thermal_zones[-1].t_ground_amplitude == 10

    def test_sum_building_elements_five(self):
        """test of FiveElement calculator"""
        prj.set_default()
        helptest.building_test2(prj)
        helptest.interzonal_test2(prj, connect_to_index=0, add_heated=False)
        helptest.interzonal_test2(prj, connect_to_index=0, add_heated=True)

        from teaser.logic.buildingobjects.calculation.five_element import FiveElement

        therm_zone = prj.buildings[0].thermal_zones[0]

        calc_attr = FiveElement(therm_zone, merge_windows=True, t_bt=5)

        helplist = (
            therm_zone.outer_walls
            + therm_zone.rooftops
            + therm_zone.ground_floors
            + therm_zone.inner_walls
            + therm_zone.ceilings
            + therm_zone.floors
            + therm_zone.windows
            + therm_zone.interzonal_elements
        )

        for element in helplist:
            element.calc_equivalent_res()
            element.calc_ua_value()

        calc_attr._sum_outer_wall_elements()
        calc_attr._sum_ground_floor_elements()
        calc_attr._sum_rooftop_elements()
        calc_attr._sum_inner_wall_elements()
        calc_attr._sum_window_elements()
        calc_attr._sum_interzonal_elements()

        # interzonal elements (lumping wall and floor)
        assert len(calc_attr.nzbs_per_nz) == 1
        assert len(calc_attr.nzbs_per_nz[0]) == 2
        assert round(calc_attr.ua_value_nzb[0], 16) == 8.615411975711941
        assert len(calc_attr.ua_value_nzb) == 1
        assert round(calc_attr.area_nzb[0], 1) == 20.0
        assert len(calc_attr.area_nzb) == 1
        assert round(calc_attr.r_conv_inner_nzb[0], 19) == 0.022727272727272728
        assert len(calc_attr.r_conv_inner_nzb) == 1
        assert round(calc_attr.r_rad_inner_nzb[0], 4) == 0.01
        assert len(calc_attr.r_conv_inner_nzb) == 1
        assert round(calc_attr.r_comb_inner_nzb[0], 19) == 0.006944444444444444
        assert len(calc_attr.r_comb_inner_nzb) == 1
        assert round(calc_attr.r_conv_outer_nzb[0], 5) == 0.02273
        assert len(calc_attr.r_conv_outer_nzb) == 1
        assert round(calc_attr.r_rad_outer_nzb[0], 4) == 0.01
        assert len(calc_attr.r_rad_outer_nzb) == 1
        assert round(calc_attr.r_comb_outer_nzb[0], 4) == 0.0069
        assert len(calc_attr.r_comb_outer_nzb) == 1
        assert round(calc_attr.alpha_conv_inner_nzb[0], 1) == 2.2
        assert len(calc_attr.alpha_conv_inner_nzb) == 1
        assert round(calc_attr.alpha_comb_outer_nzb[0], 1) == 7.2
        assert len(calc_attr.alpha_comb_outer_nzb) == 1
        assert round(calc_attr.alpha_conv_outer_nzb[0], 1) == 2.2
        assert len(calc_attr.alpha_conv_outer_nzb) == 1
        assert round(calc_attr.ir_emissivity_outer_nzb[0], 3) == 0.9
        assert len(calc_attr.ir_emissivity_outer_nzb) == 1

        prj.number_of_elements_calc = 5
        prj.merge_windows_calc = False
        prj.used_library_calc = "AixLib"
        prj.calc_all_buildings(raise_errors=True)

        therm_zone_1 = prj.buildings[0].thermal_zones[1]
        therm_zone_2 = prj.buildings[0].thermal_zones[2]

        calc_attr = therm_zone.model_attr
        calc_attr_1 = therm_zone_1.model_attr
        calc_attr_2 = therm_zone_2.model_attr

        # check that attributes of the elements match if they represent the
        # same physical element
        assert calc_attr.other_nz_indexes[0] == 1
        assert len(calc_attr.other_nz_indexes) == 1
        assert calc_attr_1.other_nz_indexes[0] == 0
        assert len(calc_attr_2.other_nz_indexes) == 0
        assert round(calc_attr.r_total_nzb[0], 5) == round(calc_attr_1.r_total_nzb[0], 5)
        assert len(calc_attr.r_total_nzb) == 1
        assert len(calc_attr_2.r_total_nzb) == 0
        assert round(calc_attr.r1_nzb[0], 5) == round(calc_attr_1.r_rest_nzb[0], 5)
        assert len(calc_attr.r1_nzb) == 1
        assert len(calc_attr_2.r1_nzb) == 0
        assert round(calc_attr.r_rest_nzb[0], 5) == round(calc_attr_1.r1_nzb[0], 5)
        assert len(calc_attr.r_rest_nzb) == 1
        assert len(calc_attr_2.r_rest_nzb) == 0

    def test_calc_chain_matrix_five(self):
        """test of calc_chain_matrix"""
        from teaser.logic.buildingobjects.calculation.five_element \
            import FiveElement

        prj.set_default()
        helptest.building_test2(prj)
        helptest.interzonal_test2(prj, connect_to_index=0, add_heated=False)

        therm_zone = prj.buildings[-1].thermal_zones[-2]

        calc_attr = FiveElement(therm_zone, merge_windows=False, t_bt=5)

        helplist = (
            therm_zone.outer_walls
            + therm_zone.rooftops
            + therm_zone.ground_floors
            + therm_zone.inner_walls
            + therm_zone.ceilings
            + therm_zone.floors
            + therm_zone.windows
            + therm_zone.interzonal_elements
        )

        for element in helplist:
            element.calc_equivalent_res()
            element.calc_ua_value()

        omega = 2 * math.pi / 86400 / 5

        helplist_outer_walls = therm_zone.outer_walls + therm_zone.windows

        r1_ow, c1_ow = calc_attr._calc_parallel_connection(
            element_list=helplist_outer_walls, omega=omega, mode='ow'
        )
        assert round(r1_ow, 14) == 0.00688468914141
        assert round(c1_ow, 5) == 533938.62338

        helplist_inner_walls = (
            therm_zone.inner_walls + therm_zone.ceilings + therm_zone.floors
        )

        r1_iw, c1_iw = calc_attr._calc_parallel_connection(
            element_list=helplist_inner_walls, omega=omega, mode='iw'
        )
        assert round(r1_iw, 13) == 0.0097195611408
        assert round(c1_iw, 6) == 319983.518743

        r1_izw, c1_izw = calc_attr._calc_parallel_connection(
            element_list=therm_zone.interzonal_elements, omega=omega, mode='ow'
        )
        assert round(r1_izw, 13) == 0.0023421240754
        assert round(c1_izw, 6) == 4782078.891281

        therm_zone_2 = prj.buildings[-1].thermal_zones[-1]

        calc_attr_2 = FiveElement(therm_zone_2, merge_windows=True, t_bt=5)

        for element in therm_zone_2.interzonal_elements:
            element.calc_equivalent_res()
            element.calc_ua_value()

        r1_izw_2, c1_izw_2 = calc_attr_2._calc_parallel_connection(
            element_list=therm_zone_2.interzonal_elements, omega=omega,
            mode='izw_backwards'
        )
        # CAUTION: these values need to be equal to the ones above
        # when applied in practice, FiveElement._calc_interzonal_elements will
        #  revertedly apply the values to the final model parameters
        assert round(r1_izw_2, 13) == 0.0023421240754
        assert round(c1_izw_2, 6) == 4782078.891281

    def test_calc_equivalent_res_win(self):
        """test of calc_equivalent_res, win"""
        prj.set_default()
        helptest.building_test2(prj)
        therm_zone = prj.buildings[-1].thermal_zones[-1]
        therm_zone.windows[0].calc_equivalent_res()

        assert round(therm_zone.windows[0].r1, 3) == 0.072

    def test_load_save_material(self):
        """test of load_material_template and save_material_template,
        no parameter checking"""

        from teaser.logic.buildingobjects.buildingphysics.material import Material

        path = os.path.join(utilities.get_default_path(), "MatUT.json")

        mat = Material(parent=None)
        mat.load_material_template(mat_name="Tiledroof", data_class=prj.data)

        from teaser.data.dataclass import DataClass

        dat = DataClass(construction_data=ConstructionData.iwu_heavy)
        dat.path_mat = path
        dat.load_mat_binding()

        mat.save_material_template(data_class=dat)

    def test_properties_project(self):
        """Tests properties of project class"""
        prj.number_of_elements_calc
        prj.merge_windows_calc
        prj.used_library_calc
        prj.name = 123
        assert prj.name == "P123"

    def test_warnings_prj(self):
        """Tests misc parts in project.py"""

        prj.data = DataClass(construction_data=ConstructionData.iwu_heavy)
        from teaser.logic.buildingobjects.building import Building
        from teaser.logic.buildingobjects.thermalzone import ThermalZone
        from teaser.logic.buildingobjects.useconditions import UseConditions

        # warnings for not calculated buildings
        bld = Building(parent=prj)
        tz = ThermalZone(parent=bld)
        tz.use_conditions = UseConditions(parent=tz)
        prj.calc_all_buildings()
        prj.set_default(load_data=False)
        # warning if iwu and number_of_apartments is used
        prj.add_residential(
            construction_data="iwu_heavy",
            geometry_data="iwu_single_family_dwelling",
            name="test",
            year_of_construction=1988,
            number_of_floors=1,
            height_of_floors=7,
            net_leased_area=1988,
            number_of_apartments=1,
        )
        # not all buildings if internal id is passed over
        prj.add_residential(
            construction_data="iwu_heavy",
            geometry_data="iwu_single_family_dwelling",
            name="test1",
            year_of_construction=1988,
            number_of_floors=15,
            height_of_floors=6,
            net_leased_area=1988,
        )
        prj.calc_all_buildings()
        prj.export_aixlib(internal_id=prj.buildings[-1].internal_id)
        prj.number_of_elements_calc = 1
        prj.merge_windows_calc = True
        prj.used_library_calc = "IBPSA"
        prj.calc_all_buildings()
        prj.export_ibpsa(internal_id=prj.buildings[-1].internal_id)

        prj.set_default(load_data="Test")
        prj.data = DataClass(construction_data=ConstructionData.iwu_heavy)

    def test_export_aixlib_only_iw(self):
        """
        Tests AixLib output for a building with inner walls only
        """

        from teaser.logic.buildingobjects.building import Building

        prj.set_default(load_data=False)

        bldg = Building(parent=prj)
        bldg.name = "SuperExampleBuilding"
        bldg.street_name = "AwesomeAvenue42"
        bldg.city = "46325FantasticTown"
        bldg.year_of_construction = 2015
        bldg.number_of_floors = 1
        bldg.height_of_floors = 3.5

        from teaser.logic.buildingobjects.thermalzone import ThermalZone

        tz = ThermalZone(parent=bldg)
        tz.name = "LivingRoom"
        tz.area = 140.0
        tz.volume = tz.area * bldg.number_of_floors * bldg.height_of_floors

        from teaser.logic.buildingobjects.useconditions import UseConditions

        tz.use_conditions = UseConditions(parent=tz)
        tz.use_conditions.load_use_conditions("Living", prj.data)

        from teaser.logic.buildingobjects.buildingphysics.innerwall import InnerWall

        in_wall_dict = {
            "InnerWall1": [10.0],
            "InnerWall2": [14.0],
            "InnerWall3": [10.0],
        }

        for key, value in in_wall_dict.items():

            in_wall = InnerWall(parent=tz)
            in_wall.name = key
            in_wall.load_type_element(
                year=bldg.year_of_construction, construction="iwu_heavy"
            )
            in_wall.area = value[0]

        prj.number_of_elements_calc = 1
        prj.merge_windows_calc = False
        prj.used_library_calc = "AixLib"
        prj.calc_all_buildings()
        prj.export_aixlib()

        prj.number_of_elements_calc = 2
        prj.merge_windows_calc = False
        prj.used_library_calc = "AixLib"
        prj.calc_all_buildings()
        prj.export_aixlib()

        prj.number_of_elements_calc = 3
        prj.merge_windows_calc = False
        prj.used_library_calc = "AixLib"
        prj.calc_all_buildings()
        prj.export_aixlib()

        prj.number_of_elements_calc = 4
        prj.merge_windows_calc = False
        prj.used_library_calc = "AixLib"
        prj.calc_all_buildings()
        prj.export_aixlib()

        prj.number_of_elements_calc = 5
        prj.merge_windows_calc = False
        prj.used_library_calc = "AixLib"
        prj.calc_all_buildings()
        prj.export_aixlib()

        prj.number_of_elements_calc = 1
        prj.merge_windows_calc = False
        prj.used_library_calc = "IBPSA"
        prj.calc_all_buildings()
        prj.export_ibpsa()

        prj.number_of_elements_calc = 2
        prj.merge_windows_calc = False
        prj.used_library_calc = "IBPSA"
        prj.calc_all_buildings()
        prj.export_ibpsa()

        prj.number_of_elements_calc = 3
        prj.merge_windows_calc = False
        prj.used_library_calc = "IBPSA"
        prj.calc_all_buildings()
        prj.export_ibpsa()

        prj.number_of_elements_calc = 4
        prj.merge_windows_calc = False
        prj.used_library_calc = "IBPSA"
        prj.calc_all_buildings()
        prj.export_ibpsa()

    def test_export_only_ow(self):
        """
        Tests AixLib output for a building with outer walls only
        """

        from teaser.logic.buildingobjects.building import Building

        bldg = Building(parent=prj)
        bldg.name = "SuperExampleBuilding"
        bldg.street_name = "AwesomeAvenue42"
        bldg.city = "46325FantasticTown"
        bldg.year_of_construction = 2015
        bldg.number_of_floors = 1
        bldg.height_of_floors = 3.5

        from teaser.logic.buildingobjects.thermalzone import ThermalZone

        tz = ThermalZone(parent=bldg)
        tz.name = "LivingRoom"
        tz.area = 140.0
        tz.volume = tz.area * bldg.number_of_floors * bldg.height_of_floors

        from teaser.logic.buildingobjects.useconditions import UseConditions

        tz.use_conditions = UseConditions(parent=tz)
        tz.use_conditions.load_use_conditions("Living", prj.data)

        from teaser.logic.buildingobjects.buildingphysics.outerwall import OuterWall

        out_wall_dict = {
            "OuterWall_north": [10.0, 90.0, 0.0],
            "OuterWall_east": [14.0, 90.0, 90.0],
            "OuterWall_south": [10.0, 90.0, 180.0],
            "OuterWall_west": [14.0, 90.0, 270.0],
        }

        for key, value in out_wall_dict.items():
            out_wall = OuterWall(parent=tz)
            out_wall.name = key

            out_wall.load_type_element(
                year=bldg.year_of_construction, construction="iwu_heavy"
            )

            out_wall.area = value[0]
            out_wall.tilt = value[1]
            out_wall.orientation = value[2]

        prj.number_of_elements_calc = 1
        prj.merge_windows_calc = False
        prj.used_library_calc = "AixLib"
        prj.calc_all_buildings()
        prj.export_aixlib()

        prj.number_of_elements_calc = 2
        prj.merge_windows_calc = False
        prj.used_library_calc = "AixLib"
        prj.calc_all_buildings()
        prj.export_aixlib()

        prj.number_of_elements_calc = 3
        prj.merge_windows_calc = False
        prj.used_library_calc = "AixLib"
        prj.calc_all_buildings()
        prj.export_aixlib()

        prj.number_of_elements_calc = 4
        prj.merge_windows_calc = False
        prj.used_library_calc = "AixLib"
        prj.calc_all_buildings()
        prj.export_aixlib()

        prj.number_of_elements_calc = 5
        prj.merge_windows_calc = False
        prj.used_library_calc = "AixLib"
        prj.calc_all_buildings()
        prj.export_aixlib()

        prj.number_of_elements_calc = 1
        prj.merge_windows_calc = False
        prj.used_library_calc = "IBPSA"
        prj.calc_all_buildings()
        prj.export_ibpsa()

        prj.number_of_elements_calc = 2
        prj.merge_windows_calc = False
        prj.used_library_calc = "IBPSA"
        prj.calc_all_buildings()
        prj.export_ibpsa()

        prj.number_of_elements_calc = 3
        prj.merge_windows_calc = False
        prj.used_library_calc = "IBPSA"
        prj.calc_all_buildings()
        prj.export_ibpsa()

        prj.number_of_elements_calc = 4
        prj.merge_windows_calc = False
        prj.used_library_calc = "IBPSA"
        prj.calc_all_buildings()
        prj.export_ibpsa()

        prj.number_of_elements_calc = 1
        prj.merge_windows_calc = True
        prj.used_library_calc = "IBPSA"
        prj.calc_all_buildings()
        prj.export_ibpsa()

        prj.number_of_elements_calc = 2
        prj.merge_windows_calc = True
        prj.used_library_calc = "IBPSA"
        prj.calc_all_buildings()
        prj.export_ibpsa()

        prj.number_of_elements_calc = 3
        prj.merge_windows_calc = True
        prj.used_library_calc = "IBPSA"
        prj.calc_all_buildings()
        prj.export_ibpsa()

        prj.number_of_elements_calc = 4
        prj.merge_windows_calc = True
        prj.used_library_calc = "IBPSA"
        prj.calc_all_buildings()
        prj.export_ibpsa()

    def test_export_only_win(self):
        """
        Tests AixLib output for a building with windows only
        """

        from teaser.logic.buildingobjects.building import Building

        bldg = Building(parent=prj)
        bldg.name = "SuperExampleBuilding"
        bldg.street_name = "AwesomeAvenue42"
        bldg.city = "46325FantasticTown"
        bldg.year_of_construction = 2015
        bldg.number_of_floors = 1
        bldg.height_of_floors = 3.5

        from teaser.logic.buildingobjects.thermalzone import ThermalZone

        tz = ThermalZone(parent=bldg)
        tz.name = "LivingRoom"
        tz.area = 140.0
        tz.volume = tz.area * bldg.number_of_floors * bldg.height_of_floors

        from teaser.logic.buildingobjects.useconditions import UseConditions

        tz.use_conditions = UseConditions(parent=tz)
        tz.use_conditions.load_use_conditions("Living", prj.data)

        from teaser.logic.buildingobjects.buildingphysics.window import Window
        from teaser.logic.buildingobjects.buildingphysics.layer import Layer
        from teaser.logic.buildingobjects.buildingphysics.material import Material

        win_dict = {
            "Window_east": [5.0, 90.0, 90.0],
            "Window_south": [8.0, 90.0, 180.0],
            "Window_west": [5.0, 90.0, 270.0],
        }

        for key, value in win_dict.items():

            win = Window(parent=tz)
            win.name = key
            win.area = value[0]
            win.tilt = value[1]
            win.orientation = value[2]

            win.inner_convection = 1.7
            win.inner_radiation = 5.0
            win.outer_convection = 20.0
            win.outer_radiation = 5.0
            win.g_value = 0.789
            win.a_conv = 0.03
            win.shading_g_total = 0.0
            win.shading_max_irr = 180.0

            win_layer = Layer(parent=win)
            win_layer.id = 1
            win_layer.thickness = 0.024

            win_material = Material(win_layer)
            win_material.name = "GlasWindow"
            win_material.thermal_conduc = 0.067
            win_material.transmittance = 0.9

        prj.number_of_elements_calc = 1
        prj.merge_windows_calc = False
        prj.used_library_calc = "AixLib"
        prj.calc_all_buildings()
        prj.export_aixlib()

        prj.number_of_elements_calc = 2
        prj.merge_windows_calc = False
        prj.used_library_calc = "AixLib"
        prj.calc_all_buildings()
        prj.export_aixlib()

        prj.number_of_elements_calc = 3
        prj.merge_windows_calc = False
        prj.used_library_calc = "AixLib"
        prj.calc_all_buildings()
        prj.export_aixlib()

        prj.number_of_elements_calc = 4
        prj.merge_windows_calc = False
        prj.used_library_calc = "AixLib"
        prj.calc_all_buildings()
        prj.export_aixlib()

        prj.number_of_elements_calc = 5
        prj.merge_windows_calc = False
        prj.used_library_calc = "AixLib"
        prj.calc_all_buildings()
        prj.export_aixlib()

        prj.number_of_elements_calc = 1
        prj.merge_windows_calc = False
        prj.used_library_calc = "IBPSA"
        prj.calc_all_buildings()
        prj.export_ibpsa()

        prj.number_of_elements_calc = 2
        prj.merge_windows_calc = False
        prj.used_library_calc = "IBPSA"
        prj.calc_all_buildings()
        prj.export_ibpsa()

        prj.number_of_elements_calc = 3
        prj.merge_windows_calc = False
        prj.used_library_calc = "IBPSA"
        prj.calc_all_buildings()
        prj.export_ibpsa()

        prj.number_of_elements_calc = 4
        prj.merge_windows_calc = False
        prj.used_library_calc = "IBPSA"
        prj.calc_all_buildings()
        prj.export_ibpsa()

        prj.number_of_elements_calc = 1
        prj.merge_windows_calc = True
        prj.used_library_calc = "IBPSA"
        prj.calc_all_buildings()
        prj.export_ibpsa()

        prj.number_of_elements_calc = 2
        prj.merge_windows_calc = True
        prj.used_library_calc = "IBPSA"
        prj.calc_all_buildings()
        prj.export_ibpsa()

        prj.number_of_elements_calc = 3
        prj.merge_windows_calc = True
        prj.used_library_calc = "IBPSA"
        prj.calc_all_buildings()
        prj.export_ibpsa()

        prj.number_of_elements_calc = 4
        prj.merge_windows_calc = True
        prj.used_library_calc = "IBPSA"
        prj.calc_all_buildings()
        prj.export_ibpsa()

    def test_export_only_rt(self):
        """
        Tests AixLib output for a building with rooftops only
        """

        from teaser.logic.buildingobjects.building import Building

        bldg = Building(parent=prj)
        bldg.name = "SuperExampleBuilding"
        bldg.street_name = "AwesomeAvenue42"
        bldg.city = "46325FantasticTown"
        bldg.year_of_construction = 2015
        bldg.number_of_floors = 1
        bldg.height_of_floors = 3.5

        from teaser.logic.buildingobjects.thermalzone import ThermalZone

        tz = ThermalZone(parent=bldg)
        tz.name = "LivingRoom"
        tz.area = 140.0
        tz.volume = tz.area * bldg.number_of_floors * bldg.height_of_floors

        from teaser.logic.buildingobjects.useconditions import UseConditions

        tz.use_conditions = UseConditions(parent=tz)
        tz.use_conditions.load_use_conditions("Living", prj.data)

        from teaser.logic.buildingobjects.buildingphysics.rooftop import Rooftop

        roof_south = Rooftop(parent=tz)
        roof_south.name = "Roof_South"
        roof_south.area = 75.0
        roof_south.orientation = 180.0
        roof_south.tilt = 55.0
        roof_south.inner_convection = 1.7
        roof_south.outer_convection = 20.0
        roof_south.inner_radiation = 5.0
        roof_south.outer_radiation = 5.0

        roof_north = Rooftop(parent=tz)
        roof_north.name = "Roof_North"
        roof_north.area = 75.0
        roof_north.orientation = 0.0
        roof_north.tilt = 55.0
        roof_north.inner_convection = 1.7
        roof_north.outer_convection = 20.0
        roof_north.inner_radiation = 5.0
        roof_north.outer_radiation = 5.0

        from teaser.logic.buildingobjects.buildingphysics.layer import Layer

        layer_s1 = Layer(parent=roof_south, id=0)
        layer_s1.thickness = 0.3

        from teaser.logic.buildingobjects.buildingphysics.material import Material

        material_s1 = Material(layer_s1)
        material_s1.name = "Insulation"
        material_s1.density = 120.0
        material_s1.heat_capac = 0.04
        material_s1.thermal_conduc = 1.0

        layer_s2 = Layer(parent=roof_south, id=1)
        layer_s2.thickness = 0.15

        material_s2 = Material(layer_s2)
        material_s2.name = "Tile"
        material_s2.density = 1400.0
        material_s2.heat_capac = 0.6
        material_s2.thermal_conduc = 2.5

        layer_n1 = Layer(parent=roof_north, id=0)
        layer_n1.thickness = 0.3

        material_n1 = Material(layer_n1)
        material_n1.name = "Insulation"
        material_n1.density = 120.0
        material_n1.heat_capac = 0.04
        material_n1.thermal_conduc = 1.0

        layer_n2 = Layer(parent=roof_north, id=1)
        layer_n2.thickness = 0.15

        material_n2 = Material(layer_n2)
        material_n2.name = "Tile"
        material_n2.density = 1400.0
        material_n2.heat_capac = 0.6
        material_n2.thermal_conduc = 2.5

        prj.number_of_elements_calc = 1
        prj.merge_windows_calc = False
        prj.used_library_calc = "AixLib"
        prj.calc_all_buildings()
        prj.export_aixlib()

        prj.number_of_elements_calc = 2
        prj.merge_windows_calc = False
        prj.used_library_calc = "AixLib"
        prj.calc_all_buildings()
        prj.export_aixlib()

        prj.number_of_elements_calc = 3
        prj.merge_windows_calc = False
        prj.used_library_calc = "AixLib"
        prj.calc_all_buildings()
        prj.export_aixlib()

        prj.number_of_elements_calc = 4
        prj.merge_windows_calc = False
        prj.used_library_calc = "AixLib"
        prj.calc_all_buildings()
        prj.export_aixlib()

        prj.number_of_elements_calc = 5
        prj.merge_windows_calc = False
        prj.used_library_calc = "AixLib"
        prj.calc_all_buildings()
        prj.export_aixlib()

        prj.number_of_elements_calc = 1
        prj.merge_windows_calc = False
        prj.used_library_calc = "IBPSA"
        prj.calc_all_buildings()
        prj.export_ibpsa()

        prj.number_of_elements_calc = 2
        prj.merge_windows_calc = False
        prj.used_library_calc = "IBPSA"
        prj.calc_all_buildings()
        prj.export_ibpsa()

        prj.number_of_elements_calc = 3
        prj.merge_windows_calc = False
        prj.used_library_calc = "IBPSA"
        prj.calc_all_buildings()
        prj.export_ibpsa()

        prj.number_of_elements_calc = 4
        prj.merge_windows_calc = False
        prj.used_library_calc = "IBPSA"
        prj.calc_all_buildings()
        prj.export_ibpsa()

    def test_export_only_gf(self):
        """
        Tests AixLib output for a building with ground floors only
        """

        from teaser.logic.buildingobjects.building import Building

        bldg = Building(parent=prj)
        bldg.name = "SuperExampleBuilding"
        bldg.street_name = "AwesomeAvenue42"
        bldg.city = "46325FantasticTown"
        bldg.year_of_construction = 2015
        bldg.number_of_floors = 1
        bldg.height_of_floors = 3.5

        from teaser.logic.buildingobjects.thermalzone import ThermalZone

        tz = ThermalZone(parent=bldg)
        tz.name = "LivingRoom"
        tz.area = 140.0
        tz.volume = tz.area * bldg.number_of_floors * bldg.height_of_floors

        from teaser.logic.buildingobjects.useconditions import UseConditions

        tz.use_conditions = UseConditions(parent=tz)
        tz.use_conditions.load_use_conditions("Living", prj.data)

        from teaser.logic.buildingobjects.buildingphysics.groundfloor import GroundFloor

        ground_floor_dict = {"GroundFloor": [100.0, 0.0, -2]}

        for key, value in ground_floor_dict.items():

            ground = GroundFloor(parent=tz)
            ground.name = key
            ground.load_type_element(
                year=bldg.year_of_construction, construction="iwu_heavy"
            )
            ground.area = value[0]
            ground.tilt = value[1]
            ground.orientation = value[2]

        prj.number_of_elements_calc = 1
        prj.merge_windows_calc = False
        prj.used_library_calc = "AixLib"
        prj.calc_all_buildings()
        prj.export_aixlib()

        prj.number_of_elements_calc = 2
        prj.merge_windows_calc = False
        prj.used_library_calc = "AixLib"
        prj.calc_all_buildings()
        prj.export_aixlib()

        prj.number_of_elements_calc = 3
        prj.merge_windows_calc = False
        prj.used_library_calc = "AixLib"
        prj.calc_all_buildings()
        prj.export_aixlib()

        prj.number_of_elements_calc = 4
        prj.merge_windows_calc = False
        prj.used_library_calc = "AixLib"
        prj.calc_all_buildings()
        prj.export_aixlib()

        prj.number_of_elements_calc = 5
        prj.merge_windows_calc = False
        prj.used_library_calc = "AixLib"
        prj.calc_all_buildings()
        prj.export_aixlib()

        prj.number_of_elements_calc = 1
        prj.merge_windows_calc = False
        prj.used_library_calc = "IBPSA"
        prj.calc_all_buildings()
        prj.export_ibpsa()

        prj.number_of_elements_calc = 2
        prj.merge_windows_calc = False
        prj.used_library_calc = "IBPSA"
        prj.calc_all_buildings()
        prj.export_ibpsa()

        prj.number_of_elements_calc = 3
        prj.merge_windows_calc = False
        prj.used_library_calc = "IBPSA"
        prj.calc_all_buildings()
        prj.export_ibpsa()

        prj.number_of_elements_calc = 4
        prj.merge_windows_calc = False
        prj.used_library_calc = "IBPSA"
        prj.calc_all_buildings()
        prj.export_ibpsa()

    def test_ashrae_140_600(self):

        from teaser.examples.verification.verification_ASHRAE_140_600 import (
            main as exmain,
        )

        exmain(number_of_elements=1)
        exmain(number_of_elements=2)
        exmain(number_of_elements=3)
        exmain(number_of_elements=4)

    def test_ashrae_140_620(self):

        from teaser.examples.verification.verification_ASHRAE_140_620 import (
            main as exmain,
        )

        exmain(number_of_elements=1)
        exmain(number_of_elements=2)
        exmain(number_of_elements=3)
        exmain(number_of_elements=4)

    def test_ashrae_140_900(self):

        from teaser.examples.verification.verification_ASHRAE_140_900 import (
            main as exmain,
        )

        exmain(number_of_elements=1)
        exmain(number_of_elements=2)
        exmain(number_of_elements=3)
        exmain(number_of_elements=4)

    def test_ashrae_140_920(self):

        from teaser.examples.verification.verification_ASHRAE_140_920 import (
            main as exmain,
        )

        exmain(number_of_elements=1)
        exmain(number_of_elements=2)
        exmain(number_of_elements=3)
        exmain(number_of_elements=4)

    # def test_type_bldg_residential_profiles(self):
    #     """
    #     Verification of the type building generation of an office building.
    #     Values are compared with TEASER3 values.
    #     """
    #     from teaser.logic.archetypebuildings.bmvbs.singlefamilydwelling \
    #         import SingleFamilyDwelling
    #
    #     prj.set_default()
    #     test_residential = SingleFamilyDwelling(parent=prj,
    #                                             name="TestBuilding",
    #                                             year_of_construction=1988,
    #                                             number_of_floors=3,
    #                                             height_of_floors=3,
    #                                             net_leased_area=2500)
    #
    #     test_residential.generate_archetype()
    #
    #     prj.calc_all_buildings()
    #
    #     path_to_export = prj.export_aixlib(
    #         internal_id=None,
    #         path=None)
    #
    #     from scipy.io import loadmat
    #     file = loadmat(os.path.join(
    #         path_to_export,
    #         "TestBuilding",
    #         "InternalGains_TestBuilding.mat"))
    #
    #     use_cond = test_residential.thermal_zones[0].use_conditions
    #
    #     assert (file['Internals'].transpose()[1][1:] ==
    #             use_cond.profile_persons).all()
    #
    #     assert (file['Internals'].transpose()[2][1:] ==
    #             use_cond.profile_machines).all()
    #
    #     assert (file['Internals'].transpose()[3][1:] ==
    #             use_cond.profile_lighting).all()

    def test_ahu_profiles(self):
        """Test setting AHU profiles of different lengths

        Related to issue 553 at https://github.com/RWTH-EBC/TEASER/issues/553
        """

        prj_test = Project()
        prj_test.name = "TestAHUProfiles"

        prj_test.add_non_residential(
            construction_data="iwu_heavy",
            geometry_data="bmvbs_office",
            name="OfficeBuilding",
            year_of_construction=2015,
            number_of_floors=4,
            height_of_floors=3.5,
            net_leased_area=1000.0,
        )

        prj_test.used_library_calc = "AixLib"
        prj_test.number_of_elements_calc = 2

        v_flow_workday = [
            0.0,
            0.0,
            0.0,
            0.0,
            0.0,
            0.0,
            1.0,
            1.0,
            1.0,
            1.0,
            1.0,
            1.0,
            1.0,
            1.0,
            1.0,
            1.0,
            1.0,
            1.0,
            0.0,
            0.0,
            0.0,
            0.0,
            0.0,
            0.0,
            0.0,
        ]

        v_flow_week = []
        for day in range(7):
            for val in v_flow_workday:
                if day < 5:
                    ratio = val
                else:
                    if val == 1:
                        ratio = 0.2
                    else:
                        ratio = 0.0
                v_flow_week.append(ratio)

        prj_test.buildings[-1].central_ahu.profile_v_flow = v_flow_week

        assert prj_test.buildings[-1].central_ahu.profile_v_flow == v_flow_week

    def test_export_bldg_threshold(self):

        prj.set_default(load_data=False)

        prj.add_non_residential(
            construction_data="iwu_heavy",
            geometry_data="bmvbs_institute",
            name="TestBuilding",
            year_of_construction=1988,
            number_of_floors=7,
            height_of_floors=1,
            net_leased_area=1988,
            with_ahu=True,
            office_layout=0,
            window_layout=0,
        )
        prj.buildings[-1].thermal_zones[0].use_conditions.with_ahu = True
        prj.buildings[-1].thermal_zones[0].use_conditions.with_ideal_thresholds = True
        prj.buildings[-1].thermal_zones[1].use_conditions.with_ahu = False
        prj.buildings[-1].thermal_zones[1].use_conditions.with_ideal_thresholds = False
        prj.buildings[-1].thermal_zones[-1].use_conditions.with_ahu = True
        prj.buildings[-1].thermal_zones[-1].use_conditions.with_ideal_thresholds = True
        prj.calc_all_buildings()
        prj.export_aixlib()

    def test_tz_naming(self):

        from teaser.logic.buildingobjects.building import Building
        from teaser.logic.buildingobjects.thermalzone import ThermalZone

        # warnings for not calculated buildings
        bld = Building(parent=prj)
        tz1 = ThermalZone(parent=bld)
        tz1.name = "living"

        tz2 = ThermalZone(parent=bld)
        tz2.name = "kitchen"

        tz3 = ThermalZone(parent=bld)
        tz3.name = "living"

        assert tz1.name == "living"
        assert tz2.name == "kitchen"
        assert tz3.name == "living_1"<|MERGE_RESOLUTION|>--- conflicted
+++ resolved
@@ -2784,12 +2784,8 @@
         assert round(zone_attr.r_rest_ow, 14) == 0.00585224061345
 
     def test_calc_three_element(self):
-<<<<<<< HEAD
         """test of calc_three_element"""
-=======
-        """test of calc_two_element"""
         from pytest import approx
->>>>>>> cb5b2a1d
         prj.set_default()
         helptest.building_test2(prj)
 
