"""
Created July 2015

@author: TEASER 4 Development Team
"""

from teaser.logic import utilities
from teaser.project import Project
import math
import os
import helptest

prj = Project(True)


class Test_teaser(object):
    """Unit Tests for TEASER"""
    global prj
    '''
    def test_calc_vdi_room1(self):
        """Parameter Verification for rouvel room1"""
        import teaser.examples.verification.verification_room1 as room1

        room1_prj = room1.parameter_room1()
        zone_attr = room1_prj.buildings[0].thermal_zones[0].model_attr

        # parameters inner wall Typraum S

        assert round(zone_attr.r1_iw, 13) == 0.0005956934075
        assert round(zone_attr.c1_iw / 1000, 7) == 14836.3546282
        assert round(zone_attr.area_iw, 1) == 75.5
        assert round(zone_attr.alpha_conv_inner_iw, 13) == 2.23642384105960

        # paremeters outer wall Typraum S
        r_rest = zone_attr.r_rest_ow + 1 / (zone_attr.alpha_comb_outer_ow *
                                            zone_attr.area_ow)
        assert round(r_rest, 13) == 0.0427687193786
        assert round(zone_attr.r1_ow, 13) == 0.0043679129367
        assert round(zone_attr.c1_ow / 1000, 7) == 1600.8489399
        assert round(zone_attr.area_ow, 1) == 3.5
        assert round(zone_attr.area_win, 1) == 7.0
        assert round(zone_attr.alpha_conv_inner_ow, 1) == 2.7
        assert round(zone_attr.alpha_comb_outer_ow, 1) == 25.0

    def test_calc_vdi_room3(self):
        """Parameter Verification for room 3"""
        import teaser.examples.verification.verification_room3 as room3

        room3_prj = room3.parameter_room3()
        zone_attr = room3_prj.buildings[0].thermal_zones[0].model_attr

        # parameters inner wall Typraum L

        assert round(zone_attr.r1_iw, 13) == 0.003385649748
        assert round(zone_attr.c1_iw / 1000, 7) == 7445.3648976
        assert round(zone_attr.area_iw, 1) == 75.5
        assert round(zone_attr.alpha_conv_inner_iw, 13) == 2.23642384105960

        # parameters outer wall Typraum L
        r_rest = zone_attr.r_rest_ow + 1 / (zone_attr.alpha_comb_outer_ow *
                                            zone_attr.area_ow)
        assert round(r_rest, 13) == 0.0431403889233
        assert round(zone_attr.r1_ow, 13) == 0.004049351608
        assert round(zone_attr.c1_ow / 1000, 7) == 47.8617641
        assert round(zone_attr.area_ow, 1) == 3.5
        assert round(zone_attr.area_win, 1) == 7.0
        assert round(zone_attr.alpha_conv_inner_ow, 1) == 2.7
        assert round(zone_attr.alpha_comb_outer_ow, 1) == 25.0

    def test_calc_vdi_room8(self):
        """Parameter Verification for room 8"""
        import teaser.examples.verification.verification_room8 as room8

        room8_prj = room8.parameter_room8()
        zone_attr = room8_prj.buildings[0].thermal_zones[0].model_attr

        assert round(zone_attr.r1_iw, 13) == 0.0006688956391
        assert round(zone_attr.c1_iw / 1000, 7) == 12391.3638631
        assert round(zone_attr.area_iw, 1) == 60.5
        assert round(zone_attr.alpha_conv_inner_iw, 13) == 2.1214876033058
        r_rest = zone_attr.r_rest_ow + 1 / (zone_attr.alpha_comb_outer_ow *
                                            zone_attr.area_ow)
        assert round(r_rest, 13) == 0.0207059264866
        assert round(zone_attr.r1_ow, 13) == 0.0017362530106
        assert round(zone_attr.c1_ow / 1000, 7) == 5259.932231
        assert round(zone_attr.area_ow, 1) == 11.5
        assert round(zone_attr.area_win, 1) == 14.0
        assert round(zone_attr.alpha_conv_inner_ow, 1) == 2.7
        assert round(zone_attr.alpha_comb_outer_ow, 1) == 25.0
        assert round(zone_attr.weightfactor_ow[1], 13) == 0.1324989973869
        assert round(zone_attr.weightfactor_win[0], 13) == 0.4047663456282

    # EBC Calculation Verification, with parameters from TEASER3

    def test_calc_ebc(self):
        """
        Parameter Verification for ebc calculation method. Values are compared
        with TEASER3 values.
        """
        prj.set_default()
        prj.load_project(utilities.get_full_path("examples/examplefiles"
                                                 "/new.teaserXML"))

        prj.number_of_elements_calc = 2
        prj.merge_windows_calc = False
        prj.buildings[0].calc_building_parameter()
        zone_attr = prj.buildings[0].thermal_zones[0].model_attr

        assert round(zone_attr.r1_iw, 11) == 4.62113e-06
        assert round(zone_attr.c1_iw, 2) == 1209810287.22
        assert round(zone_attr.area_iw, 5) == 9866.66667
        assert round(zone_attr.alpha_conv_inner_iw, 5) == 2.37568

        assert round(zone_attr.r_rest_ow, 5) == 0.00181
        assert round(zone_attr.r1_ow, 10) == 3.06155e-05
        assert round(zone_attr.c1_ow, 3) == 226923157.846
        assert round(zone_attr.area_ow, 5) == 920.0

        assert round(zone_attr.alpha_conv_inner_ow, 5) == 1.83043

        assert round(zone_attr.alpha_conv_outer_ow, 5) == 20.0
        assert round(zone_attr.alpha_comb_outer_ow, 5) == 25.0
        assert round(zone_attr.alpha_conv_inner_win, 5) == 2.7
        assert round(zone_attr.alpha_conv_outer_win, 5) == 20.0
        assert round(zone_attr.alpha_comb_outer_win, 5) == 25.0

        assert round(zone_attr.weightfactor_ow[0], 5) == 0.04588
        assert round(zone_attr.weightfactor_win[0], 5) == 0.33333
        assert round(zone_attr.weightfactor_ground, 5) == 0.54398

    def test_type_bldg_office_with_calc(self):
        """
        Verification of the type building generation of an office building.
        Values are compared with TEASER3 values.
        """
        from teaser.logic.archetypebuildings.bmvbs.office import Office

        prj.set_default()
        test_office = Office(parent=prj,
                             name="TestBuilding",
                             year_of_construction=1988,
                             number_of_floors=3,
                             height_of_floors=3,
                             net_leased_area=2500)

        test_office.generate_archetype()

        # general parameters

        assert len(test_office.thermal_zones) == 6

        # zone specific parameters

        for zone in test_office.thermal_zones:
            if zone.name == "Meeting":
                assert zone.area == 100
            if zone.name == "Storage":
                assert zone.area == 375
            if zone.name == "Office":
                assert zone.area == 1250
            if zone.name == "Restroom":
                assert zone.area == 100
            if zone.name == "ICT":
                assert zone.area == 50
            if zone.name == "Floor":
                assert zone.area == 625

        # facade specific parameters

        assert round(test_office.get_outer_wall_area(-2), 0) == 958
        assert round(test_office.get_outer_wall_area(-1), 0) == 958
        assert round(test_office.get_outer_wall_area(0), 0) == 437
        assert round(test_office.get_outer_wall_area(180), 0) == 437
        assert round(test_office.get_outer_wall_area(90), 0) == 77
        assert round(test_office.get_outer_wall_area(270), 0) == 77
        assert round(test_office.get_window_area(0), 0) == 158
        assert round(test_office.get_window_area(180), 0) == 158
        assert round(test_office.get_window_area(90), 0) == 28
        assert round(test_office.get_window_area(270), 0) == 28

        prj.set_default()
        test_office = Office(parent=prj,
                             name="TestBuilding",
                             year_of_construction=1988,
                             number_of_floors=3,
                             height_of_floors=3,
                             net_leased_area=2500,
                             office_layout=1,
                             window_layout=1,
                             construction_type="light")

        test_office.generate_archetype()

        # facade specific parameters

        assert round(test_office.get_outer_wall_area(-2), 0) == 958
        assert round(test_office.get_outer_wall_area(-1), 0) == 958
        assert round(test_office.get_outer_wall_area(0), 0) == 446
        assert round(test_office.get_outer_wall_area(180), 0) == 446
        assert round(test_office.get_outer_wall_area(90), 0) == 79
        assert round(test_office.get_outer_wall_area(270), 0) == 79
        assert round(test_office.get_window_area(0), 0) == 149
        assert round(test_office.get_window_area(180), 0) == 149
        assert round(test_office.get_window_area(90), 0) == 26
        assert round(test_office.get_window_area(270), 0) == 26

        prj.set_default()
        test_office = Office(parent=prj,
                             name="TestBuilding",
                             year_of_construction=1988,
                             number_of_floors=3,
                             height_of_floors=3,
                             net_leased_area=2500,
                             office_layout=2,
                             window_layout=2,
                             construction_type="heavy")

        test_office.generate_archetype()

        # facade specific parameters

        assert round(test_office.get_outer_wall_area(-2), 0) == 958
        assert round(test_office.get_outer_wall_area(-1), 0) == 958
        assert round(test_office.get_outer_wall_area(0), 0) == 283
        assert round(test_office.get_outer_wall_area(180), 0) == 283
        assert round(test_office.get_outer_wall_area(90), 0) == 67
        assert round(test_office.get_outer_wall_area(270), 0) == 67
        assert round(test_office.get_window_area(0), 0) == 283
        assert round(test_office.get_window_area(180), 0) == 283
        assert round(test_office.get_window_area(90), 0) == 67
        assert round(test_office.get_window_area(270), 0) == 67

        prj.set_default()
        test_office = Office(parent=prj,
                             name="TestBuilding",
                             year_of_construction=1988,
                             number_of_floors=3,
                             height_of_floors=3,
                             net_leased_area=2500,
                             office_layout=3,
                             window_layout=3,
                             construction_type="light")

        test_office.generate_archetype()

        # facade specific parameters

        assert round(test_office.get_outer_wall_area(-2), 0) == 958
        assert round(test_office.get_outer_wall_area(-1), 0) == 958
        assert round(test_office.get_outer_wall_area(0), 0) == 35
        assert round(test_office.get_outer_wall_area(180), 0) == 35
        assert round(test_office.get_outer_wall_area(90), 0) == 35
        assert round(test_office.get_outer_wall_area(270), 0) == 35
        assert round(test_office.get_window_area(0), 0) == 315
        assert round(test_office.get_window_area(180), 0) == 315
        assert round(test_office.get_window_area(90), 0) == 315
        assert round(test_office.get_window_area(270), 0) == 315

    def test_type_bldg_institute4_with_calc(self):
        """
        Verification of the type building generation of an office building.
        Values are compared with TEASER3 values.
        """
        from teaser.logic.archetypebuildings.bmvbs.custom.institute4 import \
            Institute4

        prj.set_default()
        test_institute4 = Institute4(parent=prj,
                                     name="TestBuilding",
                                     year_of_construction=1988,
                                     number_of_floors=3,
                                     height_of_floors=3,
                                     net_leased_area=2500,
                                     office_layout=0,
                                     window_layout=0,
                                     construction_type="heavy")

        test_institute4.generate_archetype()

        # general parameters

        assert len(test_institute4.thermal_zones) == 7

        # zone specific parameters

        for zone in test_institute4.thermal_zones:
            if zone.name == "Meeting":
                assert zone.area == 100
            if zone.name == "Storage":
                assert zone.area == 250
            if zone.name == "Office":
                assert zone.area == 937.5
            if zone.name == "Restroom":
                assert zone.area == 100
            if zone.name == "ICT":
                assert zone.area == 50
            if zone.name == "Floor":
                assert zone.area == 562.5
            if zone.name == "Laboratory":
                assert zone.area == 500

        # facade specific parameters

        assert round(test_institute4.get_outer_wall_area(-2), 0) == 958
        assert round(test_institute4.get_outer_wall_area(-1), 0) == 958
        assert round(test_institute4.get_outer_wall_area(0), 0) == 437
        assert round(test_institute4.get_outer_wall_area(180), 0) == 437
        assert round(test_institute4.get_outer_wall_area(90), 0) == 77
        assert round(test_institute4.get_outer_wall_area(270), 0) == 77
        assert round(test_institute4.get_window_area(0), 0) == 158
        assert round(test_institute4.get_window_area(180), 0) == 158
        assert round(test_institute4.get_window_area(90), 0) == 28
        assert round(test_institute4.get_window_area(270), 0) == 28

    def test_type_bldg_institute8_with_calc(self):
        """
        Verification of the type building generation of an office building.
        Values are compared with TEASER3 values.
        """
        from teaser.logic.archetypebuildings.bmvbs.custom.institute8 import \
            Institute8

        prj.set_default()
        test_institute8 = Institute8(parent=prj,
                                     name="TestBuilding",
                                     year_of_construction=1988,
                                     number_of_floors=3,
                                     height_of_floors=3,
                                     net_leased_area=2500,
                                     office_layout=0,
                                     window_layout=0,
                                     construction_type="heavy")

        test_institute8.generate_archetype()

        # general parameters

        assert len(test_institute8.thermal_zones) == 7

        # zone specific parameters

        for zone in test_institute8.thermal_zones:
            if zone.name == "Meeting":
                assert zone.area == 100
            if zone.name == "Storage":
                assert zone.area == 50
            if zone.name == "Office":
                assert zone.area == 250
            if zone.name == "Restroom":
                assert zone.area == 100
            if zone.name == "ICT":
                assert zone.area == 50
            if zone.name == "Floor":
                assert zone.area == 450
            if zone.name == "Laboratory":
                assert zone.area == 1500

        # facade specific parameters

        assert round(test_institute8.get_outer_wall_area(-2), 0) == 958
        assert round(test_institute8.get_outer_wall_area(-1), 0) == 958
        assert round(test_institute8.get_outer_wall_area(0), 0) == 437
        assert round(test_institute8.get_outer_wall_area(180), 0) == 437
        assert round(test_institute8.get_outer_wall_area(90), 0) == 77
        assert round(test_institute8.get_outer_wall_area(270), 0) == 77
        assert round(test_institute8.get_window_area(0), 0) == 158
        assert round(test_institute8.get_window_area(180), 0) == 158
        assert round(test_institute8.get_window_area(90), 0) == 28
        assert round(test_institute8.get_window_area(270), 0) == 28

    def test_type_bldg_institute_with_calc(self):
        """
        Verification of the type building generation of an office building.
        Values are compared with TEASER3 values.
        """
        from teaser.logic.archetypebuildings.bmvbs.custom.institute import \
            Institute

        prj.set_default()
        test_institute = Institute(parent=prj,
                                   name="TestBuilding",
                                   year_of_construction=1988,
                                   number_of_floors=3,
                                   height_of_floors=3,
                                   net_leased_area=2500,
                                   office_layout=0,
                                   window_layout=0,
                                   construction_type="heavy")

        test_institute.generate_archetype()

        # general parameters

        assert len(test_institute.thermal_zones) == 7

        # zone specific parameters

        for zone in test_institute.thermal_zones:
            if zone.name == "Meeting":
                assert zone.area == 100
            if zone.name == "Storage":
                assert zone.area == 250
            if zone.name == "Office":
                assert zone.area == 1000
            if zone.name == "Restroom":
                assert zone.area == 100
            if zone.name == "ICT":
                assert zone.area == 50
            if zone.name == "Floor":
                assert zone.area == 625
            if zone.name == "Laboratory":
                assert zone.area == 375

        # facade specific parameters

        assert round(test_institute.get_outer_wall_area(-2), 0) == 958
        assert round(test_institute.get_outer_wall_area(-1), 0) == 958
        assert round(test_institute.get_outer_wall_area(0), 0) == 437
        assert round(test_institute.get_outer_wall_area(180), 0) == 437
        assert round(test_institute.get_outer_wall_area(90), 0) == 77
        assert round(test_institute.get_outer_wall_area(270), 0) == 77
        assert round(test_institute.get_window_area(0), 0) == 158
        assert round(test_institute.get_window_area(180), 0) == 158
        assert round(test_institute.get_window_area(90), 0) == 28
        assert round(test_institute.get_window_area(270), 0) == 28

    def test_type_bldg_residential_with_calc(self):
        """
        Verification of the type building generation of an office building.
        Values are compared with TEASER3 values.
        """
        from teaser.logic.archetypebuildings.bmvbs.singlefamilydwelling \
            import SingleFamilyDwelling

        prj.set_default()
        test_residential = SingleFamilyDwelling(parent=prj,
                                                name="TestBuilding",
                                                year_of_construction=1988,
                                                number_of_floors=3,
                                                height_of_floors=3,
                                                net_leased_area=2500)

        test_residential.generate_archetype()

        # general parameters

        assert len(test_residential.thermal_zones) == 1

        # zone specific parameters

        for zone in test_residential.thermal_zones:
            if zone.name == "SingleDwelling":
                assert zone.area == 2500

        # facade specific parameters

        assert round(test_residential.get_outer_wall_area(-2), 0) == 1108
        assert round(test_residential.get_outer_wall_area(-1), 0) == 1108
        assert round(test_residential.get_outer_wall_area(0), 0) == 325
        assert round(test_residential.get_outer_wall_area(180), 0) == 325
        assert round(test_residential.get_outer_wall_area(90), 0) == 325
        assert round(test_residential.get_outer_wall_area(270), 0) == 325
        assert round(test_residential.get_window_area(0), 0) == 125
        assert round(test_residential.get_window_area(180), 0) == 125
        assert round(test_residential.get_window_area(90), 0) == 125
        assert round(test_residential.get_window_area(270), 0) == 125

        prj.set_default()
        test_residential = SingleFamilyDwelling(parent=prj,
                                                name="TestBuilding",
                                                year_of_construction=1988,
                                                number_of_floors=3,
                                                height_of_floors=3,
                                                net_leased_area=2500,
                                                residential_layout=1,
                                                neighbour_buildings=1,
                                                attic=1,
                                                dormer=1,
                                                cellar=1,
                                                construction_type="light")

        test_residential.generate_archetype()

        # facade specific parameters

        assert round(test_residential.get_outer_wall_area(-2), 0) == 1108
        assert round(test_residential.get_outer_wall_area(-1), 0) == 1108
        assert round(test_residential.get_outer_wall_area(0), 0) == 398
        assert round(test_residential.get_outer_wall_area(180), 0) == 398
        assert round(test_residential.get_outer_wall_area(90), 0) == 398
        assert round(test_residential.get_outer_wall_area(270), 0) == 398
        assert round(test_residential.get_window_area(0), 0) == 125
        assert round(test_residential.get_window_area(180), 0) == 125
        assert round(test_residential.get_window_area(90), 0) == 125
        assert round(test_residential.get_window_area(270), 0) == 125

        prj.set_default()
        test_residential = SingleFamilyDwelling(parent=prj,
                                                name="TestBuilding",
                                                year_of_construction=1988,
                                                number_of_floors=3,
                                                height_of_floors=3,
                                                net_leased_area=2500,
                                                residential_layout=0,
                                                neighbour_buildings=2,
                                                attic=2,
                                                dormer=0,
                                                cellar=2,
                                                construction_type="heavy")

        test_residential.generate_archetype()

        # facade specific parameters

        assert round(test_residential.get_outer_wall_area(-2), 0) == 858
        assert round(test_residential.get_outer_wall_area(-1), 0) == 484
        assert round(test_residential.get_outer_wall_area(0), 0) == 270
        assert round(test_residential.get_outer_wall_area(180), 0) == 270
        assert round(test_residential.get_outer_wall_area(90), 0) == 270
        assert round(test_residential.get_outer_wall_area(270), 0) == 270
        assert round(test_residential.get_window_area(0), 0) == 125
        assert round(test_residential.get_window_area(180), 0) == 125
        assert round(test_residential.get_window_area(90), 0) == 125
        assert round(test_residential.get_window_area(270), 0) == 125

        prj.set_default()
        test_residential = SingleFamilyDwelling(parent=prj,
                                                name="TestBuilding",
                                                year_of_construction=1988,
                                                number_of_floors=3,
                                                height_of_floors=3,
                                                net_leased_area=2500,
                                                residential_layout=0,
                                                neighbour_buildings=2,
                                                attic=3,
                                                dormer=0,
                                                cellar=3,
                                                construction_type="light")

        test_residential.generate_archetype()

        # facade specific parameters

        assert round(test_residential.get_outer_wall_area(-2), 0) == 700
        assert round(test_residential.get_outer_wall_area(-1), 0) == 789
        assert round(test_residential.get_outer_wall_area(0), 0) == 255
        assert round(test_residential.get_outer_wall_area(180), 0) == 255
        assert round(test_residential.get_outer_wall_area(90), 0) == 255
        assert round(test_residential.get_outer_wall_area(270), 0) == 255
        assert round(test_residential.get_window_area(0), 0) == 125
        assert round(test_residential.get_window_area(180), 0) == 125
        assert round(test_residential.get_window_area(90), 0) == 125
        assert round(test_residential.get_window_area(270), 0) == 125

    # methods in Project, these tests only test if the API function works,
    # not if it produces reliable results.

    def test_load_save_project(self):
        """test of load_project and save_project"""

        prj.load_project(utilities.get_full_path(("examples/examplefiles"
                                                  "/new.teaserXML")))
        therm_zone = prj.buildings[-1].thermal_zones[0]
        assert therm_zone.outer_walls[0].area == 40.0
        tz_area = sum([tz.area for tz in prj.buildings[
            -1].thermal_zones])
        assert prj.buildings[-1].net_leased_area == tz_area
        prj.save_project(file_name="unitTest", path=None)
        prj.save_project(file_name=None, path=utilities.get_default_path())
        prj.set_default()

    def test_save_citygml(self):
        """test of save_gml"""
        helptest.building_test2(prj)
        prj.save_citygml(file_name="unitTest", path=None)
        prj.save_citygml(file_name=None, path=utilities.get_default_path())
        prj.set_default()

    def test_load_citygml(self):
        """test of load_gml"""
        prj.set_default()
        prj.load_citygml(utilities.get_full_path(
            "examples/examplefiles/CityGMLSample.gml"))

    def test_calc_all_buildings(self):
        """test of calc_all_buildings, no calculation verification"""

        helptest.building_test2(prj)
        helptest.building_test2(prj)
        prj.number_of_elements_calc = 2
        prj.merge_windows_calc = False
        prj.used_library_calc = 'AixLib'
        prj.calc_all_buildings()
        prj.number_of_elements_calc = 2
        prj.merge_windows_calc = False
        prj.used_library_calc = 'AixLib'
        prj.calc_all_buildings(raise_errors=True)

    def test_retrofit_all_buildings(self):
        """test of retrofit_all_buildings, no calculation verification"""

        prj.retrofit_all_buildings(2015)

    def test_export_aixlib(self):
        """test of export_aixlib, no calculation verification"""

        prj.number_of_elements_calc = 1
        prj.merge_windows_calc = False
        prj.used_library_calc = 'AixLib'
        prj.calc_all_buildings()
        prj.export_aixlib()

        prj.number_of_elements_calc = 2
        prj.merge_windows_calc = False
        prj.used_library_calc = 'AixLib'
        prj.calc_all_buildings()
        prj.export_aixlib()

        prj.number_of_elements_calc = 3
        prj.merge_windows_calc = False
        prj.used_library_calc = 'AixLib'
        prj.calc_all_buildings()
        prj.export_aixlib()

        prj.number_of_elements_calc = 4
        prj.merge_windows_calc = False
        prj.used_library_calc = 'AixLib'
        prj.calc_all_buildings()
        prj.export_aixlib()

        prj.number_of_elements_calc = 4
        prj.merge_windows_calc = False
        prj.used_library_calc = 'AixLib'
        prj.calc_all_buildings()
        prj.export_aixlib(building_model="Test",
                          zone_model="Test",
                          corG="Test")

        prj.number_of_elements_calc = 4
        prj.merge_windows_calc = False
        prj.used_library_calc = 'AixLib'
        prj.calc_all_buildings()
        prj.buildings.append(prj.buildings[-1])

        prj.number_of_elements_calc = 4
        prj.merge_windows_calc = False
        prj.used_library_calc = 'AixLib'
        prj.calc_all_buildings()
        prj.export_aixlib(path=utilities.get_default_path())

    def test_export_ibpsa(self):
        """test of export_ibpsa, no calculation verification"""

        prj.number_of_elements_calc = 1
        prj.merge_windows_calc = True
        prj.used_library_calc = 'IBPSA'
        prj.calc_all_buildings()
        prj.export_ibpsa(library='AixLib')
        prj.export_ibpsa(library='Buildings')
        prj.export_ibpsa(library='BuildingSystems')
        prj.export_ibpsa(library='IDEAS')
        prj.number_of_elements_calc = 1
        prj.merge_windows_calc = False
        prj.used_library_calc = 'IBPSA'
        prj.calc_all_buildings()
        prj.export_ibpsa(library='AixLib')
        prj.export_ibpsa(library='Buildings')
        prj.export_ibpsa(library='BuildingSystems')
        prj.export_ibpsa(library='IDEAS')
        prj.number_of_elements_calc = 2
        prj.merge_windows_calc = True
        prj.used_library_calc = 'IBPSA'
        prj.calc_all_buildings()
        prj.export_ibpsa(library='AixLib')
        prj.export_ibpsa(library='Buildings')
        prj.export_ibpsa(library='BuildingSystems')
        prj.export_ibpsa(library='IDEAS')
        prj.number_of_elements_calc = 2
        prj.merge_windows_calc = False
        prj.used_library_calc = 'IBPSA'
        prj.calc_all_buildings()
        prj.export_ibpsa(library='AixLib')
        prj.export_ibpsa(library='Buildings')
        prj.export_ibpsa(library='BuildingSystems')
        prj.export_ibpsa(library='IDEAS')
        prj.number_of_elements_calc = 3
        prj.merge_windows_calc = True
        prj.used_library_calc = 'IBPSA'
        prj.calc_all_buildings()
        prj.export_ibpsa(library='AixLib')
        prj.export_ibpsa(library='Buildings')
        prj.export_ibpsa(library='BuildingSystems')
        prj.export_ibpsa(library='IDEAS')
        prj.number_of_elements_calc = 3
        prj.merge_windows_calc = False
        prj.used_library_calc = 'IBPSA'
        prj.calc_all_buildings()
        prj.export_ibpsa(library='AixLib')
        prj.export_ibpsa(library='Buildings')
        prj.export_ibpsa(library='BuildingSystems')
        prj.export_ibpsa(library='IDEAS')
        prj.number_of_elements_calc = 4
        prj.merge_windows_calc = True
        prj.used_library_calc = 'IBPSA'
        prj.calc_all_buildings()
        prj.export_ibpsa(library='AixLib')
        prj.export_ibpsa(library='Buildings')
        prj.export_ibpsa(library='BuildingSystems')
        prj.export_ibpsa(library='IDEAS')
        prj.number_of_elements_calc = 4
        prj.merge_windows_calc = False
        prj.used_library_calc = 'IBPSA'
        prj.calc_all_buildings()
        prj.export_ibpsa(library='AixLib')
        prj.export_ibpsa(library='Buildings')
        prj.export_ibpsa(library='BuildingSystems')
        prj.export_ibpsa(library='IDEAS')
        prj.number_of_elements_calc = 4
        prj.merge_windows_calc = False
        prj.used_library_calc = 'IBPSA'
        prj.calc_all_buildings()
        prj.export_ibpsa(internal_id=prj.buildings[-1].internal_id)
        prj.number_of_elements_calc = 4
        prj.merge_windows_calc = False
        prj.used_library_calc = 'IBPSA'
        prj.calc_all_buildings()
        prj.export_ibpsa(path=utilities.get_default_path())
        prj.set_default()

    def test_export_parameters_txt(self):
        """test of the export of the readable parameter output"""
        helptest.building_test2(prj)
        prj.number_of_elements_calc = 1
        prj.merge_windows_calc = True
        prj.used_library_calc = 'AixLib'
        prj.calc_all_buildings()
        prj.export_parameters_txt()
        prj.number_of_elements_calc = 1
        prj.merge_windows_calc = False
        prj.used_library_calc = 'AixLib'
        prj.calc_all_buildings()
        prj.export_parameters_txt()
        prj.number_of_elements_calc = 2
        prj.merge_windows_calc = True
        prj.used_library_calc = 'AixLib'
        prj.calc_all_buildings()
        prj.export_parameters_txt()
        prj.number_of_elements_calc = 2
        prj.merge_windows_calc = False
        prj.used_library_calc = 'AixLib'
        prj.calc_all_buildings()
        prj.export_parameters_txt()
        prj.number_of_elements_calc = 3
        prj.merge_windows_calc = True
        prj.used_library_calc = 'AixLib'
        prj.calc_all_buildings()
        prj.export_parameters_txt()
        prj.number_of_elements_calc = 3
        prj.merge_windows_calc = False
        prj.used_library_calc = 'AixLib'
        prj.calc_all_buildings()
        prj.export_parameters_txt()
        prj.number_of_elements_calc = 4
        prj.merge_windows_calc = True
        prj.used_library_calc = 'AixLib'
        prj.calc_all_buildings()
        prj.export_parameters_txt()
        prj.number_of_elements_calc = 4
        prj.merge_windows_calc = False
        prj.used_library_calc = 'AixLib'
        prj.calc_all_buildings()
        prj.export_parameters_txt()
        prj.number_of_elements_calc = 4
        prj.merge_windows_calc = False
        prj.used_library_calc = 'AixLib'
        prj.calc_all_buildings()
        prj.export_parameters_txt(path=utilities.get_default_path())
        prj.set_default()

    def test_instantiate_data_class(self):
        """test of instantiate_data_class"""

        prj.instantiate_data_class()

    def test_type_bldg_office(self):
        """test of type_bldg_office, no calculation verification
        """

        prj.type_bldg_office(name="TestBuilding",
                             year_of_construction=1988,
                             number_of_floors=7,
                             height_of_floors=1,
                             net_leased_area=1988,
                             office_layout=0,
                             window_layout=0,
                             construction_type="heavy")

        prj.add_non_residential(
            method='bmvbs',
            usage='office',
            name="TestBuilding",
            year_of_construction=1988,
            number_of_floors=7,
            height_of_floors=1,
            net_leased_area=1988,
            with_ahu=False,
            office_layout=0,
            window_layout=0,
            construction_type="heavy")

    def test_type_bldg_institute(self):
        """test of type_bldg_institute, no calculation verification"""

        prj.type_bldg_institute(name="TestBuilding",
                                year_of_construction=1988,
                                number_of_floors=7,
                                height_of_floors=1,
                                net_leased_area=1988,
                                office_layout=0,
                                window_layout=0,
                                construction_type="heavy")

        prj.add_non_residential(
            method='bmvbs',
            usage='institute',
            name="TestBuilding",
            year_of_construction=1988,
            number_of_floors=7,
            height_of_floors=1,
            net_leased_area=1988,
            with_ahu=True,
            office_layout=0,
            window_layout=0,
            construction_type="heavy")

    def test_type_bldg_institute4(self):
        """test of type_bldg_institute4, no calculation verification"""

        prj.type_bldg_institute4(name="TestBuilding",
                                 year_of_construction=1988,
                                 number_of_floors=7,
                                 height_of_floors=1,
                                 net_leased_area=1988,
                                 office_layout=0,
                                 window_layout=0,
                                 construction_type="heavy")

        prj.add_non_residential(
            method='bmvbs',
            usage='institute4',
            name="TestBuilding",
            year_of_construction=1988,
            number_of_floors=7,
            height_of_floors=1,
            net_leased_area=1988,
            with_ahu=True,
            office_layout=0,
            window_layout=0,
            construction_type="heavy")

    def test_type_bldg_institute8(self):
        """test of type_bldg_institute8, no calculation verification"""

        prj.type_bldg_institute8(name="TestBuilding",
                                 year_of_construction=1988,
                                 number_of_floors=7,
                                 height_of_floors=1,
                                 net_leased_area=1988,
                                 office_layout=0,
                                 window_layout=0,
                                 construction_type="heavy")

        prj.add_non_residential(
            method='bmvbs',
            usage='institute8',
            name="TestBuilding",
            year_of_construction=1988,
            number_of_floors=7,
            height_of_floors=1,
            net_leased_area=1988,
            with_ahu=True,
            office_layout=0,
            window_layout=0,
            construction_type="heavy")

    def test_type_bldg_residential(self):
        """test of type_bldg_residential, no calculation verification"""

        prj.type_bldg_residential(name="TestBuilding",
                                  year_of_construction=1988,
                                  number_of_floors=7,
                                  height_of_floors=1,
                                  net_leased_area=1988,
                                  residential_layout=0,
                                  neighbour_buildings=0,
                                  attic=0,
                                  cellar=0,
                                  dormer=0,
                                  construction_type="heavy")

        prj.add_residential(
            method='iwu',
            usage='single_family_dwelling',
            name="TestBuilding",
            year_of_construction=1988,
            number_of_floors=7,
            height_of_floors=1,
            net_leased_area=1988,
            with_ahu=False,
            residential_layout=0,
            neighbour_buildings=0,
            attic=0,
            cellar=0,
            dormer=0,
            construction_type="heavy")

    def test_est_bldgs(self):
        """test of type_bldg_est, no calculation verification"""

        prj.type_bldg_est1a(
            name="TestBuilding",
            year_of_construction=1988,
            number_of_floors=7,
            height_of_floors=1,
            net_leased_area=1988,
            with_ahu=False,
            neighbour_buildings=None,
            construction_type=None)

        prj.add_residential(
            method='urbanrenet',
            usage='est1a',
            name="TestBuilding",
            year_of_construction=1988,
            number_of_floors=7,
            height_of_floors=1,
            net_leased_area=1988,
            with_ahu=False,
            residential_layout=0,
            neighbour_buildings=0,
            attic=0,
            cellar=0,
            dormer=0,
            construction_type="heavy",
            number_of_apartments=1)

        prj.type_bldg_est1b(
            name="TestBuilding",
            year_of_construction=1988,
            number_of_floors=7,
            height_of_floors=1,
            net_leased_area=1988,
            with_ahu=False,
            neighbour_buildings=None,
            construction_type=None,
            number_of_apartments=2)

        prj.add_residential(
            method='urbanrenet',
            usage='est1b',
            name="TestBuilding",
            year_of_construction=1988,
            number_of_floors=7,
            height_of_floors=1,
            net_leased_area=1988,
            with_ahu=False,
            residential_layout=0,
            neighbour_buildings=0,
            attic=0,
            cellar=0,
            dormer=0,
            construction_type="heavy",
            number_of_apartments=1)

        prj.add_residential(
            method='urbanrenet',
            usage='est2',
            name="TestBuilding",
            year_of_construction=1988,
            number_of_floors=7,
            height_of_floors=1,
            net_leased_area=1988,
            with_ahu=False,
            residential_layout=0,
            neighbour_buildings=0,
            attic=0,
            cellar=0,
            dormer=0,
            construction_type="heavy",
            number_of_apartments=1)

        prj.add_residential(
            method='urbanrenet',
            usage='est3',
            name="TestBuilding",
            year_of_construction=1988,
            number_of_floors=7,
            height_of_floors=1,
            net_leased_area=1988,
            with_ahu=False,
            residential_layout=0,
            neighbour_buildings=0,
            attic=0,
            cellar=0,
            dormer=0,
            construction_type="heavy",
            number_of_apartments=1)

        prj.add_residential(
            method='urbanrenet',
            usage='est4a',
            name="TestBuilding",
            year_of_construction=1988,
            number_of_floors=7,
            height_of_floors=1,
            net_leased_area=1988,
            with_ahu=False,
            residential_layout=0,
            neighbour_buildings=0,
            attic=0,
            cellar=0,
            dormer=0,
            construction_type="heavy",
            number_of_apartments=1)

        prj.type_bldg_est4b(
            name="TestBuilding",
            year_of_construction=1988,
            number_of_floors=7,
            height_of_floors=1,
            net_leased_area=1988,
            with_ahu=False,
            neighbour_buildings=None,
            construction_type=None,
            number_of_apartments=2)

        prj.add_residential(
            method='urbanrenet',
            usage='est4b',
            name="TestBuilding",
            year_of_construction=1988,
            number_of_floors=7,
            height_of_floors=1,
            net_leased_area=1988,
            with_ahu=False,
            residential_layout=0,
            neighbour_buildings=0,
            attic=0,
            cellar=0,
            dormer=0,
            construction_type="heavy",
            number_of_apartments=1)

        prj.add_residential(
            method='urbanrenet',
            usage='est5',
            name="TestBuilding",
            year_of_construction=1988,
            number_of_floors=7,
            height_of_floors=1,
            net_leased_area=1988,
            with_ahu=False,
            residential_layout=0,
            neighbour_buildings=0,
            attic=0,
            cellar=0,
            dormer=0,
            construction_type="heavy",
            number_of_apartments=1)

        prj.add_residential(
            method='urbanrenet',
            usage='est6',
            name="TestBuilding",
            year_of_construction=1988,
            number_of_floors=7,
            height_of_floors=1,
            net_leased_area=1988,
            with_ahu=False,
            residential_layout=0,
            neighbour_buildings=0,
            attic=0,
            cellar=0,
            dormer=0,
            construction_type="heavy",
            number_of_apartments=1)

        prj.type_bldg_est7(
            name="TestBuilding",
            year_of_construction=1988,
            number_of_floors=7,
            height_of_floors=1,
            net_leased_area=1988,
            with_ahu=False,
            neighbour_buildings=None,
            construction_type=None,
            number_of_apartments=2)

        prj.add_residential(
            method='urbanrenet',
            usage='est7',
            name="TestBuilding",
            year_of_construction=1988,
            number_of_floors=7,
            height_of_floors=1,
            net_leased_area=1988,
            with_ahu=False,
            residential_layout=0,
            neighbour_buildings=0,
            attic=0,
            cellar=0,
            dormer=0,
            construction_type="heavy",
            number_of_apartments=1)

        prj.add_residential(
            method='urbanrenet',
            usage='est8a',
            name="TestBuilding",
            year_of_construction=1988,
            number_of_floors=7,
            height_of_floors=1,
            net_leased_area=1988,
            with_ahu=False,
            residential_layout=0,
            neighbour_buildings=0,
            attic=0,
            cellar=0,
            dormer=0,
            construction_type="heavy",
            number_of_apartments=1)

        prj.add_residential(
            method='urbanrenet',
            usage='est8b',
            name="TestBuilding",
            year_of_construction=1988,
            number_of_floors=7,
            height_of_floors=1,
            net_leased_area=1988,
            with_ahu=False,
            residential_layout=0,
            neighbour_buildings=0,
            attic=0,
            cellar=0,
            dormer=0,
            construction_type="heavy",
            number_of_apartments=1)

    # methods in Building

    def test_get_inner_wall_area(self):
        """test of get_inner_wall_area"""
        prj.set_default()
        helptest.building_test2(prj)
        sum_area = prj.buildings[-1].get_inner_wall_area()
        assert round(sum_area, 1) == 34.0

    def test_set_outer_wall_area(self):
        """test of set_outer_wall_area"""
        print(prj.buildings[-1].thermal_zones[-1].outer_walls[1].area)
        prj.buildings[-1].set_outer_wall_area(2.0, 0.0)

        therm_zone = prj.buildings[-1].thermal_zones[-1]
        print(therm_zone.outer_walls[1].area)
        assert round(therm_zone.outer_walls[0].area, 3) == 2.0
        assert round(therm_zone.outer_walls[1].area, 3) == 14.0

    def test_get_outer_wall_area(self):
        """test of get_outer_wall_area"""
        prj.buildings[-1].get_outer_wall_area(0.0)
        therm_zone = prj.buildings[-1].thermal_zones[-1]
        assert round(therm_zone.outer_walls[0].area, 3) == 2.0
        assert round(therm_zone.outer_walls[1].area, 3) == 14.0

    def test_set_window_area(self):
        """test of set_window_area"""
        prj.buildings[-1].set_window_area(1.0, 90.0)
        therm_zone = prj.buildings[-1].thermal_zones[-1]
        assert round(therm_zone.windows[0].area, 3) == 1.0

    def test_get_window_area(self):
        """test of get_window_area"""
        prj.buildings[-1].get_window_area(90.0)
        therm_zone = prj.buildings[-1].thermal_zones[-1]
        assert round(therm_zone.windows[0].area, 3) == 1.0

    def test_fill_outer_wall_area_dict(self):
        """test of fill_outer_wall_area_dict"""

        prj.buildings[-1].fill_outer_area_dict()
        outwall_dict_round = {key: round(value, 2) for key, value in
                              prj.buildings[-1].outer_area.items()}
        assert outwall_dict_round == {-2.0: 140,
                                      -1.0: 140,
                                      0.0: 2.0,
                                      90.0: 14.0,
                                      180.0: 10.0,
                                      270.0: 14.0}

    def test_fill_window_area_dict(self):
        """test of fill_window_area_dict"""
        prj.buildings[-1].fill_window_area_dict()
        assert prj.buildings[-1].window_area == {90.0: 1.0,
                                                 180.0: 8.0,
                                                 270.0: 5.0}

    def test_calc_building_parameter(self):
        """test of calc_building_parameter"""
        prj.set_default()
        helptest.building_test2(prj)

        prj.buildings[-1].calc_building_parameter(number_of_elements=2,
                                                  merge_windows=True,
                                                  used_library='AixLib')

        assert round(prj.buildings[-1].volume, 1) == 490.0
        assert round(
            prj.buildings[-1].sum_heat_load, 4) == 5023.0256

    # methods in therm_zone

    def test_calc_zone_parameters(self):
        """test of calc zone parameter, no calculation verification"""

        prj.buildings[-1].thermal_zones[-1].calc_zone_parameters(
            number_of_elements=2, merge_windows=False)
        prj.buildings[-1].thermal_zones[-1].calc_zone_parameters(
            number_of_elements=2, merge_windows=True)

    def test_heat_load(self):
        """test of heating_load"""
        prj.set_default()
        helptest.building_test2(prj)
        prj.buildings[-1].thermal_zones[-1].infiltration_rate = 0.5
        prj.buildings[-1].thermal_zones[-1].calc_zone_parameters(
            number_of_elements=2,
            merge_windows=True)
        prj.buildings[-1].thermal_zones[-1].model_attr.calc_attributes()
        assert round(
            prj.buildings[-1].thermal_zones[-1].model_attr.heat_load,
            4) == 6659.6256

    def test_sum_building_elements_one(self):
        """test of combine_building_elements"""
        prj.set_default()
        helptest.building_test2(prj)

        from teaser.logic.buildingobjects.calculation.one_element import\
            OneElement

        therm_zone = prj.buildings[-1].thermal_zones[-1]

        calc_attr = OneElement(therm_zone, merge_windows=False, t_bt=5)

        helplist = therm_zone.outer_walls + therm_zone.rooftops +\
            therm_zone.ground_floors + therm_zone.inner_walls +\
            therm_zone.ceilings + therm_zone.floors + therm_zone.windows

        for element in helplist:
            element.calc_equivalent_res()
            element.calc_ua_value()

        calc_attr._sum_outer_wall_elements()
        calc_attr._sum_window_elements()

        # outerwall
        assert round(calc_attr.ua_value_ow, 16) == 135.5818558809656
        assert round(calc_attr.area_ow, 1) == 328.0
        assert round(calc_attr.r_conv_inner_ow, 19) == 0.0016512549537648611
        assert round(calc_attr.r_rad_inner_ow, 18) == 0.000609756097560976
        assert round(calc_attr.r_comb_inner_ow, 20) == 0.00044531528322052017
        assert round(calc_attr.r_conv_outer_ow, 20) == 0.00026595744680851064
        assert round(calc_attr.r_rad_outer_ow, 18) == 0.001063829787234043
        assert round(calc_attr.r_comb_outer_ow, 20) == 0.0002127659574468085
        assert round(calc_attr.alpha_conv_inner_ow, 5) == 1.84634
        assert round(calc_attr.alpha_rad_inner_ow, 5) == 5.0
        assert round(calc_attr.alpha_comb_inner_ow, 5) == 6.84634
        assert round(calc_attr.alpha_conv_outer_ow, 1) == 20.0
        assert round(calc_attr.alpha_rad_outer_ow, 5) == 5.0
        assert round(calc_attr.alpha_comb_outer_ow, 1) == 25.0

        # window
        assert round(calc_attr.ua_value_win, 16) == 32.87895310796074
        assert round(calc_attr.area_win, 1) == 18.0
        assert round(calc_attr.r_conv_inner_win, 19) == 0.032679738562091505
        assert round(calc_attr.r_rad_inner_win, 4) == 0.0111
        assert round(calc_attr.r_comb_inner_win, 19) == 0.008291873963515755
        assert round(calc_attr.r_conv_outer_win, 5) == 0.00278
        assert round(calc_attr.r_rad_outer_win, 4) == 0.0111
        assert round(calc_attr.r_comb_outer_win, 4) == 0.0022
        assert round(calc_attr.alpha_conv_inner_win, 1) == 1.7
        assert round(calc_attr.alpha_comb_outer_win, 1) == 25.0
        assert round(calc_attr.alpha_conv_outer_win, 1) == 20.0
        assert round(calc_attr.weighted_g_value, 3) == 0.789

    def test_calc_chain_matrix_one(self):
        """test of calc_chain_matrix"""

        from teaser.logic.buildingobjects.calculation.one_element import \
            OneElement

        therm_zone = prj.buildings[-1].thermal_zones[-1]

        calc_attr = OneElement(therm_zone, merge_windows=False, t_bt=5)

        helplist = therm_zone.outer_walls + therm_zone.rooftops + \
            therm_zone.ground_floors + therm_zone.inner_walls + \
            therm_zone.ceilings + therm_zone.floors + therm_zone.windows

        for element in helplist:
            element.calc_equivalent_res()
            element.calc_ua_value()

        omega = (2 * math.pi / 86400 / 5)

        helplist_outer_walls = therm_zone.outer_walls + therm_zone.rooftops +\
            therm_zone.ground_floors + therm_zone.windows

        r1_ow, c1_ow = calc_attr._calc_parallel_connection(
            element_list=helplist_outer_walls,
            omega=omega)
        assert round(r1_ow, 14) == 0.00100751548411
        assert round(c1_ow, 5) == 3648580.59312

    def test_sum_building_elements_two(self):
        """test of combine_building_elements"""
        prj.set_default()
        helptest.building_test2(prj)

        from teaser.logic.buildingobjects.calculation.two_element import\
            TwoElement

        therm_zone = prj.buildings[-1].thermal_zones[-1]

        calc_attr = TwoElement(therm_zone, merge_windows=False, t_bt=5)

        helplist = therm_zone.outer_walls + therm_zone.rooftops +\
            therm_zone.ground_floors + therm_zone.inner_walls +\
            therm_zone.ceilings + therm_zone.floors + therm_zone.windows

        for element in helplist:
            element.calc_equivalent_res()
            element.calc_ua_value()

        calc_attr._sum_outer_wall_elements()
        calc_attr._sum_inner_wall_elements()
        calc_attr._sum_window_elements()

        # innerwall

        assert round(calc_attr.ua_value_iw, 16) == 14.286493860845841
        assert round(calc_attr.area_iw, 1) == 34.0
        assert round(calc_attr.r_conv_inner_iw, 18) == 0.010893246187363833
        assert round(calc_attr.r_rad_inner_iw, 19) == 0.0058823529411764705
        assert round(calc_attr.r_comb_inner_iw, 19) == 0.003819709702062643
        assert round(calc_attr.alpha_conv_inner_iw, 1) == 2.7
        assert round(calc_attr.alpha_rad_inner_iw, 1) == 5.0
        assert round(calc_attr.alpha_comb_inner_iw, 1) == 7.7

        # outerwall
        assert round(calc_attr.ua_value_ow, 16) == 135.5818558809656
        assert round(calc_attr.area_ow, 1) == 328.0
        assert round(calc_attr.r_conv_inner_ow, 19) == 0.0016512549537648611
        assert round(calc_attr.r_rad_inner_ow, 18) == 0.000609756097560976
        assert round(calc_attr.r_comb_inner_ow, 20) == 0.00044531528322052017
        assert round(calc_attr.r_conv_outer_ow, 20) == 0.00026595744680851064
        assert round(calc_attr.r_rad_outer_ow, 18) == 0.001063829787234043
        assert round(calc_attr.r_comb_outer_ow, 20) == 0.0002127659574468085
        assert round(calc_attr.alpha_conv_inner_ow, 5) == 1.84634
        assert round(calc_attr.alpha_rad_inner_ow, 5) == 5.0
        assert round(calc_attr.alpha_comb_inner_ow, 5) == 6.84634
        assert round(calc_attr.alpha_conv_outer_ow, 1) == 20.0
        assert round(calc_attr.alpha_rad_outer_ow, 5) == 5.0
        assert round(calc_attr.alpha_comb_outer_ow, 1) == 25.0

        # window
        assert round(calc_attr.ua_value_win, 16) == 32.87895310796074
        assert round(calc_attr.area_win, 1) == 18.0
        assert round(calc_attr.r_conv_inner_win, 19) == 0.032679738562091505
        assert round(calc_attr.r_rad_inner_win, 4) == 0.0111
        assert round(calc_attr.r_comb_inner_win, 19) == 0.008291873963515755
        assert round(calc_attr.r_conv_outer_win, 5) == 0.00278
        assert round(calc_attr.r_rad_outer_win, 4) == 0.0111
        assert round(calc_attr.r_comb_outer_win, 4) == 0.0022
        assert round(calc_attr.alpha_conv_inner_win, 1) == 1.7
        assert round(calc_attr.alpha_comb_outer_win, 1) == 25.0
        assert round(calc_attr.alpha_conv_outer_win, 1) == 20.0
        assert round(calc_attr.weighted_g_value, 3) == 0.789

    def test_calc_chain_matrix_two(self):
        """test of calc_chain_matrix"""
        from teaser.logic.buildingobjects.calculation.two_element import \
            TwoElement

        therm_zone = prj.buildings[-1].thermal_zones[-1]

        calc_attr = TwoElement(therm_zone, merge_windows=False, t_bt=5)

        helplist = therm_zone.outer_walls + therm_zone.rooftops + \
            therm_zone.ground_floors + therm_zone.inner_walls + \
            therm_zone.ceilings + therm_zone.floors + therm_zone.windows

        for element in helplist:
            element.calc_equivalent_res()
            element.calc_ua_value()

        omega = (2 * math.pi / 86400 / 5)

        calc_attr = TwoElement(therm_zone, merge_windows=True, t_bt=5)

        helplist_outer_walls = therm_zone.outer_walls + therm_zone.rooftops +\
            therm_zone.ground_floors + therm_zone.windows

        r1_ow, c1_ow = calc_attr._calc_parallel_connection(
            element_list=helplist_outer_walls,
            omega=omega)
        assert round(r1_ow, 14) == 0.00100751548411
        assert round(c1_ow, 5) == 3648580.59312

        helplist_inner_walls = therm_zone.inner_walls +\
            therm_zone.ceilings + therm_zone.floors

        r1_iw, c1_iw = calc_attr._calc_parallel_connection(
            element_list=helplist_inner_walls,
            omega=omega)
        assert round(r1_iw, 13) == 0.0097195611408
        assert round(c1_iw, 6) == 319983.518743

    def test_sum_building_elements_three(self):
        """test of combine_building_elements"""
        prj.set_default()
        helptest.building_test2(prj)

        from teaser.logic.buildingobjects.calculation.three_element import\
            ThreeElement

        therm_zone = prj.buildings[-1].thermal_zones[-1]

        calc_attr = ThreeElement(therm_zone, merge_windows=False, t_bt=5)

        helplist = therm_zone.outer_walls + therm_zone.rooftops +\
            therm_zone.ground_floors + therm_zone.inner_walls +\
            therm_zone.ceilings + therm_zone.floors + therm_zone.windows

        for element in helplist:
            element.calc_equivalent_res()
            element.calc_ua_value()

        calc_attr._sum_outer_wall_elements()
        calc_attr._sum_ground_floor_elements()
        calc_attr._sum_inner_wall_elements()
        calc_attr._sum_window_elements()

        # innerwall

        assert round(calc_attr.ua_value_iw, 16) == 14.286493860845841
        assert round(calc_attr.area_iw, 1) == 34.0
        assert round(calc_attr.r_conv_inner_iw, 18) == 0.010893246187363833
        assert round(calc_attr.r_rad_inner_iw, 19) == 0.0058823529411764705
        assert round(calc_attr.r_comb_inner_iw, 19) == 0.003819709702062643
        assert round(calc_attr.alpha_conv_inner_iw, 1) == 2.7
        assert round(calc_attr.alpha_rad_inner_iw, 1) == 5.0
        assert round(calc_attr.alpha_comb_inner_iw, 1) == 7.7

        # outerwall
        assert round(calc_attr.ua_value_ow, 16) == 77.23037843150993
        assert round(calc_attr.area_ow, 1) == 188.0
        assert round(calc_attr.r_conv_inner_ow, 19) == 0.0027203482045701846
        assert round(calc_attr.r_rad_inner_ow, 18) == 0.001063829787234043
        assert round(calc_attr.r_comb_inner_ow, 20) == 0.0007647598654022638
        assert round(calc_attr.r_conv_outer_ow, 20) == 0.00026595744680851064
        assert round(calc_attr.r_rad_outer_ow, 18) == 0.001063829787234043
        assert round(calc_attr.r_comb_outer_ow, 20) == 0.0002127659574468085
        assert round(calc_attr.alpha_conv_inner_ow, 5) == 1.95532
        assert round(calc_attr.alpha_rad_inner_ow, 5) == 5.0
        assert round(calc_attr.alpha_comb_inner_ow, 5) == 6.95532
        assert round(calc_attr.alpha_conv_outer_ow, 1) == 20.0
        assert round(calc_attr.alpha_rad_outer_ow, 5) == 5.0
        assert round(calc_attr.alpha_comb_outer_ow, 1) == 25.0

        # groundfloor
        assert round(calc_attr.ua_value_gf, 16) == 58.351477449455686
        assert round(calc_attr.area_gf, 1) == 140.0
        assert round(calc_attr.r_conv_inner_gf, 19) == 0.004201680672268907
        assert round(calc_attr.r_rad_inner_gf, 18) == 0.001428571428571429
        assert round(calc_attr.r_comb_inner_gf, 20) == 0.0010660980810234541
        assert round(calc_attr.alpha_conv_inner_gf, 5) == 1.7
        assert round(calc_attr.alpha_rad_inner_gf, 5) == 5.0
        assert round(calc_attr.alpha_comb_inner_gf, 5) == 6.7

        # window
        assert round(calc_attr.ua_value_win, 16) == 32.87895310796074
        assert round(calc_attr.area_win, 1) == 18.0
        assert round(calc_attr.r_conv_inner_win, 19) == 0.032679738562091505
        assert round(calc_attr.r_rad_inner_win, 4) == 0.0111
        assert round(calc_attr.r_comb_inner_win, 19) == 0.008291873963515755
        assert round(calc_attr.r_conv_outer_win, 5) == 0.00278
        assert round(calc_attr.r_rad_outer_win, 4) == 0.0111
        assert round(calc_attr.r_comb_outer_win, 4) == 0.0022
        assert round(calc_attr.alpha_conv_inner_win, 1) == 1.7
        assert round(calc_attr.alpha_comb_outer_win, 1) == 25.0
        assert round(calc_attr.alpha_conv_outer_win, 1) == 20.0
        assert round(calc_attr.weighted_g_value, 3) == 0.789

    def test_calc_chain_matrix_three(self):
        """test of calc_chain_matrix"""
        from teaser.logic.buildingobjects.calculation.three_element import \
            ThreeElement

        therm_zone = prj.buildings[-1].thermal_zones[-1]

        calc_attr = ThreeElement(therm_zone, merge_windows=False, t_bt=5)

        helplist = therm_zone.outer_walls + therm_zone.rooftops + \
            therm_zone.ground_floors + therm_zone.inner_walls + \
            therm_zone.ceilings + therm_zone.floors + therm_zone.windows

        for element in helplist:
            element.calc_equivalent_res()
            element.calc_ua_value()

        omega = (2 * math.pi / 86400 / 5)

        helplist_outer_walls = therm_zone.outer_walls + therm_zone.rooftops +\
            therm_zone.windows

        r1_ow, c1_ow = calc_attr._calc_parallel_connection(
            element_list=helplist_outer_walls,
            omega=omega)
        assert round(r1_ow, 14) == 0.00175779297228
        assert round(c1_ow, 5) == 2091259.60825

        helplist_inner_walls = therm_zone.inner_walls +\
            therm_zone.ceilings + therm_zone.floors

        r1_iw, c1_iw = calc_attr._calc_parallel_connection(
            element_list=helplist_inner_walls,
            omega=omega)
        assert round(r1_iw, 13) == 0.0097195611408
        assert round(c1_iw, 6) == 319983.518743

    def test_sum_building_elements_four(self):
        """test of combine_building_elements"""
        prj.set_default()
        helptest.building_test2(prj)

        from teaser.logic.buildingobjects.calculation.four_element import\
            FourElement

        therm_zone = prj.buildings[-1].thermal_zones[-1]

        calc_attr = FourElement(therm_zone, merge_windows=True, t_bt=5)

        helplist = therm_zone.outer_walls + therm_zone.rooftops +\
            therm_zone.ground_floors + therm_zone.inner_walls +\
            therm_zone.ceilings + therm_zone.floors + therm_zone.windows

        for element in helplist:
            element.calc_equivalent_res()
            element.calc_ua_value()

        calc_attr._sum_outer_wall_elements()
        calc_attr._sum_ground_floor_elements()
        calc_attr._sum_rooftop_elements()
        calc_attr._sum_inner_wall_elements()
        calc_attr._sum_window_elements()

        # innerwall

        assert round(calc_attr.ua_value_iw, 16) == 14.286493860845841
        assert round(calc_attr.area_iw, 1) == 34.0
        assert round(calc_attr.r_conv_inner_iw, 18) == 0.010893246187363833
        assert round(calc_attr.r_rad_inner_iw, 19) == 0.0058823529411764705
        assert round(calc_attr.r_comb_inner_iw, 19) == 0.003819709702062643
        assert round(calc_attr.alpha_conv_inner_iw, 1) == 2.7
        assert round(calc_attr.alpha_rad_inner_iw, 1) == 5.0
        assert round(calc_attr.alpha_comb_inner_iw, 1) == 7.7

        # outerwall
        assert round(calc_attr.ua_value_ow, 16) == 19.83577523748189
        assert round(calc_attr.area_ow, 1) == 48.0
        assert round(calc_attr.r_conv_inner_ow, 19) == 0.007716049382716048
        assert round(calc_attr.r_rad_inner_ow, 18) == 0.004166666666666667
        assert round(calc_attr.r_comb_inner_ow, 20) == 0.0027056277056277055
        assert round(calc_attr.r_conv_outer_ow, 20) == 0.0010416666666666667
        assert round(calc_attr.r_rad_outer_ow, 18) == 0.004166666666666667
        assert round(calc_attr.r_comb_outer_ow, 20) == 0.0008333333333333334
        assert round(calc_attr.alpha_conv_inner_ow, 5) == 2.7
        assert round(calc_attr.alpha_rad_inner_ow, 5) == 5.0
        assert round(calc_attr.alpha_comb_inner_ow, 5) == 7.7
        assert round(calc_attr.alpha_conv_outer_ow, 1) == 20.0
        assert round(calc_attr.alpha_rad_outer_ow, 5) == 5.0
        assert round(calc_attr.alpha_comb_outer_ow, 1) == 25.0

        # groundfloor
        assert round(calc_attr.ua_value_gf, 16) == 58.351477449455686
        assert round(calc_attr.area_gf, 1) == 140.0
        assert round(calc_attr.r_conv_inner_gf, 19) == 0.004201680672268907
        assert round(calc_attr.r_rad_inner_gf, 18) == 0.001428571428571429
        assert round(calc_attr.r_comb_inner_gf, 20) == 0.0010660980810234541
        assert round(calc_attr.alpha_conv_inner_gf, 5) == 1.7
        assert round(calc_attr.alpha_rad_inner_gf, 5) == 5.0
        assert round(calc_attr.alpha_comb_inner_gf, 5) == 6.7

        # outerwall
        assert round(calc_attr.ua_value_rt, 16) == 57.394603194028036
        assert round(calc_attr.area_rt, 1) == 140.0
        assert round(calc_attr.r_conv_inner_rt, 19) == 0.004201680672268907
        assert round(calc_attr.r_rad_inner_rt, 18) == 0.001428571428571429
        assert round(calc_attr.r_comb_inner_rt, 20) == 0.0010660980810234541
        assert round(calc_attr.r_conv_outer_rt, 20) == 0.00035714285714285714
        assert round(calc_attr.r_rad_outer_rt, 18) == 0.001428571428571429
        assert round(calc_attr.r_comb_outer_rt, 20) == 0.00028571428571428574
        assert round(calc_attr.alpha_conv_inner_rt, 5) == 1.7
        assert round(calc_attr.alpha_rad_inner_rt, 5) == 5.0
        assert round(calc_attr.alpha_comb_inner_rt, 5) == 6.7
        assert round(calc_attr.alpha_conv_outer_rt, 1) == 20.0
        assert round(calc_attr.alpha_rad_outer_rt, 5) == 5.0
        assert round(calc_attr.alpha_comb_outer_rt, 1) == 25.0

        # window
        assert round(calc_attr.ua_value_win, 16) == 32.87895310796074
        assert round(calc_attr.area_win, 1) == 18.0
        assert round(calc_attr.r_conv_inner_win, 19) == 0.032679738562091505
        assert round(calc_attr.r_rad_inner_win, 4) == 0.0111
        assert round(calc_attr.r_comb_inner_win, 19) == 0.008291873963515755
        assert round(calc_attr.r_conv_outer_win, 5) == 0.00278
        assert round(calc_attr.r_rad_outer_win, 4) == 0.0111
        assert round(calc_attr.r_comb_outer_win, 4) == 0.0022
        assert round(calc_attr.alpha_conv_inner_win, 1) == 1.7
        assert round(calc_attr.alpha_comb_outer_win, 1) == 25.0
        assert round(calc_attr.alpha_conv_outer_win, 1) == 20.0
        assert round(calc_attr.weighted_g_value, 3) == 0.789

    def test_calc_chain_matrix_four(self):
        """test of calc_chain_matrix"""
        from teaser.logic.buildingobjects.calculation.four_element import \
            FourElement

        therm_zone = prj.buildings[-1].thermal_zones[-1]

        calc_attr = FourElement(therm_zone, merge_windows=False, t_bt=5)

        helplist = therm_zone.outer_walls + therm_zone.rooftops + \
            therm_zone.ground_floors + therm_zone.inner_walls + \
            therm_zone.ceilings + therm_zone.floors + therm_zone.windows

        for element in helplist:
            element.calc_equivalent_res()
            element.calc_ua_value()

        omega = (2 * math.pi / 86400 / 5)

        helplist_outer_walls = therm_zone.outer_walls + therm_zone.windows

        r1_ow, c1_ow = calc_attr._calc_parallel_connection(
            element_list=helplist_outer_walls,
            omega=omega)
        assert round(r1_ow, 14) == 0.00688468914141
        assert round(c1_ow, 5) == 533938.62338

        helplist_inner_walls = therm_zone.inner_walls +\
            therm_zone.ceilings + therm_zone.floors

        r1_iw, c1_iw = calc_attr._calc_parallel_connection(
            element_list=helplist_inner_walls,
            omega=omega)
        assert round(r1_iw, 13) == 0.0097195611408
        assert round(c1_iw, 6) == 319983.518743

    def test_calc_weightfactor_one(self):
        """test of calc_weightfactor"""
        prj.set_default()
        helptest.building_test2(prj)
        prj.buildings[-1].calc_building_parameter(number_of_elements=1,
                                                  merge_windows=True,
                                                  used_library='IBPSA')

        calc_attr = prj.buildings[-1].thermal_zones[-1].model_attr

        weightfactors_test_list = [
            0,
            0.024530650180761254,
            0.03434291025306576,
            0.024530650180761254,
            0.03434291025306576,
            0.3407000330729792]

        calc_attr.weightfactor_ow.sort()
        weightfactors_test_list.sort()

        assert calc_attr.weightfactor_ow == \
            weightfactors_test_list

        weightfactors_test_list = [
            0.08674342795625017,
            0.0,
            0.0,
            0.0,
            0.054214642472656345,
            0.054214642472656345]
        calc_attr.weightfactor_win.sort()
        weightfactors_test_list.sort()

        assert calc_attr.weightfactor_win ==\
            weightfactors_test_list
        assert calc_attr.weightfactor_ground == \
            0.34638013315780397

        prj.buildings[-1].thermal_zones[-1].weightfactor_ow = []
        prj.buildings[-1].thermal_zones[-1].weightfactor_win = []

        prj.buildings[-1].calc_building_parameter(number_of_elements=1,
                                                  merge_windows=False,
                                                  used_library='AixLib')
        calc_attr = prj.buildings[-1].thermal_zones[-1].model_attr

        weightfactors_test_list = [
            0.03047939672771178,
            0.423320678280269,
            0.03047939672771178,
            0.0,
            0.04267115541879649,
            0.04267115541879649]
        calc_attr.weightfactor_ow.sort()
        weightfactors_test_list.sort()

        assert calc_attr.weightfactor_ow ==\
            weightfactors_test_list

        weightfactors_test_list = [
            0.44444444444444453,
            0.0,
            0.0,
            0.0,
            0.2777777777777778,
            0.2777777777777778]

        calc_attr.weightfactor_win.sort()
        weightfactors_test_list.sort()
        assert calc_attr.weightfactor_win.sort() ==\
            weightfactors_test_list.sort()
        assert calc_attr.weightfactor_ground == \
            0.4303782174267145

    def test_calc_weightfactor_two(self):
        """test of calc_weightfactor"""
        prj.set_default()
        helptest.building_test2(prj)
        prj.buildings[-1].calc_building_parameter(number_of_elements=2,
                                                  merge_windows=True,
                                                  used_library='IBPSA')

        calc_attr = prj.buildings[-1].thermal_zones[-1].model_attr

        weightfactors_test_list = [
            0.0,
            0.024530650180761254,
            0.03434291025306576,
            0.024530650180761254,
            0.03434291025306576,
            0.3407000330729792]
        calc_attr.weightfactor_ow.sort()
        weightfactors_test_list.sort()

        assert calc_attr.weightfactor_ow == \
            weightfactors_test_list
        weightfactors_test_list = [
            0.0,
            0.0,
            0.054214642472656345,
            0.08674342795625017,
            0.054214642472656345,
            0.0]
        calc_attr.weightfactor_win.sort()
        weightfactors_test_list.sort()
        assert calc_attr.weightfactor_win ==\
            weightfactors_test_list
        assert calc_attr.weightfactor_ground == \
            0.34638013315780397

        prj.buildings[-1].thermal_zones[-1].weightfactor_ow = []
        prj.buildings[-1].thermal_zones[-1].weightfactor_win = []

        prj.buildings[-1].calc_building_parameter(number_of_elements=2,
                                                  merge_windows=False,
                                                  used_library='AixLib')
        calc_attr = prj.buildings[-1].thermal_zones[-1].model_attr

        weightfactors_test_list = [
            0.0,
            0.03047939672771178,
            0.04267115541879649,
            0.03047939672771178,
            0.04267115541879649,
            0.423320678280269]
        calc_attr.weightfactor_ow.sort()
        weightfactors_test_list.sort()
        assert calc_attr.weightfactor_ow ==\
            weightfactors_test_list

        weightfactors_test_list = [
            0.0,
            0.0,
            0.27777777777777778,
            0.44444444444444453,
            0.27777777777777778,
            0.0]

        calc_attr.weightfactor_win.sort()
        weightfactors_test_list.sort()
        assert calc_attr.weightfactor_win ==\
            weightfactors_test_list
        assert calc_attr.weightfactor_ground == \
            0.4303782174267145

    def test_calc_weightfactor_three(self):
        """test of calc_weightfactor"""
        prj.set_default()
        helptest.building_test2(prj)
        prj.buildings[-1].calc_building_parameter(number_of_elements=3,
                                                  merge_windows=True,
                                                  used_library='IBPSA')

        calc_attr = prj.buildings[-1].thermal_zones[-1].model_attr
        weightfactors_test_list = [
            0.03753045374718346,
            0.5212510365068732,
            0.05254263524605685,
            0.03753045374718346,
            0.05254263524605685]
        calc_attr.weightfactor_ow.sort()
        weightfactors_test_list.sort()

        assert calc_attr.weightfactor_ow == \
            weightfactors_test_list
        weightfactors_test_list = [
            0.13271234911406493,
            0.0,
            0.08294521819629057,
            0.0,
            0.08294521819629057]
        calc_attr.weightfactor_win.sort()
        weightfactors_test_list.sort()
        assert calc_attr.weightfactor_win ==\
            weightfactors_test_list
        assert calc_attr.weightfactor_ground == \
            0

        prj.buildings[-1].thermal_zones[-1].weightfactor_ow = []
        prj.buildings[-1].thermal_zones[-1].weightfactor_win = []

        prj.buildings[-1].calc_building_parameter(number_of_elements=3,
                                                  merge_windows=False,
                                                  used_library='AixLib')
        calc_attr = prj.buildings[-1].thermal_zones[-1].model_attr

        weightfactors_test_list = [
            0.05350813058801943,
            0.7431609731775066,
            0.07491138282322722,
            0.05350813058801943,
            0.07491138282322722]

        calc_attr.weightfactor_ow.sort()
        weightfactors_test_list.sort()

        assert calc_attr.weightfactor_ow ==\
            weightfactors_test_list

        weightfactors_test_list = [
            0.44444444444444453,
            0.0,
            0.2777777777777778,
            0.0,
            0.2777777777777778]
        calc_attr.weightfactor_win.sort()
        weightfactors_test_list.sort()
        assert calc_attr.weightfactor_win ==\
            weightfactors_test_list
        assert calc_attr.weightfactor_ground == \
            0

    def test_calc_weightfactor_four(self):
        """test of calc_weightfactor"""
        prj.set_default()
        helptest.building_test2(prj)
        prj.buildings[-1].calc_building_parameter(number_of_elements=4,
                                                  merge_windows=True,
                                                  used_library='IBPSA')

        calc_attr = prj.buildings[-1].thermal_zones[-1].model_attr

        weightfactors_test_list = [
            0.07839276240589141, 0.10974986736824797, 0.07839276240589141,
            0.10974986736824797]

        calc_attr.weightfactor_ow.sort()
        weightfactors_test_list.sort()

        assert calc_attr.weightfactor_ow == \
            weightfactors_test_list
        weightfactors_test_list = [
            0.27720655131187616, 0.17325409456992255, 0.0, 0.17325409456992255]
        calc_attr.weightfactor_win.sort()
        weightfactors_test_list.sort()
        assert calc_attr.weightfactor_win ==\
            weightfactors_test_list
        assert calc_attr.weightfactor_ground == \
            0
        assert calc_attr.weightfactor_rt == \
            [1]

        prj.buildings[-1].thermal_zones[-1].weightfactor_ow = []
        prj.buildings[-1].thermal_zones[-1].weightfactor_win = []

        prj.buildings[-1].calc_building_parameter(number_of_elements=4,
                                                  merge_windows=False,
                                                  used_library='AixLib')
        calc_attr = prj.buildings[-1].thermal_zones[-1].model_attr

        weightfactors_test_list = [
            0.20833333333333331, 0.29166666666666663, 0.20833333333333331,
            0.29166666666666663]
        calc_attr.weightfactor_ow.sort()
        weightfactors_test_list.sort()
        assert calc_attr.weightfactor_ow ==\
            weightfactors_test_list

        weightfactors_test_list = [
            0.44444444444444453, 0.2777777777777778, 0.0, 0.2777777777777778]

        calc_attr.weightfactor_win.sort()
        weightfactors_test_list.sort()
        assert calc_attr.weightfactor_win ==\
            weightfactors_test_list
        assert calc_attr.weightfactor_ground == \
            0
        assert calc_attr.weightfactor_rt == \
            [1]

    def test_calc_one_element(self):
        """test of calc_two_element"""
        prj.set_default()
        helptest.building_test2(prj)

        therm_zone = prj.buildings[-1].thermal_zones[-1]
        therm_zone.calc_zone_parameters(
            number_of_elements=1,
            merge_windows=True)

        zone_attr = therm_zone.model_attr
        assert round(zone_attr.area_ow, 1) == 328.0
        assert round(zone_attr.ua_value_ow, 16) == 135.5818558809656
        assert round(zone_attr.r_conv_inner_ow, 16) == 0.0016512549537649
        assert round(zone_attr.r_rad_inner_ow, 16) == 0.000609756097561

        assert round(zone_attr.r_conv_outer_ow, 9) == 0.000265957
        assert round(zone_attr.alpha_conv_inner_ow, 5) == 1.84634
        assert round(zone_attr.alpha_rad_inner_ow, 1) == 5.0
        assert round(zone_attr.r1_ow, 15) == 0.000772773294534
        assert round(zone_attr.c1_ow, 5) == 3648580.59312
        assert round(zone_attr.r_rest_ow, 14) == 0.00461875570532

        therm_zone = prj.buildings[-1].thermal_zones[-1]
        therm_zone.calc_zone_parameters(
            number_of_elements=1,
            merge_windows=False)

        zone_attr = therm_zone.model_attr
        assert round(zone_attr.area_ow, 1) == 328.0
        assert round(zone_attr.ua_value_ow, 16) == 135.5818558809656
        assert round(zone_attr.r_conv_inner_ow, 16) == 0.0016512549537649
        assert round(zone_attr.r_rad_inner_ow, 16) == 0.000609756097561

        assert round(zone_attr.r_conv_outer_ow, 9) == 0.000265957
        assert round(zone_attr.alpha_conv_inner_ow, 5) == 1.84634
        assert round(zone_attr.alpha_rad_inner_ow, 1) == 5.0
        assert round(zone_attr.r1_win, 13) == 0.0199004975124
        assert round(zone_attr.r1_ow, 15) == 0.001007515484109
        assert round(zone_attr.c1_ow, 5) == 3648580.59312
        assert round(zone_attr.r_rest_ow, 14) == 0.00585224061345

    def test_calc_two_element(self):
        """test of calc_two_element"""
        prj.set_default()
        helptest.building_test2(prj)

        therm_zone = prj.buildings[-1].thermal_zones[-1]
        therm_zone.calc_zone_parameters(
            number_of_elements=2,
            merge_windows=True)

        zone_attr = therm_zone.model_attr
        assert round(zone_attr.area_ow, 1) == 328.0
        assert round(zone_attr.ua_value_ow, 16) == 135.5818558809656
        assert round(zone_attr.r_conv_inner_ow, 16) == 0.0016512549537649
        assert round(zone_attr.r_rad_inner_ow, 16) == 0.000609756097561
        assert round(zone_attr.r_conv_outer_ow, 9) == 0.000265957
        assert round(zone_attr.alpha_conv_inner_ow, 5) == 1.84634
        assert round(zone_attr.alpha_rad_inner_ow, 1) == 5.0
        assert round(zone_attr.r1_ow, 15) == 0.000772773294534
        assert round(zone_attr.c1_ow, 5) == 3648580.59312
        assert round(zone_attr.r1_iw, 15) == 0.009719561140816
        assert round(zone_attr.c1_iw, 5) == 319983.51874

        assert round(zone_attr.r_rest_ow, 14) == 0.00461875570532

        therm_zone = prj.buildings[-1].thermal_zones[-1]
        therm_zone.calc_zone_parameters(
            number_of_elements=2,
            merge_windows=False)

        zone_attr = therm_zone.model_attr
        assert round(zone_attr.area_ow, 1) == 328.0
        assert round(zone_attr.ua_value_ow, 16) == 135.5818558809656
        assert round(zone_attr.r_conv_inner_ow, 16) == 0.0016512549537649
        assert round(zone_attr.r_rad_inner_ow, 16) == 0.000609756097561
        assert round(zone_attr.r_conv_outer_ow, 9) == 0.000265957
        assert round(zone_attr.alpha_conv_inner_ow, 5) == 1.84634
        assert round(zone_attr.alpha_rad_inner_ow, 1) == 5.0
        assert round(zone_attr.r1_win, 13) == 0.0199004975124
        assert round(zone_attr.r1_ow, 15) == 0.001007515484109
        assert round(zone_attr.c1_ow, 5) == 3648580.59312
        assert round(zone_attr.r1_iw, 15) == 0.009719561140816
        assert round(zone_attr.r_rest_ow, 14) == 0.00585224061345

    def test_calc_three_element(self):
        """test of calc_two_element"""
        prj.set_default()
        helptest.building_test2(prj)

        therm_zone = prj.buildings[-1].thermal_zones[-1]
        therm_zone.calc_zone_parameters(
            number_of_elements=3,
            merge_windows=True)

        zone_attr = therm_zone.model_attr
        assert round(zone_attr.area_ow, 1) == 188.0
        assert round(zone_attr.ua_value_ow, 16) == 77.23037843150993
        assert round(zone_attr.r_conv_inner_ow, 16) == 0.0027203482045702
        assert round(zone_attr.r_rad_inner_ow, 16) == 0.001063829787234
        assert round(zone_attr.r_conv_outer_ow, 9) == 0.000265957
        assert round(zone_attr.alpha_conv_inner_ow, 5) == 1.95532
        assert round(zone_attr.alpha_rad_inner_ow, 1) == 5.0
        assert round(zone_attr.r1_ow, 14) == 0.00114890338306
        assert round(zone_attr.c1_ow, 5) == 2091259.60825
        assert round(zone_attr.r1_iw, 15) == 0.009719561140816
        assert round(zone_attr.c1_iw, 5) == 319983.51874
        assert round(zone_attr.r_rest_ow, 11) == 0.00702003101
        assert round(zone_attr.area_gf, 1) == 140.0
        assert round(zone_attr.ua_value_gf, 16) == 58.351477449455686
        assert round(zone_attr.r_conv_inner_gf, 16) == 0.0042016806722689
        assert round(zone_attr.r_rad_inner_gf, 16) == 0.0014285714285714
        assert round(zone_attr.alpha_conv_inner_gf, 5) == 1.7
        assert round(zone_attr.alpha_rad_inner_gf, 1) == 5.0
        assert round(zone_attr.r1_gf, 14) == 0.00236046484848
        assert round(zone_attr.c1_gf, 5) == 1557320.98487
        assert round(zone_attr.r_rest_gf, 13) == 0.0137109637229

        therm_zone = prj.buildings[-1].thermal_zones[-1]
        therm_zone.calc_zone_parameters(
            number_of_elements=3,
            merge_windows=False)

        zone_attr = therm_zone.model_attr
        assert round(zone_attr.area_ow, 1) == 188.0
        assert round(zone_attr.ua_value_ow, 16) == 77.23037843150993
        assert round(zone_attr.r_conv_inner_ow, 16) == 0.0027203482045702
        assert round(zone_attr.r_rad_inner_ow, 16) == 0.001063829787234
        assert round(zone_attr.r_conv_outer_ow, 9) == 0.000265957
        assert round(zone_attr.alpha_conv_inner_ow, 5) == 1.95532
        assert round(zone_attr.alpha_rad_inner_ow, 1) == 5.0
        assert round(zone_attr.r1_win, 13) == 0.0199004975124
        assert round(zone_attr.r1_ow, 13) == 0.0017577929723
        assert round(zone_attr.c1_ow, 5) == 2091259.60825
        assert round(zone_attr.r1_iw, 15) == 0.009719561140816
        assert round(zone_attr.c1_iw, 5) == 319983.51874
        assert round(zone_attr.r_rest_ow, 13) == 0.0102102921341
        assert round(zone_attr.area_gf, 1) == 140.0
        assert round(zone_attr.ua_value_gf, 16) == 58.351477449455686
        assert round(zone_attr.r_conv_inner_gf, 16) == 0.0042016806722689
        assert round(zone_attr.r_rad_inner_gf, 16) == 0.0014285714285714
        assert round(zone_attr.alpha_conv_inner_gf, 5) == 1.7
        assert round(zone_attr.alpha_rad_inner_gf, 1) == 5.0
        assert round(zone_attr.r1_gf, 14) == 0.00236046484848
        assert round(zone_attr.c1_gf, 5) == 1557320.98487
        assert round(zone_attr.r_rest_gf, 13) == 0.0137109637229

    def test_calc_four_element(self):
        """test of calc_two_element"""
        prj.set_default()
        helptest.building_test2(prj)

        therm_zone = prj.buildings[-1].thermal_zones[-1]
        therm_zone.calc_zone_parameters(
            number_of_elements=4,
            merge_windows=True)

        zone_attr = therm_zone.model_attr
        assert round(zone_attr.area_ow, 1) == 48.0
        assert round(zone_attr.ua_value_ow, 16) == 19.83577523748189
        assert round(zone_attr.r_conv_inner_ow, 16) == 0.007716049382716
        assert round(zone_attr.r_rad_inner_ow, 16) == 0.0041666666666667
        assert round(zone_attr.r_conv_outer_ow, 9) == 0.001041667
        assert round(zone_attr.alpha_conv_inner_ow, 5) == 2.7
        assert round(zone_attr.alpha_rad_inner_ow, 1) == 5.0
        assert round(zone_attr.r1_ow, 14) == 0.00223838915931
        assert round(zone_attr.c1_ow, 5) == 533938.62338
        assert round(zone_attr.r1_iw, 14) == 0.00971956114082
        assert round(zone_attr.c1_iw, 5) == 319983.51874
        assert round(zone_attr.r_rest_ow, 13) == 0.0138583242416
        assert round(zone_attr.area_gf, 1) == 140.0
        assert round(zone_attr.ua_value_gf, 16) == 58.351477449455686
        assert round(zone_attr.r_conv_inner_gf, 16) == 0.0042016806722689
        assert round(zone_attr.r_rad_inner_gf, 16) == 0.0014285714285714
        assert round(zone_attr.alpha_conv_inner_gf, 5) == 1.7
        assert round(zone_attr.alpha_rad_inner_gf, 1) == 5.0
        assert round(zone_attr.r1_gf, 14) == 0.00236046484848
        assert round(zone_attr.c1_gf, 5) == 1557320.98487
        assert round(zone_attr.r_rest_gf, 13) == 0.0137109637229

        assert round(zone_attr.area_rt, 1) == 140.0
        assert round(zone_attr.ua_value_rt, 16) == 57.394603194028036
        assert round(zone_attr.r_conv_inner_rt, 16) == 0.0042016806722689
        assert round(zone_attr.r_rad_inner_rt, 16) == 0.0014285714285714
        assert round(zone_attr.r_conv_outer_rt, 9) == 0.000357143
        assert round(zone_attr.alpha_conv_inner_rt, 5) == 1.7
        assert round(zone_attr.alpha_rad_inner_rt, 1) == 5.0
        assert round(zone_attr.r1_rt, 14) == 0.00236046484848
        assert round(zone_attr.c1_rt, 5) == 1557320.98487
        assert round(zone_attr.r_rest_rt, 13) == 0.0137109637229

        therm_zone = prj.buildings[-1].thermal_zones[-1]
        therm_zone.calc_zone_parameters(
            number_of_elements=4,
            merge_windows=False)

        zone_attr = therm_zone.model_attr
        assert round(zone_attr.area_ow, 1) == 48.0
        assert round(zone_attr.ua_value_ow, 16) == 19.83577523748189
        assert round(zone_attr.r_conv_inner_ow, 16) == 0.007716049382716
        assert round(zone_attr.r_rad_inner_ow, 16) == 0.0041666666666667
        assert round(zone_attr.r_conv_outer_ow, 9) == 0.001041667
        assert round(zone_attr.alpha_conv_inner_ow, 5) == 2.7
        assert round(zone_attr.alpha_rad_inner_ow, 1) == 5.0
        assert round(zone_attr.r1_win, 13) == 0.0199004975124
        assert round(zone_attr.r1_ow, 14) == 0.00688468914141
        assert round(zone_attr.c1_ow, 5) == 533938.62338
        assert round(zone_attr.r1_iw, 14) == 0.00971956114082
        assert round(zone_attr.c1_iw, 5) == 319983.51874
        assert round(zone_attr.r_rest_ow, 13) == 0.0399903108586

        assert round(zone_attr.area_gf, 1) == 140.0
        assert round(zone_attr.ua_value_gf, 16) == 58.351477449455686
        assert round(zone_attr.r_conv_inner_gf, 16) == 0.0042016806722689
        assert round(zone_attr.r_rad_inner_gf, 16) == 0.0014285714285714
        assert round(zone_attr.alpha_conv_inner_gf, 5) == 1.7
        assert round(zone_attr.alpha_rad_inner_gf, 1) == 5.0
        assert round(zone_attr.r1_gf, 14) == 0.00236046484848
        assert round(zone_attr.c1_gf, 5) == 1557320.98487
        assert round(zone_attr.r_rest_gf, 13) == 0.0137109637229

        assert round(zone_attr.area_rt, 1) == 140.0
        assert round(zone_attr.ua_value_rt, 16) == 57.394603194028036
        assert round(zone_attr.r_conv_inner_rt, 16) == 0.0042016806722689
        assert round(zone_attr.r_rad_inner_rt, 16) == 0.0014285714285714
        assert round(zone_attr.r_conv_outer_rt, 9) == 0.000357143
        assert round(zone_attr.alpha_conv_inner_rt, 5) == 1.7
        assert round(zone_attr.alpha_rad_inner_rt, 1) == 5.0
        assert round(zone_attr.r1_rt, 14) == 0.00236046484848
        assert round(zone_attr.c1_rt, 5) == 1557320.98487
        assert round(zone_attr.r_rest_rt, 13) == 0.0137109637229

    def test_volume_zone(self):
        """test of volume_zone"""

        prj.buildings[-1].thermal_zones[-1].set_volume_zone()
        assert prj.buildings[-1].thermal_zones[-1].volume == 490.0

    def test_set_inner_wall_area(self):
        """test of set_inner_wall_area"""

        prj.buildings[-1].thermal_zones[-1].set_inner_wall_area()
        for wall in prj.buildings[-1].thermal_zones[-1].inner_walls:
            assert round(wall.area, 16) == 11.951219512195122

            # methods in UseConditions18599()

    def test_load_use_conditions(self):
        """test of load_use_conditions, no parameter checking"""
        use_cond = prj.buildings[-1].thermal_zones[-1].use_conditions
        use_cond.load_use_conditions("Living",
                                     data_class=prj.data)

    def test_save_use_conditions(self):
        """test of save_use_conditions, no parameter checking"""
        import os

        path = os.path.join(utilities.get_default_path(),
                            'UseCondUT.xml')
        prj.data.path_uc = path
        prj.data.load_uc_binding()
        use_cond = prj.buildings[-1].thermal_zones[-1].use_conditions
        use_cond.save_use_conditions(data_class=prj.data)

        # methods in BuildingElement

    def test_ua_value(self):
        """test of ua_value"""
        prj.set_default()
        helptest.building_test2(prj)

        therm_zone = prj.buildings[-1].thermal_zones[-1]
        therm_zone.outer_walls[0].calc_ua_value()

        assert round(
            therm_zone.outer_walls[0].ua_value,
            15) == 4.132453174475393

    def test_gather_element_properties(self):
        """test of gather_element_properties"""
        outerWalls = prj.buildings[-1].thermal_zones[-1].outer_walls[0]
        number_of_layer, density, thermal_conduc, heat_capac, thickness = \
            outerWalls.gather_element_properties()
        assert number_of_layer == 2
        assert (density == [5., 2.]).all()
        assert (thermal_conduc == [4., 2.]).all()
        assert (heat_capac == [0.48, 0.84]).all()
        assert (thickness == [5., 2.]).all()

    def test_load_type_element(self):
        """test of load_type_element, no parameter checking"""

        # test load function
        therm_zone = prj.buildings[-1].thermal_zones[-1]
        therm_zone.outer_walls[0].load_type_element(1988, "heavy", prj.data)
        therm_zone.inner_walls[0].load_type_element(1988, "light", prj.data)
        therm_zone.windows[0].load_type_element(
            1988,
            "Kunststofffenster, Isolierverglasung",
            prj.data)

    def test_save_type_element(self):
        """test of save_type_element, no parameter checking"""
        import os
        # test load function
        therm_zone = prj.buildings[-1].thermal_zones[-1]
        path = os.path.join(utilities.get_default_path(),
                            'unitTestTB.xml')
        prj.data.path_tb = path
        prj.data.load_tb_binding()
        therm_zone.outer_walls[0].save_type_element(data_class=prj.data)
        therm_zone.inner_walls[0].save_type_element(data_class=prj.data)
        therm_zone.windows[0].save_type_element(data_class=prj.data)

    def test_delete_type_element(self):
        """test of save_type_element, no parameter checking"""
        import os
        # test load function
        therm_zone = prj.buildings[-1].thermal_zones[-1]
        path = os.path.join(utilities.get_default_path(),
                            'unitTestTB.xml')
        prj.data.path_tb = path
        prj.data.load_tb_binding()
        therm_zone.outer_walls[0].delete_type_element(data_class=prj.data)
        therm_zone.inner_walls[0].delete_type_element(data_class=prj.data)
        therm_zone.windows[0].delete_type_element(data_class=prj.data)

    # methods in Wall

    def test_calc_equivalent_res_wall(self):
        """test of calc_equivalent_res, wall"""
        prj.set_default()
        helptest.building_test2(prj)
        therm_zone = prj.buildings[-1].thermal_zones[-1]

        therm_zone.outer_walls[0].calc_equivalent_res()

        # parameters for outwall

        assert round(therm_zone.outer_walls[0].c1, 6) == 111237.213205
        assert round(therm_zone.outer_walls[0].c2, 7) == 59455.3856787
        assert round(therm_zone.outer_walls[0].r1, 13) == 0.0330465078788
        assert round(therm_zone.outer_walls[0].r2, 13) == 0.0549256129353
        assert round(therm_zone.outer_walls[0].r3, 12) == 0.137027879186
        assert round(therm_zone.outer_walls[0].c1_korr, 6) == 111237.213205

    def test_insulate_wall(self):
        """test of insulate_wall"""
        therm_zone = prj.buildings[-1].thermal_zones[-1]
        therm_zone.outer_walls[0].insulate_wall("EPS035", 0.04)
        assert round(therm_zone.outer_walls[0].ua_value, 6) == 2.806838

    def test_retrofit_wall(self):
        """test of retrofit_wall"""
        prj.set_default()
        helptest.building_test2(prj)
        therm_zone = prj.buildings[-1].thermal_zones[-1]
        therm_zone.outer_walls[0].retrofit_wall(2016, "EPS035")
        assert round(therm_zone.outer_walls[0].ua_value, 6) == 2.4
        prj.set_default()
        helptest.building_test2(prj)
        therm_zone = prj.buildings[-1].thermal_zones[-1]
        therm_zone.outer_walls[0].retrofit_wall(2010, "EPS035")
        assert round(therm_zone.outer_walls[0].ua_value, 6) == 2.4
        prj.set_default()
        helptest.building_test2(prj)
        therm_zone = prj.buildings[-1].thermal_zones[-1]
        therm_zone.outer_walls[0].retrofit_wall(2005, "EPS035")
        assert round(therm_zone.outer_walls[0].ua_value, 2) == 4.13
        prj.set_default()
        helptest.building_test2(prj)
        therm_zone = prj.buildings[-1].thermal_zones[-1]
        therm_zone.outer_walls[0].retrofit_wall(1998, "EPS035")
        assert round(therm_zone.outer_walls[0].ua_value, 2) == 4.13
        prj.set_default()
        helptest.building_test2(prj)
        therm_zone = prj.buildings[-1].thermal_zones[-1]
        therm_zone.outer_walls[0].retrofit_wall(1990, "EPS035")
        assert round(therm_zone.outer_walls[0].ua_value, 2) == 4.13
        prj.set_default()
        helptest.building_test2(prj)
        therm_zone = prj.buildings[-1].thermal_zones[-1]
        therm_zone.outer_walls[0].retrofit_wall(1980, "EPS035")
        assert round(therm_zone.outer_walls[0].ua_value, 2) == 4.13

    def test_calc_equivalent_res_win(self):
        """test of calc_equivalent_res, win"""
        prj.set_default()
        helptest.building_test2(prj)
        therm_zone = prj.buildings[-1].thermal_zones[-1]
        therm_zone.windows[0].calc_equivalent_res()

        assert round(therm_zone.windows[0].r1, 3) == 0.072

    def test_change_infiltration_rate(self):
        """test for change of infiltration_rate"""
        prj.set_default(load_data=True)
        helptest.building_test2(prj)
        therm_zone = prj.buildings[-1].thermal_zones[-1]
        assert therm_zone.infiltration_rate == 0.2

        therm_zone.infiltration_rate = 0.7
        assert therm_zone.infiltration_rate == 0.7

        therm_zone.use_conditions.base_ach = 0.5
        assert therm_zone.infiltration_rate == 0.5

    def test_load_save_material(self):
        """test of load_material_template and save_material_template,
        no parameter checking"""

        from teaser.logic.buildingobjects.buildingphysics.material import \
            Material

        path = os.path.join(utilities.get_default_path(),
                            'MatUT.xml')

        mat = Material(parent=None)
        mat.load_material_template(mat_name='Tiledroof',
                                   data_class=prj.data)

        from teaser.data.dataclass import DataClass

        dat = DataClass()
        dat.path_mat = path
        dat.load_mat_binding()

        mat.save_material_template(data_class=dat)

    def test_properties_project(self):
        """Tests properties of project class"""
        prj.number_of_elements_calc
        prj.merge_windows_calc
        prj.used_library_calc
        prj.name = 123

    def test_warnings_prj(self):
        """Tests misc parts in project.py"""

        from teaser.logic.buildingobjects.building import Building
        from teaser.logic.buildingobjects.thermalzone import ThermalZone
        # warnings for not calculated buidlings
        bld = Building(parent=prj)
        tz = ThermalZone(parent=bld)
        prj.calc_all_buildings()
        prj.set_default()
        # warning if iwu and number_of_apartments is used
        prj.add_residential(method='iwu',
                            usage="single_family_dwelling",
                            name="test",
                            year_of_construction=1988,
                            number_of_floors=1,
                            height_of_floors=7,
                            net_leased_area=1988,
                            number_of_apartments=1)
        # not all buildings if internal id is passed over
        prj.add_residential(method='iwu',
                            usage="single_family_dwelling",
                            name="test1",
                            year_of_construction=1988,
                            number_of_floors=15,
                            height_of_floors=6,
                            net_leased_area=1988)
        prj.calc_all_buildings()
        prj.export_aixlib(internal_id=prj.buildings[-1].internal_id)
        prj.number_of_elements_calc = 1
        prj.merge_windows_calc = True
        prj.used_library_calc = 'IBPSA'
        prj.calc_all_buildings()
        prj.export_ibpsa(internal_id=prj.buildings[-1].internal_id)

        prj.set_default(load_data="Test")

    def test_v4_bindings(self):
        """
        Tests the old v4 project bindings
        """
        prj.set_default()
        prj.load_project(
            os.path.join(
                os.path.dirname(__file__),
                'testfiles',
                'teaser_v4.teaserXML'))

    def test_v39_bindings(self):
        """
        Tests the old v39 project bindings
        """
        prj.set_default()
        prj.load_project(
            os.path.join(
                os.path.dirname(__file__),
                'testfiles',
                'teaser_v39.teaserXML'))

<<<<<<< HEAD
    def test_export_aixlib_only_iw(self):
        """
        Tests AixLib output for a building with inner walls only
        """

        from teaser.logic.buildingobjects.building import Building
        prj.set_default(load_data=True)

        bldg = Building(parent=prj)
        bldg.name = "SuperExampleBuilding"
        bldg.street_name = "AwesomeAvenue42"
        bldg.city = "46325FantasticTown"
        bldg.year_of_construction = 2015
        bldg.number_of_floors = 1
        bldg.height_of_floors = 3.5

        from teaser.logic.buildingobjects.thermalzone import ThermalZone

        tz = ThermalZone(parent=bldg)
        tz.name = "LivingRoom"
        tz.area = 140.0
        tz.volume = tz.area * bldg.number_of_floors * bldg.height_of_floors
        tz.infiltration_rate = 0.5

        from teaser.logic.buildingobjects.boundaryconditions.boundaryconditions \
            import BoundaryConditions

        tz.use_conditions = BoundaryConditions(parent=tz)
        tz.use_conditions.load_use_conditions("Living", prj.data)

        from teaser.logic.buildingobjects.buildingphysics.innerwall import InnerWall

        in_wall_dict = {"InnerWall1": [10.0],
                        "InnerWall2": [14.0],
                        "InnerWall3": [10.0]}

        for key, value in in_wall_dict.items():

            in_wall = InnerWall(parent=tz)
            in_wall.name = key
            in_wall.load_type_element(
                year=bldg.year_of_construction,
                construction='heavy')
            in_wall.area = value[0]

        prj.number_of_elements_calc = 1
        prj.merge_windows_calc = False
        prj.used_library_calc = 'AixLib'
        prj.calc_all_buildings()
        prj.export_aixlib()

        prj.number_of_elements_calc = 2
        prj.merge_windows_calc = False
        prj.used_library_calc = 'AixLib'
        prj.calc_all_buildings()
        prj.export_aixlib()

        prj.number_of_elements_calc = 3
        prj.merge_windows_calc = False
        prj.used_library_calc = 'AixLib'
        prj.calc_all_buildings()
        prj.export_aixlib()

        prj.number_of_elements_calc = 4
        prj.merge_windows_calc = False
        prj.used_library_calc = 'AixLib'
        prj.calc_all_buildings()
        prj.export_aixlib()

        prj.number_of_elements_calc = 1
        prj.merge_windows_calc = False
        prj.used_library_calc = 'IBPSA'
        prj.calc_all_buildings()
        prj.export_ibpsa()

        prj.number_of_elements_calc = 2
        prj.merge_windows_calc = False
        prj.used_library_calc = 'IBPSA'
        prj.calc_all_buildings()
        prj.export_ibpsa()

        prj.number_of_elements_calc = 3
        prj.merge_windows_calc = False
        prj.used_library_calc = 'IBPSA'
        prj.calc_all_buildings()
        prj.export_ibpsa()

        prj.number_of_elements_calc = 4
        prj.merge_windows_calc = False
        prj.used_library_calc = 'IBPSA'
        prj.calc_all_buildings()
        prj.export_ibpsa()

    def test_export_only_ow(self):
        """
        Tests AixLib output for a building with outer walls only
        """

        from teaser.logic.buildingobjects.building import Building

        bldg = Building(parent=prj)
        bldg.name = "SuperExampleBuilding"
        bldg.street_name = "AwesomeAvenue42"
        bldg.city = "46325FantasticTown"
        bldg.year_of_construction = 2015
        bldg.number_of_floors = 1
        bldg.height_of_floors = 3.5

        from teaser.logic.buildingobjects.thermalzone import ThermalZone

        tz = ThermalZone(parent=bldg)
        tz.name = "LivingRoom"
        tz.area = 140.0
        tz.volume = tz.area * bldg.number_of_floors * bldg.height_of_floors
        tz.infiltration_rate = 0.5

        from teaser.logic.buildingobjects.boundaryconditions.boundaryconditions \
            import BoundaryConditions

        tz.use_conditions = BoundaryConditions(parent=tz)
        tz.use_conditions.load_use_conditions("Living", prj.data)

        from teaser.logic.buildingobjects.buildingphysics.outerwall import \
            OuterWall

        out_wall_dict = {"OuterWall_north": [10.0, 90.0, 0.0],
                         "OuterWall_east": [14.0, 90.0, 90.0],
                         "OuterWall_south": [10.0, 90.0, 180.0],
                         "OuterWall_west": [14.0, 90.0, 270.0]}

        for key, value in out_wall_dict.items():
            out_wall = OuterWall(parent=tz)
            out_wall.name = key

            out_wall.load_type_element(
                year=bldg.year_of_construction,
                construction='heavy')

            out_wall.area = value[0]
            out_wall.tilt = value[1]
            out_wall.orientation = value[2]

        prj.number_of_elements_calc = 1
        prj.merge_windows_calc = False
        prj.used_library_calc = 'AixLib'
        prj.calc_all_buildings()
        prj.export_aixlib()

        prj.number_of_elements_calc = 2
        prj.merge_windows_calc = False
        prj.used_library_calc = 'AixLib'
        prj.calc_all_buildings()
        prj.export_aixlib()

        prj.number_of_elements_calc = 3
        prj.merge_windows_calc = False
        prj.used_library_calc = 'AixLib'
        prj.calc_all_buildings()
        prj.export_aixlib()

        prj.number_of_elements_calc = 4
        prj.merge_windows_calc = False
        prj.used_library_calc = 'AixLib'
        prj.calc_all_buildings()
        prj.export_aixlib()

        prj.number_of_elements_calc = 1
        prj.merge_windows_calc = False
        prj.used_library_calc = 'IBPSA'
        prj.calc_all_buildings()
        prj.export_ibpsa()

        prj.number_of_elements_calc = 2
        prj.merge_windows_calc = False
        prj.used_library_calc = 'IBPSA'
        prj.calc_all_buildings()
        prj.export_ibpsa()

        prj.number_of_elements_calc = 3
        prj.merge_windows_calc = False
        prj.used_library_calc = 'IBPSA'
        prj.calc_all_buildings()
        prj.export_ibpsa()

        prj.number_of_elements_calc = 4
        prj.merge_windows_calc = False
        prj.used_library_calc = 'IBPSA'
        prj.calc_all_buildings()
        prj.export_ibpsa()

        prj.number_of_elements_calc = 1
        prj.merge_windows_calc = True
        prj.used_library_calc = 'IBPSA'
        prj.calc_all_buildings()
        prj.export_ibpsa()

        prj.number_of_elements_calc = 2
        prj.merge_windows_calc = True
        prj.used_library_calc = 'IBPSA'
        prj.calc_all_buildings()
        prj.export_ibpsa()

        prj.number_of_elements_calc = 3
        prj.merge_windows_calc = True
        prj.used_library_calc = 'IBPSA'
        prj.calc_all_buildings()
        prj.export_ibpsa()

        prj.number_of_elements_calc = 4
        prj.merge_windows_calc = True
        prj.used_library_calc = 'IBPSA'
        prj.calc_all_buildings()
        prj.export_ibpsa()

    def test_export_only_win(self):
        """
        Tests AixLib output for a building with windows only
        """

        from teaser.logic.buildingobjects.building import Building

        bldg = Building(parent=prj)
        bldg.name = "SuperExampleBuilding"
        bldg.street_name = "AwesomeAvenue42"
        bldg.city = "46325FantasticTown"
        bldg.year_of_construction = 2015
        bldg.number_of_floors = 1
        bldg.height_of_floors = 3.5

        from teaser.logic.buildingobjects.thermalzone import ThermalZone

        tz = ThermalZone(parent=bldg)
        tz.name = "LivingRoom"
        tz.area = 140.0
        tz.volume = tz.area * bldg.number_of_floors * bldg.height_of_floors
        tz.infiltration_rate = 0.5

        from teaser.logic.buildingobjects.boundaryconditions.boundaryconditions \
            import BoundaryConditions

        tz.use_conditions = BoundaryConditions(parent=tz)
        tz.use_conditions.load_use_conditions("Living", prj.data)

        from teaser.logic.buildingobjects.buildingphysics.window import Window
        from teaser.logic.buildingobjects.buildingphysics.layer import Layer
        from teaser.logic.buildingobjects.buildingphysics.material import \
            Material

        win_dict = {"Window_east": [5.0, 90.0, 90.0],
                    "Window_south": [8.0, 90.0, 180.0],
                    "Window_west": [5.0, 90.0, 270.0]}

        for key, value in win_dict.items():

            win = Window(parent=tz)
            win.name = key
            win.area = value[0]
            win.tilt = value[1]
            win.orientation = value[2]

            win.inner_convection = 1.7
            win.inner_radiation = 5.0
            win.outer_convection = 20.0
            win.outer_radiation = 5.0
            win.g_value = 0.789
            win.a_conv = 0.03
            win.shading_g_total = 0.0
            win.shading_max_irr = 180.0

            win_layer = Layer(parent=win)
            win_layer.id = 1
            win_layer.thickness = 0.024

            win_material = Material(win_layer)
            win_material.name = "GlasWindow"
            win_material.thermal_conduc = 0.067
            win_material.transmittance = 0.9

        prj.number_of_elements_calc = 1
        prj.merge_windows_calc = False
        prj.used_library_calc = 'AixLib'
        prj.calc_all_buildings()
        prj.export_aixlib()

        prj.number_of_elements_calc = 2
        prj.merge_windows_calc = False
        prj.used_library_calc = 'AixLib'
        prj.calc_all_buildings()
        prj.export_aixlib()

        prj.number_of_elements_calc = 3
        prj.merge_windows_calc = False
        prj.used_library_calc = 'AixLib'
        prj.calc_all_buildings()
        prj.export_aixlib()

        prj.number_of_elements_calc = 4
        prj.merge_windows_calc = False
        prj.used_library_calc = 'AixLib'
        prj.calc_all_buildings()
        prj.export_aixlib()

        prj.number_of_elements_calc = 1
        prj.merge_windows_calc = False
        prj.used_library_calc = 'IBPSA'
        prj.calc_all_buildings()
        prj.export_ibpsa()

        prj.number_of_elements_calc = 2
        prj.merge_windows_calc = False
        prj.used_library_calc = 'IBPSA'
        prj.calc_all_buildings()
        prj.export_ibpsa()

        prj.number_of_elements_calc = 3
        prj.merge_windows_calc = False
        prj.used_library_calc = 'IBPSA'
        prj.calc_all_buildings()
        prj.export_ibpsa()

        prj.number_of_elements_calc = 4
        prj.merge_windows_calc = False
        prj.used_library_calc = 'IBPSA'
        prj.calc_all_buildings()
        prj.export_ibpsa()

        prj.number_of_elements_calc = 1
        prj.merge_windows_calc = True
        prj.used_library_calc = 'IBPSA'
        prj.calc_all_buildings()
        prj.export_ibpsa()

        prj.number_of_elements_calc = 2
        prj.merge_windows_calc = True
        prj.used_library_calc = 'IBPSA'
        prj.calc_all_buildings()
        prj.export_ibpsa()

        prj.number_of_elements_calc = 3
        prj.merge_windows_calc = True
        prj.used_library_calc = 'IBPSA'
        prj.calc_all_buildings()
        prj.export_ibpsa()

        prj.number_of_elements_calc = 4
        prj.merge_windows_calc = True
        prj.used_library_calc = 'IBPSA'
        prj.calc_all_buildings()
        prj.export_ibpsa()

    def test_export_only_rt(self):
        """
        Tests AixLib output for a building with rooftops only
        """

        from teaser.logic.buildingobjects.building import Building

        bldg = Building(parent=prj)
        bldg.name = "SuperExampleBuilding"
        bldg.street_name = "AwesomeAvenue42"
        bldg.city = "46325FantasticTown"
        bldg.year_of_construction = 2015
        bldg.number_of_floors = 1
        bldg.height_of_floors = 3.5

        from teaser.logic.buildingobjects.thermalzone import ThermalZone

        tz = ThermalZone(parent=bldg)
        tz.name = "LivingRoom"
        tz.area = 140.0
        tz.volume = tz.area * bldg.number_of_floors * bldg.height_of_floors
        tz.infiltration_rate = 0.5

        from teaser.logic.buildingobjects.boundaryconditions.boundaryconditions \
            import BoundaryConditions

        tz.use_conditions = BoundaryConditions(parent=tz)
        tz.use_conditions.load_use_conditions("Living", prj.data)

        from teaser.logic.buildingobjects.buildingphysics.rooftop import \
            Rooftop

        roof_south = Rooftop(parent=tz)
        roof_south.name = "Roof_South"
        roof_south.area = 75.0
        roof_south.orientation = 180.0
        roof_south.tilt = 55.0
        roof_south.inner_convection = 1.7
        roof_south.outer_convection = 20.0
        roof_south.inner_radiation = 5.0
        roof_south.outer_radiation = 5.0

        roof_north = Rooftop(parent=tz)
        roof_north.name = "Roof_North"
        roof_north.area = 75.0
        roof_north.orientation = 0.0
        roof_north.tilt = 55.0
        roof_north.inner_convection = 1.7
        roof_north.outer_convection = 20.0
        roof_north.inner_radiation = 5.0
        roof_north.outer_radiation = 5.0

        from teaser.logic.buildingobjects.buildingphysics.layer import Layer

        layer_s1 = Layer(parent=roof_south, id=0)
        layer_s1.thickness = 0.3

        from teaser.logic.buildingobjects.buildingphysics.material import \
            Material

        material_s1 = Material(layer_s1)
        material_s1.name = "Insulation"
        material_s1.density = 120.0
        material_s1.heat_capac = 0.04
        material_s1.thermal_conduc = 1.0

        layer_s2 = Layer(parent=roof_south, id=1)
        layer_s2.thickness = 0.15

        material_s2 = Material(layer_s2)
        material_s2.name = "Tile"
        material_s2.density = 1400.0
        material_s2.heat_capac = 0.6
        material_s2.thermal_conduc = 2.5

        layer_n1 = Layer(parent=roof_north, id=0)
        layer_n1.thickness = 0.3

        material_n1 = Material(layer_n1)
        material_n1.name = "Insulation"
        material_n1.density = 120.0
        material_n1.heat_capac = 0.04
        material_n1.thermal_conduc = 1.0

        layer_n2 = Layer(parent=roof_north, id=1)
        layer_n2.thickness = 0.15

        material_n2 = Material(layer_n2)
        material_n2.name = "Tile"
        material_n2.density = 1400.0
        material_n2.heat_capac = 0.6
        material_n2.thermal_conduc = 2.5

        prj.number_of_elements_calc = 1
        prj.merge_windows_calc = False
        prj.used_library_calc = 'AixLib'
        prj.calc_all_buildings()
        prj.export_aixlib()

        prj.number_of_elements_calc = 2
        prj.merge_windows_calc = False
        prj.used_library_calc = 'AixLib'
        prj.calc_all_buildings()
        prj.export_aixlib()

        prj.number_of_elements_calc = 3
        prj.merge_windows_calc = False
        prj.used_library_calc = 'AixLib'
        prj.calc_all_buildings()
        prj.export_aixlib()

        prj.number_of_elements_calc = 4
        prj.merge_windows_calc = False
        prj.used_library_calc = 'AixLib'
        prj.calc_all_buildings()
        prj.export_aixlib()

        prj.number_of_elements_calc = 1
        prj.merge_windows_calc = False
        prj.used_library_calc = 'IBPSA'
        prj.calc_all_buildings()
        prj.export_ibpsa()

        prj.number_of_elements_calc = 2
        prj.merge_windows_calc = False
        prj.used_library_calc = 'IBPSA'
        prj.calc_all_buildings()
        prj.export_ibpsa()

        prj.number_of_elements_calc = 3
        prj.merge_windows_calc = False
        prj.used_library_calc = 'IBPSA'
        prj.calc_all_buildings()
        prj.export_ibpsa()

        prj.number_of_elements_calc = 4
        prj.merge_windows_calc = False
        prj.used_library_calc = 'IBPSA'
        prj.calc_all_buildings()
        prj.export_ibpsa()

    def test_export_only_gf(self):
        """
        Tests AixLib output for a building with ground floors only
        """

        from teaser.logic.buildingobjects.building import Building

        bldg = Building(parent=prj)
        bldg.name = "SuperExampleBuilding"
        bldg.street_name = "AwesomeAvenue42"
        bldg.city = "46325FantasticTown"
        bldg.year_of_construction = 2015
        bldg.number_of_floors = 1
        bldg.height_of_floors = 3.5

        from teaser.logic.buildingobjects.thermalzone import ThermalZone

        tz = ThermalZone(parent=bldg)
        tz.name = "LivingRoom"
        tz.area = 140.0
        tz.volume = tz.area * bldg.number_of_floors * bldg.height_of_floors
        tz.infiltration_rate = 0.5

        from teaser.logic.buildingobjects.boundaryconditions.boundaryconditions \
            import BoundaryConditions

        tz.use_conditions = BoundaryConditions(parent=tz)
        tz.use_conditions.load_use_conditions("Living", prj.data)

        from teaser.logic.buildingobjects.buildingphysics.groundfloor import \
            GroundFloor

        ground_floor_dict = {"GroundFloor": [100.0, 0.0, -2]}

        for key, value in ground_floor_dict.items():

            ground = GroundFloor(parent=tz)
            ground.name = key
            ground.load_type_element(
                year=bldg.year_of_construction,
                construction='heavy')
            ground.area = value[0]
            ground.tilt = value[1]
            ground.orientation = value[2]

        prj.number_of_elements_calc = 1
        prj.merge_windows_calc = False
        prj.used_library_calc = 'AixLib'
        prj.calc_all_buildings()
        prj.export_aixlib()

        prj.number_of_elements_calc = 2
        prj.merge_windows_calc = False
        prj.used_library_calc = 'AixLib'
        prj.calc_all_buildings()
        prj.export_aixlib()

        prj.number_of_elements_calc = 3
        prj.merge_windows_calc = False
        prj.used_library_calc = 'AixLib'
        prj.calc_all_buildings()
        prj.export_aixlib()

        prj.number_of_elements_calc = 4
        prj.merge_windows_calc = False
        prj.used_library_calc = 'AixLib'
        prj.calc_all_buildings()
        prj.export_aixlib()

        prj.number_of_elements_calc = 1
        prj.merge_windows_calc = False
        prj.used_library_calc = 'IBPSA'
        prj.calc_all_buildings()
        prj.export_ibpsa()

        prj.number_of_elements_calc = 2
        prj.merge_windows_calc = False
        prj.used_library_calc = 'IBPSA'
        prj.calc_all_buildings()
        prj.export_ibpsa()

        prj.number_of_elements_calc = 3
        prj.merge_windows_calc = False
        prj.used_library_calc = 'IBPSA'
        prj.calc_all_buildings()
        prj.export_ibpsa()

        prj.number_of_elements_calc = 4
        prj.merge_windows_calc = False
        prj.used_library_calc = 'IBPSA'
        prj.calc_all_buildings()
        prj.export_ibpsa()
=======

    def test_tabula_de_sfh(self):
        """
        Test for area estimation of tabula sfh
        """
        prj.set_default()
        prj.data = None
        prj.add_residential(
            method='tabula_de',
            usage='multi_family_house',
            name="ResidentialBuilding",
            year_of_construction=1858,
            number_of_floors=2,
            height_of_floors=3.2,
            net_leased_area=219)

        assert round(
            sum(wall.area for wall in
                prj.buildings[-1].thermal_zones[-1].rooftops), 1) == 134.2
        assert round(
            sum(wall.area for wall in
                 prj.buildings[-1].thermal_zones[-1].outer_walls), 1) == 169.8
        assert round(
            sum(wall.area for wall in
                prj.buildings[-1].thermal_zones[-1].ground_floors), 1) == 85.5
        assert round(
            sum(wall.area for wall in
                prj.buildings[-1].thermal_zones[-1].windows), 1) == 28.8
        assert round(
            sum(wall.area for wall in
                prj.buildings[-1].thermal_zones[-1].doors), 1) == 2.0

        prj.add_residential(
            method='tabula_de',
            usage='multi_family_house',
            name="ResidentialBuilding",
            year_of_construction=1918,
            number_of_floors=2,
            height_of_floors=3.2,
            net_leased_area=142)

        assert round(
            sum(wall.area for wall in
                prj.buildings[-1].thermal_zones[-1].rooftops), 1) == 83.1
        assert round(
            sum(wall.area for wall in
                prj.buildings[-1].thermal_zones[-1].outer_walls), 1) == 194.0
        assert round(
            sum(wall.area for wall in
                prj.buildings[-1].thermal_zones[-1].ground_floors), 1) == 78.3
        assert round(
            sum(wall.area for wall in
                prj.buildings[-1].thermal_zones[-1].windows), 1) == 22.3
        assert round(
            sum(wall.area for wall in
                prj.buildings[-1].thermal_zones[-1].doors), 1) == 2.0

        prj.add_residential(
            method='tabula_de',
            usage='multi_family_house',
            name="ResidentialBuilding",
            year_of_construction=1947,
            number_of_floors=2,
            height_of_floors=3.2,
            net_leased_area=303)

        assert round(
            sum(wall.area for wall in
                prj.buildings[-1].thermal_zones[-1].rooftops), 1) == 214.0
        assert round(
            sum(wall.area for wall in
                prj.buildings[-1].thermal_zones[-1].outer_walls), 1) == 235.3
        assert round(
            sum(wall.area for wall in
                prj.buildings[-1].thermal_zones[-1].ground_floors), 1) == 144.9
        assert round(
            sum(wall.area for wall in
                prj.buildings[-1].thermal_zones[-1].windows), 1) == 52.4
        assert round(
            sum(wall.area for wall in
                prj.buildings[-1].thermal_zones[-1].doors), 1) == 2.0

        prj.add_residential(
            method='tabula_de',
            usage='multi_family_house',
            name="ResidentialBuilding",
            year_of_construction=1956,
            number_of_floors=2,
            height_of_floors=3.2,
            net_leased_area=111)

        assert round(
            sum(wall.area for wall in
                prj.buildings[-1].thermal_zones[-1].rooftops), 1) == 125.4
        assert round(
            sum(wall.area for wall in
                prj.buildings[-1].thermal_zones[-1].outer_walls), 1) == 117.8
        assert round(
            sum(wall.area for wall in
                prj.buildings[-1].thermal_zones[-1].ground_floors), 1) == 79.9
        assert round(
            sum(wall.area for wall in
                prj.buildings[-1].thermal_zones[-1].windows), 1) == 18.4
        assert round(
            sum(wall.area for wall in
                prj.buildings[-1].thermal_zones[-1].doors), 1) == 2.0

        prj.add_residential(
            method='tabula_de',
            usage='multi_family_house',
            name="ResidentialBuilding",
            year_of_construction=1967,
            number_of_floors=2,
            height_of_floors=3.2,
            net_leased_area=121)

        assert round(
            sum(wall.area for wall in
                prj.buildings[-1].thermal_zones[-1].rooftops), 1) == 168.9
        assert round(
            sum(wall.area for wall in
                prj.buildings[-1].thermal_zones[-1].outer_walls), 1) == 149.9
        assert round(
            sum(wall.area for wall in
                prj.buildings[-1].thermal_zones[-1].ground_floors), 1) == 115.8
        assert round(
            sum(wall.area for wall in
                prj.buildings[-1].thermal_zones[-1].windows), 1) == 27.1
        assert round(
            sum(wall.area for wall in
                prj.buildings[-1].thermal_zones[-1].doors), 1) == 2.1

        prj.add_residential(
            method='tabula_de',
            usage='multi_family_house',
            name="ResidentialBuilding",
            year_of_construction=1977,
            number_of_floors=2,
            height_of_floors=3.2,
            net_leased_area=173)

        assert round(
            sum(wall.area for wall in
                prj.buildings[-1].thermal_zones[-1].rooftops), 1) == 183.1
        assert round(
            sum(wall.area for wall in
                prj.buildings[-1].thermal_zones[-1].outer_walls), 1) == 177.6
        assert round(
            sum(wall.area for wall in
                prj.buildings[-1].thermal_zones[-1].ground_floors), 1) == 152.3
        assert round(
            sum(wall.area for wall in
                prj.buildings[-1].thermal_zones[-1].windows), 1) == 34.2
        assert round(
            sum(wall.area for wall in
                prj.buildings[-1].thermal_zones[-1].doors), 1) == 2.0

        prj.add_residential(
            method='tabula_de',
            usage='multi_family_house',
            name="ResidentialBuilding",
            year_of_construction=1982,
            number_of_floors=2,
            height_of_floors=3.2,
            net_leased_area=216)

        assert round(
            sum(wall.area for wall in
                prj.buildings[-1].thermal_zones[-1].rooftops), 1) == 100.8
        assert round(
            sum(wall.area for wall in
                prj.buildings[-1].thermal_zones[-1].outer_walls), 1) == 159.4
        assert round(
            sum(wall.area for wall in
                prj.buildings[-1].thermal_zones[-1].ground_floors), 1) == 83.4
        assert round(
            sum(wall.area for wall in
                prj.buildings[-1].thermal_zones[-1].windows), 1) == 27.0
        assert round(
            sum(wall.area for wall in
                prj.buildings[-1].thermal_zones[-1].doors), 1) == 2.0

        prj.add_residential(
            method='tabula_de',
            usage='multi_family_house',
            name="ResidentialBuilding",
            year_of_construction=1993,
            number_of_floors=2,
            height_of_floors=3.2,
            net_leased_area=150)

        assert round(
            sum(wall.area for wall in
                prj.buildings[-1].thermal_zones[-1].rooftops), 1) == 123.2
        assert round(
            sum(wall.area for wall in
                prj.buildings[-1].thermal_zones[-1].outer_walls), 1) == 211.3
        assert round(
            sum(wall.area for wall in
                prj.buildings[-1].thermal_zones[-1].ground_floors), 1) == 75.3
        assert round(
            sum(wall.area for wall in
                prj.buildings[-1].thermal_zones[-1].windows), 1) == 29.7
        assert round(
            sum(wall.area for wall in
                prj.buildings[-1].thermal_zones[-1].doors), 1) == 2.0

        prj.add_residential(
            method='tabula_de',
            usage='multi_family_house',
            name="ResidentialBuilding",
            year_of_construction=2000,
            number_of_floors=2,
            height_of_floors=3.2,
            net_leased_area=122)

        assert round(
            sum(wall.area for wall in
                prj.buildings[-1].thermal_zones[-1].rooftops), 1) == 115.5
        assert round(
            sum(wall.area for wall in
                prj.buildings[-1].thermal_zones[-1].outer_walls), 1) == 126.6
        assert round(
            sum(wall.area for wall in
                prj.buildings[-1].thermal_zones[-1].ground_floors), 1) == 84.3
        assert round(
            sum(wall.area for wall in
                prj.buildings[-1].thermal_zones[-1].windows), 1) == 32.5
        assert round(
            sum(wall.area for wall in
                prj.buildings[-1].thermal_zones[-1].doors), 1) == 2.0

        prj.add_residential(
            method='tabula_de',
            usage='multi_family_house',
            name="ResidentialBuilding",
            year_of_construction=2008,
            number_of_floors=2,
            height_of_floors=3.2,
            net_leased_area=147)

        assert round(
            sum(wall.area for wall in
                prj.buildings[-1].thermal_zones[-1].rooftops), 1) == 85.9
        assert round(
            sum(wall.area for wall in
                prj.buildings[-1].thermal_zones[-1].outer_walls), 1) == 188.9
        assert round(
            sum(wall.area for wall in
                prj.buildings[-1].thermal_zones[-1].ground_floors), 1) == 79.8
        assert round(
            sum(wall.area for wall in
                prj.buildings[-1].thermal_zones[-1].windows), 1) == 28.3
        assert round(
            sum(wall.area for wall in
                prj.buildings[-1].thermal_zones[-1].doors), 1) == 2.0

        prj.add_residential(
            method='tabula_de',
            usage='multi_family_house',
            name="ResidentialBuilding",
            year_of_construction=2014,
            number_of_floors=2,
            height_of_floors=3.2,
            net_leased_area=187)

        assert round(
            sum(wall.area for wall in
                prj.buildings[-1].thermal_zones[-1].rooftops), 1) == 131.9
        assert round(
            sum(wall.area for wall in
                prj.buildings[-1].thermal_zones[-1].outer_walls), 1) == 227.6
        assert round(
            sum(wall.area for wall in
                prj.buildings[-1].thermal_zones[-1].ground_floors), 1) == 107.8
        assert round(
            sum(wall.area for wall in
                prj.buildings[-1].thermal_zones[-1].windows), 1) == 42.0
        assert round(
            sum(wall.area for wall in
                prj.buildings[-1].thermal_zones[-1].doors), 1) == 2.6


    def test_tabula_de_th(self):
        """
        Test for area estimation of tabula th
        """
        prj.set_default()
        prj.data = None

        prj.add_residential(
            method='tabula_de',
            usage='terraced_house',
            name="ResidentialBuilding",
            year_of_construction=1918,
            number_of_floors=2,
            height_of_floors=3.2,
            net_leased_area=96)

        assert round(
            sum(wall.area for wall in
                prj.buildings[-1].thermal_zones[-1].rooftops), 1) == 60
        assert round(
            sum(wall.area for wall in
                prj.buildings[-1].thermal_zones[-1].outer_walls), 1) == 74.5
        assert round(
            sum(wall.area for wall in
                prj.buildings[-1].thermal_zones[-1].ground_floors), 1) == 60.0
        assert round(
            sum(wall.area for wall in
                prj.buildings[-1].thermal_zones[-1].windows), 1) == 18.1
        assert round(
            sum(wall.area for wall in
                prj.buildings[-1].thermal_zones[-1].doors), 1) == 2.0

        prj.add_residential(
            method='tabula_de',
            usage='terraced_house',
            name="ResidentialBuilding",
            year_of_construction=1947,
            number_of_floors=2,
            height_of_floors=3.2,
            net_leased_area=113)

        assert round(
            sum(wall.area for wall in
                prj.buildings[-1].thermal_zones[-1].rooftops), 1) == 50.4
        assert round(
            sum(wall.area for wall in
                prj.buildings[-1].thermal_zones[-1].outer_walls), 1) == 64.1
        assert round(
            sum(wall.area for wall in
                prj.buildings[-1].thermal_zones[-1].ground_floors), 1) == 50.4
        assert round(
            sum(wall.area for wall in
                prj.buildings[-1].thermal_zones[-1].windows), 1) == 21.5
        assert round(
            sum(wall.area for wall in
                prj.buildings[-1].thermal_zones[-1].doors), 1) == 2.0

        prj.add_residential(
            method='tabula_de',
            usage='terraced_house',
            name="ResidentialBuilding",
            year_of_construction=1956,
            number_of_floors=2,
            height_of_floors=3.2,
            net_leased_area=150)

        assert round(
            sum(wall.area for wall in
                prj.buildings[-1].thermal_zones[-1].rooftops), 1) == 81.2
        assert round(
            sum(wall.area for wall in
                prj.buildings[-1].thermal_zones[-1].outer_walls), 1) == 134.7
        assert round(
            sum(wall.area for wall in
                prj.buildings[-1].thermal_zones[-1].ground_floors), 1) == 81.2
        assert round(
            sum(wall.area for wall in
                prj.buildings[-1].thermal_zones[-1].windows), 1) == 46.7
        assert round(
            sum(wall.area for wall in
                prj.buildings[-1].thermal_zones[-1].doors), 1) == 2.0

        prj.add_residential(
            method='tabula_de',
            usage='terraced_house',
            name="ResidentialBuilding",
            year_of_construction=1967,
            number_of_floors=2,
            height_of_floors=3.2,
            net_leased_area=117)

        assert round(
            sum(wall.area for wall in
                prj.buildings[-1].thermal_zones[-1].rooftops), 1) == 46.2
        assert round(
            sum(wall.area for wall in
                prj.buildings[-1].thermal_zones[-1].outer_walls), 1) == 40.4
        assert round(
            sum(wall.area for wall in
                prj.buildings[-1].thermal_zones[-1].ground_floors), 1) == 46.2
        assert round(
            sum(wall.area for wall in
                prj.buildings[-1].thermal_zones[-1].windows), 1) == 13.5
        assert round(
            sum(wall.area for wall in
                prj.buildings[-1].thermal_zones[-1].doors), 1) == 2.0

        prj.add_residential(
            method='tabula_de',
            usage='terraced_house',
            name="ResidentialBuilding",
            year_of_construction=1977,
            number_of_floors=2,
            height_of_floors=3.2,
            net_leased_area=106)

        assert round(
            sum(wall.area for wall in
                prj.buildings[-1].thermal_zones[-1].rooftops), 1) == 60.9
        assert round(
            sum(wall.area for wall in
                prj.buildings[-1].thermal_zones[-1].outer_walls), 1) == 53.7
        assert round(
            sum(wall.area for wall in
                prj.buildings[-1].thermal_zones[-1].ground_floors), 1) == 60.9
        assert round(
            sum(wall.area for wall in
                prj.buildings[-1].thermal_zones[-1].windows), 1) == 23.4
        assert round(
            sum(wall.area for wall in
                prj.buildings[-1].thermal_zones[-1].doors), 1) == 2.0

        prj.add_residential(
            method='tabula_de',
            usage='terraced_house',
            name="ResidentialBuilding",
            year_of_construction=1982,
            number_of_floors=2,
            height_of_floors=3.2,
            net_leased_area=108)

        assert round(
            sum(wall.area for wall in
                prj.buildings[-1].thermal_zones[-1].rooftops), 1) == 97.6
        assert round(
            sum(wall.area for wall in
                prj.buildings[-1].thermal_zones[-1].outer_walls), 1) == 54.1
        assert round(
            sum(wall.area for wall in
                prj.buildings[-1].thermal_zones[-1].ground_floors), 1) == 73.0
        assert round(
            sum(wall.area for wall in
                prj.buildings[-1].thermal_zones[-1].windows), 1) == 20.3
        assert round(
            sum(wall.area for wall in
                prj.buildings[-1].thermal_zones[-1].doors), 1) == 2.0

        prj.add_residential(
            method='tabula_de',
            usage='terraced_house',
            name="ResidentialBuilding",
            year_of_construction=1993,
            number_of_floors=2,
            height_of_floors=3.2,
            net_leased_area=128)

        assert round(
            sum(wall.area for wall in
                prj.buildings[-1].thermal_zones[-1].rooftops), 1) == 64.9
        assert round(
            sum(wall.area for wall in
                prj.buildings[-1].thermal_zones[-1].outer_walls), 1) == 50.9
        assert round(
            sum(wall.area for wall in
                prj.buildings[-1].thermal_zones[-1].ground_floors), 1) == 56.1
        assert round(
            sum(wall.area for wall in
                prj.buildings[-1].thermal_zones[-1].windows), 1) == 18.8
        assert round(
            sum(wall.area for wall in
                prj.buildings[-1].thermal_zones[-1].doors), 1) == 2.0

        prj.add_residential(
            method='tabula_de',
            usage='terraced_house',
            name="ResidentialBuilding",
            year_of_construction=2000,
            number_of_floors=2,
            height_of_floors=3.2,
            net_leased_area=149)

        assert round(
            sum(wall.area for wall in
                prj.buildings[-1].thermal_zones[-1].rooftops), 1) == 77.4
        assert round(
            sum(wall.area for wall in
                prj.buildings[-1].thermal_zones[-1].outer_walls), 1) == 59.1
        assert round(
            sum(wall.area for wall in
                prj.buildings[-1].thermal_zones[-1].ground_floors), 1) == 51.9
        assert round(
            sum(wall.area for wall in
                prj.buildings[-1].thermal_zones[-1].windows), 1) == 22.4
        assert round(
            sum(wall.area for wall in
                prj.buildings[-1].thermal_zones[-1].doors), 1) == 2.5

        prj.add_residential(
            method='tabula_de',
            usage='terraced_house',
            name="ResidentialBuilding",
            year_of_construction=2008,
            number_of_floors=2,
            height_of_floors=3.2,
            net_leased_area=152)

        assert round(
            sum(wall.area for wall in
                prj.buildings[-1].thermal_zones[-1].rooftops), 1) == 91.3
        assert round(
            sum(wall.area for wall in
                prj.buildings[-1].thermal_zones[-1].outer_walls), 1) == 140.7
        assert round(
            sum(wall.area for wall in
                prj.buildings[-1].thermal_zones[-1].ground_floors), 1) == 70.7
        assert round(
            sum(wall.area for wall in
                prj.buildings[-1].thermal_zones[-1].windows), 1) == 36.3
        assert round(
            sum(wall.area for wall in
                prj.buildings[-1].thermal_zones[-1].doors), 1) == 2.0

        prj.add_residential(
            method='tabula_de',
            usage='terraced_house',
            name="ResidentialBuilding",
            year_of_construction=2014,
            number_of_floors=2,
            height_of_floors=3.2,
            net_leased_area=196)

        assert round(
            sum(wall.area for wall in
                prj.buildings[-1].thermal_zones[-1].rooftops), 1) == 75.7
        assert round(
            sum(wall.area for wall in
                prj.buildings[-1].thermal_zones[-1].outer_walls), 1) == 207.0
        assert round(
            sum(wall.area for wall in
                prj.buildings[-1].thermal_zones[-1].ground_floors), 1) == 67.8
        assert round(
            sum(wall.area for wall in
                prj.buildings[-1].thermal_zones[-1].windows), 1) == 28.1
        assert round(
            sum(wall.area for wall in
                prj.buildings[-1].thermal_zones[-1].doors), 1) == 2.7


    def test_tabula_de_mfh(self):
        """
        Test for area estimation of tabula mfh
        """
        prj.set_default()
        prj.data = None
        prj.add_residential(
            method='tabula_de',
            usage='multi_family_house',
            name="ResidentialBuilding",
            year_of_construction=1858,
            number_of_floors=2,
            height_of_floors=3.2,
            net_leased_area=677)

        assert round(
            sum(wall.area for wall in
                prj.buildings[-1].thermal_zones[-1].rooftops), 1) == 284.1
        assert round(
            sum(wall.area for wall in
                prj.buildings[-1].thermal_zones[-1].outer_walls), 1) == 749.3
        assert round(
            sum(wall.area for wall in
                prj.buildings[-1].thermal_zones[-1].ground_floors), 1) == 173.8
        assert round(
            sum(wall.area for wall in
                prj.buildings[-1].thermal_zones[-1].windows), 1) == 107
        assert round(
            sum(wall.area for wall in
                prj.buildings[-1].thermal_zones[-1].doors), 1) == 2.0

        prj.add_residential(
            method='tabula_de',
            usage='multi_family_house',
            name="ResidentialBuilding",
            year_of_construction=1918,
            number_of_floors=2,
            height_of_floors=3.2,
            net_leased_area=312)

        assert round(
            sum(wall.area for wall in
                prj.buildings[-1].thermal_zones[-1].rooftops), 1) == 102.8
        assert round(
            sum(wall.area for wall in
                prj.buildings[-1].thermal_zones[-1].outer_walls), 1) == 146
        assert round(
            sum(wall.area for wall in
                prj.buildings[-1].thermal_zones[-1].ground_floors), 1) == 102.8
        assert round(
            sum(wall.area for wall in
                prj.buildings[-1].thermal_zones[-1].windows), 1) == 54.1
        assert round(
            sum(wall.area for wall in
                prj.buildings[-1].thermal_zones[-1].doors), 1) == 2.0

        prj.add_residential(
            method='tabula_de',
            usage='multi_family_house',
            name="ResidentialBuilding",
            year_of_construction=1947,
            number_of_floors=2,
            height_of_floors=3.2,
            net_leased_area=385)

        assert round(
            sum(wall.area for wall in
                prj.buildings[-1].thermal_zones[-1].rooftops), 1) == 189.6
        assert round(
            sum(wall.area for wall in
                prj.buildings[-1].thermal_zones[-1].outer_walls), 1) == 325.5
        assert round(
            sum(wall.area for wall in
                prj.buildings[-1].thermal_zones[-1].ground_floors), 1) == 158.5
        assert round(
            sum(wall.area for wall in
                prj.buildings[-1].thermal_zones[-1].windows), 1) == 71.2
        assert round(
            sum(wall.area for wall in
                prj.buildings[-1].thermal_zones[-1].doors), 1) == 2.0

        prj.add_residential(
            method='tabula_de',
            usage='multi_family_house',
            name="ResidentialBuilding",
            year_of_construction=1956,
            number_of_floors=2,
            height_of_floors=3.2,
            net_leased_area=632)

        assert round(
            sum(wall.area for wall in
                prj.buildings[-1].thermal_zones[-1].rooftops), 1) == 355.0
        assert round(
            sum(wall.area for wall in
                prj.buildings[-1].thermal_zones[-1].outer_walls), 1) == 462.0
        assert round(
            sum(wall.area for wall in
                prj.buildings[-1].thermal_zones[-1].ground_floors), 1) == 355.0
        assert round(
            sum(wall.area for wall in
                prj.buildings[-1].thermal_zones[-1].windows), 1) == 98.7
        assert round(
            sum(wall.area for wall in
                prj.buildings[-1].thermal_zones[-1].doors), 1) == 2.0

        prj.add_residential(
            method='tabula_de',
            usage='multi_family_house',
            name="ResidentialBuilding",
            year_of_construction=1967,
            number_of_floors=2,
            height_of_floors=3.2,
            net_leased_area=3129)

        assert round(
            sum(wall.area for wall in
                prj.buildings[-1].thermal_zones[-1].rooftops), 1) == 971.1
        assert round(
            sum(wall.area for wall in
                prj.buildings[-1].thermal_zones[-1].outer_walls), 1) == 2039
        assert round(
            sum(wall.area for wall in
                prj.buildings[-1].thermal_zones[-1].ground_floors), 1) == 971.1
        assert round(
            sum(wall.area for wall in
                prj.buildings[-1].thermal_zones[-1].windows), 1) == 507.5
        assert round(
            sum(wall.area for wall in
                prj.buildings[-1].thermal_zones[-1].doors), 1) == 2.0

        prj.add_residential(
            method='tabula_de',
            usage='multi_family_house',
            name="ResidentialBuilding",
            year_of_construction=1977,
            number_of_floors=2,
            height_of_floors=3.2,
            net_leased_area=469)

        assert round(
            sum(wall.area for wall in
                prj.buildings[-1].thermal_zones[-1].rooftops), 1) == 216.7
        assert round(
            sum(wall.area for wall in
                prj.buildings[-1].thermal_zones[-1].outer_walls), 1) == 336.0
        assert round(
            sum(wall.area for wall in
                prj.buildings[-1].thermal_zones[-1].ground_floors), 1) == 216.7
        assert round(
            sum(wall.area for wall in
                prj.buildings[-1].thermal_zones[-1].windows), 1) == 81.3
        assert round(
            sum(wall.area for wall in
                prj.buildings[-1].thermal_zones[-1].doors), 1) == 2.0

        prj.add_residential(
            method='tabula_de',
            usage='multi_family_house',
            name="ResidentialBuilding",
            year_of_construction=1982,
            number_of_floors=2,
            height_of_floors=3.2,
            net_leased_area=654)

        assert round(
            sum(wall.area for wall in
                prj.buildings[-1].thermal_zones[-1].rooftops), 1) == 248.3
        assert round(
            sum(wall.area for wall in
                prj.buildings[-1].thermal_zones[-1].outer_walls), 1) == 447.1
        assert round(
            sum(wall.area for wall in
                prj.buildings[-1].thermal_zones[-1].ground_floors), 1) == 248.3
        assert round(
            sum(wall.area for wall in
                prj.buildings[-1].thermal_zones[-1].windows), 1) == 99.4
        assert round(
            sum(wall.area for wall in
                prj.buildings[-1].thermal_zones[-1].doors), 1) == 2.0

        prj.add_residential(
            method='tabula_de',
            usage='multi_family_house',
            name="ResidentialBuilding",
            year_of_construction=1993,
            number_of_floors=2,
            height_of_floors=3.2,
            net_leased_area=778)

        assert round(
            sum(wall.area for wall in
                prj.buildings[-1].thermal_zones[-1].rooftops), 1) == 249.4
        assert round(
            sum(wall.area for wall in
                prj.buildings[-1].thermal_zones[-1].outer_walls), 1) == 774.8
        assert round(
            sum(wall.area for wall in
                prj.buildings[-1].thermal_zones[-1].ground_floors), 1) == 249.4
        assert round(
            sum(wall.area for wall in
                prj.buildings[-1].thermal_zones[-1].windows), 1) == 161.0
        assert round(
            sum(wall.area for wall in
                prj.buildings[-1].thermal_zones[-1].doors), 1) == 2.0

        prj.add_residential(
            method='tabula_de',
            usage='multi_family_house',
            name="ResidentialBuilding",
            year_of_construction=2000,
            number_of_floors=2,
            height_of_floors=3.2,
            net_leased_area=835)

        assert round(
            sum(wall.area for wall in
                prj.buildings[-1].thermal_zones[-1].rooftops), 1) == 283.7
        assert round(
            sum(wall.area for wall in
                prj.buildings[-1].thermal_zones[-1].outer_walls), 1) == 695.8
        assert round(
            sum(wall.area for wall in
                prj.buildings[-1].thermal_zones[-1].ground_floors), 1) == 283.7
        assert round(
            sum(wall.area for wall in
                prj.buildings[-1].thermal_zones[-1].windows), 1) == 162.8
        assert round(
            sum(wall.area for wall in
                prj.buildings[-1].thermal_zones[-1].doors), 1) == 2.0

        prj.add_residential(
            method='tabula_de',
            usage='multi_family_house',
            name="ResidentialBuilding",
            year_of_construction=2008,
            number_of_floors=2,
            height_of_floors=3.2,
            net_leased_area=2190)

        assert round(
            sum(wall.area for wall in
                prj.buildings[-1].thermal_zones[-1].rooftops), 1) == 588.0
        assert round(
            sum(wall.area for wall in
                prj.buildings[-1].thermal_zones[-1].outer_walls), 1) == 1698.0
        assert round(
            sum(wall.area for wall in
                prj.buildings[-1].thermal_zones[-1].ground_floors), 1) == 619.5
        assert round(
            sum(wall.area for wall in
                prj.buildings[-1].thermal_zones[-1].windows), 1) == 308.7
        assert round(
            sum(wall.area for wall in
                prj.buildings[-1].thermal_zones[-1].doors), 1) == 2.0

        prj.add_residential(
            method='tabula_de',
            usage='multi_family_house',
            name="ResidentialBuilding",
            year_of_construction=2014,
            number_of_floors=2,
            height_of_floors=3.2,
            net_leased_area=1305)

        assert round(
            sum(wall.area for wall in
                prj.buildings[-1].thermal_zones[-1].rooftops), 1) == 321.1
        assert round(
            sum(wall.area for wall in
                prj.buildings[-1].thermal_zones[-1].outer_walls), 1) == 1193.2
        assert round(
            sum(wall.area for wall in
                prj.buildings[-1].thermal_zones[-1].ground_floors), 1) == 321.1
        assert round(
            sum(wall.area for wall in
                prj.buildings[-1].thermal_zones[-1].windows), 1) == 243.6
        assert round(
            sum(wall.area for wall in
                prj.buildings[-1].thermal_zones[-1].doors), 1) == 47.9
        '''

    def test_tabula_de_ab(self):
        """
        Test for area estimation of tabula ab
        """
        prj.set_default()
        prj.data = None

        prj.add_residential(
            method='tabula_de',
            usage='apartment_block',
            name="ResidentialBuilding",
            year_of_construction=1918,
            number_of_floors=2,
            height_of_floors=3.2,
            net_leased_area=829)

        assert round(
            sum(wall.area for wall in
                prj.buildings[-1].thermal_zones[-1].rooftops), 1) == 231.8
        assert round(
            sum(wall.area for wall in
                prj.buildings[-1].thermal_zones[-1].outer_walls), 1) == 305.4
        assert round(
            sum(wall.area for wall in
                prj.buildings[-1].thermal_zones[-1].ground_floors), 1) == 163.7
        assert round(
            sum(wall.area for wall in
                prj.buildings[-1].thermal_zones[-1].windows), 1) == 136.2
        assert round(
            sum(wall.area for wall in
                prj.buildings[-1].thermal_zones[-1].doors), 1) == 2.0

        prj.add_residential(
            method='tabula_de',
            usage='apartment_block',
            name="ResidentialBuilding",
            year_of_construction=1947,
            number_of_floors=2,
            height_of_floors=3.2,
            net_leased_area=1484)

        assert round(
            sum(wall.area for wall in
                prj.buildings[-1].thermal_zones[-1].rooftops), 1) == 384.2
        assert round(
            sum(wall.area for wall in
                prj.buildings[-1].thermal_zones[-1].outer_walls), 1) == 1244.0
        assert round(
            sum(wall.area for wall in
                prj.buildings[-1].thermal_zones[-1].ground_floors), 1) == 395.6
        assert round(
            sum(wall.area for wall in
                prj.buildings[-1].thermal_zones[-1].windows), 1) == 278.5
        assert round(
            sum(wall.area for wall in
                prj.buildings[-1].thermal_zones[-1].doors), 1) == 2.0

        prj.add_residential(
            method='tabula_de',
            usage='apartment_block',
            name="ResidentialBuilding",
            year_of_construction=1956,
            number_of_floors=2,
            height_of_floors=3.2,
            net_leased_area=1603)

        assert round(
            sum(wall.area for wall in
                prj.buildings[-1].thermal_zones[-1].rooftops), 1) == 353.5
        assert round(
            sum(wall.area for wall in
                prj.buildings[-1].thermal_zones[-1].outer_walls), 1) == 1376.0
        assert round(
            sum(wall.area for wall in
                prj.buildings[-1].thermal_zones[-1].ground_floors), 1) == 353.5
        assert round(
            sum(wall.area for wall in
                prj.buildings[-1].thermal_zones[-1].windows), 1) == 294.9
        assert round(
            sum(wall.area for wall in
                prj.buildings[-1].thermal_zones[-1].doors), 1) == 2.0

        prj.add_residential(
            method='tabula_de',
            usage='apartment_block',
            name="ResidentialBuilding",
            year_of_construction=1967,
            number_of_floors=2,
            height_of_floors=3.2,
            net_leased_area=3887)

        assert round(
            sum(wall.area for wall in
                prj.buildings[-1].thermal_zones[-1].rooftops), 1) == 479.6
        assert round(
            sum(wall.area for wall in
                prj.buildings[-1].thermal_zones[-1].outer_walls), 1) == 3247.8
        assert round(
            sum(wall.area for wall in
                prj.buildings[-1].thermal_zones[-1].ground_floors), 1) == 459.2
        assert round(
            sum(wall.area for wall in
                prj.buildings[-1].thermal_zones[-1].windows), 1) == 687.0
        assert round(
            sum(wall.area for wall in
                prj.buildings[-1].thermal_zones[-1].doors), 1) == 2.0

        prj.add_residential(
            method='tabula_de',
            usage='apartment_block',
            name="ResidentialBuilding",
            year_of_construction=1977,
            number_of_floors=2,
            height_of_floors=3.2,
            net_leased_area=3322)

        assert round(
            sum(wall.area for wall in
                prj.buildings[-1].thermal_zones[-1].rooftops), 1) == 540.0
        assert round(
            sum(wall.area for wall in
                prj.buildings[-1].thermal_zones[-1].outer_walls), 1) == 2130.0
        assert round(
            sum(wall.area for wall in
                prj.buildings[-1].thermal_zones[-1].ground_floors), 1) == 540.0
        assert round(
            sum(wall.area for wall in
                prj.buildings[-1].thermal_zones[-1].windows), 1) == 545.0
        assert round(
            sum(wall.area for wall in
                prj.buildings[-1].thermal_zones[-1].doors), 1) == 2.0
>>>>>>> 29c78eb3
<|MERGE_RESOLUTION|>--- conflicted
+++ resolved
@@ -2436,7 +2436,8 @@
                 'testfiles',
                 'teaser_v39.teaserXML'))
 
-<<<<<<< HEAD
+
+
     def test_export_aixlib_only_iw(self):
         """
         Tests AixLib output for a building with inner walls only
@@ -3020,9 +3021,8 @@
         prj.used_library_calc = 'IBPSA'
         prj.calc_all_buildings()
         prj.export_ibpsa()
-=======
-
-    def test_tabula_de_sfh(self):
+
+def test_tabula_de_sfh(self):
         """
         Test for area estimation of tabula sfh
         """
@@ -3974,5 +3974,4 @@
                 prj.buildings[-1].thermal_zones[-1].windows), 1) == 545.0
         assert round(
             sum(wall.area for wall in
-                prj.buildings[-1].thermal_zones[-1].doors), 1) == 2.0
->>>>>>> 29c78eb3
+                prj.buildings[-1].thermal_zones[-1].doors), 1) == 2.0