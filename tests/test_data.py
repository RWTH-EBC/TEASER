--- conflicted
+++ resolved
@@ -611,20 +611,6 @@
         prj.name = "Project"
         prj.save_project(file_name="unitTest_new.json", path=None)
 
-<<<<<<< HEAD
-=======
-    def test_load_citygml(self):
-        """test of load_gml"""
-        prj.set_default()
-        prj.load_citygml(
-            utilities.get_full_path("examples/examplefiles/CityGMLSample.gml")
-        )
-        prj.name = "CityGML_Test"
-        prj.calc_all_buildings()
-        path = prj.export_aixlib(internal_id=None, path=None)
-        prj.set_default()
-
->>>>>>> 14b25290
     def test_calc_all_buildings(self):
         """test of calc_all_buildings, no calculation verification"""
 
