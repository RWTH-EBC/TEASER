--- conflicted
+++ resolved
@@ -2369,7 +2369,6 @@
         therm_zone.use_conditions.base_ach = 0.5
         assert therm_zone.infiltration_rate == 0.5
 
-<<<<<<< HEAD
 
     def test_sim_results(self):
 
@@ -2751,7 +2750,8 @@
             assert val < 0.15
 
     #  ######################################################################
-=======
+
+
     def test_load_save_material(self):
         """test of load_material_template and save_material_template,
         no parameter checking"""
@@ -2839,4 +2839,4 @@
                 os.path.dirname(__file__),
                 'testfiles',
                 'teaser_v39.teaserXML'))
->>>>>>> 857d6383
+
