"""
Created July 2015

@author: TEASER 4 Development Team
"""
from teaser.logic import utilities
from teaser.logic.buildingobjects.calculation.four_element import FourElement
from teaser.logic.buildingobjects.calculation.three_element import ThreeElement
from teaser.logic.buildingobjects.calculation.two_element import TwoElement
from teaser.project import Project
from teaser.data.utilities import ConstructionData
from teaser.data.dataclass import DataClass
from teaser.logic.buildingobjects.buildingphysics.interzonalfloor \
    import InterzonalFloor
from teaser.logic.buildingobjects.buildingphysics.interzonalceiling \
    import InterzonalCeiling
from teaser.logic.buildingobjects.buildingphysics.interzonalwall \
    import InterzonalWall
import math
import os
import helptest
from pytest import approx

prj = Project(False)
prj.data = DataClass(construction_data=ConstructionData.iwu_heavy)


class Test_teaser(object):
    """Unit Tests for TEASER"""

    global prj

    def test_calc_vdi_room1(self):
        """Parameter Verification for rouvel room1"""
        import teaser.examples.verification.verification_VDI_6007_room1 as room1

        room1_prj = room1.parameter_room1()
        zone_attr = room1_prj.buildings[0].thermal_zones[0].model_attr

        # parameters inner wall Typraum S

        assert round(zone_attr.r1_iw, 13) == 0.0005956934075
        assert round(zone_attr.c1_iw / 1000, 7) == 14836.3546282
        assert round(zone_attr.area_iw, 1) == 75.5
        assert round(zone_attr.alpha_conv_inner_iw, 13) == 2.23642384105960

        # paremeters outer wall Typraum S
        r_rest = zone_attr.r_rest_ow + 1 / (
            zone_attr.alpha_comb_outer_ow * zone_attr.area_ow
        )
        assert round(r_rest, 13) == 0.0427687193786
        assert round(zone_attr.r1_ow, 13) == 0.0043679129367
        assert round(zone_attr.c1_ow / 1000, 7) == 1600.8489399
        assert round(zone_attr.area_ow, 1) == 3.5
        assert round(zone_attr.area_win, 1) == 7.0
        assert round(zone_attr.alpha_conv_inner_ow, 1) == 2.7
        assert round(zone_attr.alpha_comb_outer_ow, 1) == 25.0

    def test_calc_vdi_room3(self):
        """Parameter Verification for room 3"""
        import teaser.examples.verification.verification_VDI_6007_room3 as room3

        room3_prj = room3.parameter_room3()
        zone_attr = room3_prj.buildings[0].thermal_zones[0].model_attr

        # parameters inner wall Typraum L

        assert round(zone_attr.r1_iw, 13) == 0.003385649748
        assert round(zone_attr.c1_iw / 1000, 7) == 7445.3648976
        assert round(zone_attr.area_iw, 1) == 75.5
        assert round(zone_attr.alpha_conv_inner_iw, 13) == 2.23642384105960

        # parameters outer wall Typraum L
        r_rest = zone_attr.r_rest_ow + 1 / (
            zone_attr.alpha_comb_outer_ow * zone_attr.area_ow
        )
        assert round(r_rest, 13) == 0.0431403889233
        assert round(zone_attr.r1_ow, 13) == 0.004049351608
        assert round(zone_attr.c1_ow / 1000, 7) == 47.8617641
        assert round(zone_attr.area_ow, 1) == 3.5
        assert round(zone_attr.area_win, 1) == 7.0
        assert round(zone_attr.alpha_conv_inner_ow, 1) == 2.7
        assert round(zone_attr.alpha_comb_outer_ow, 1) == 25.0

    def test_calc_vdi_room8(self):
        """Parameter Verification for room 8"""
        import teaser.examples.verification.verification_VDI_6007_room8 as room8

        room8_prj = room8.parameter_room8()
        zone_attr = room8_prj.buildings[0].thermal_zones[0].model_attr

        assert round(zone_attr.r1_iw, 13) == 0.0006688956391
        assert round(zone_attr.c1_iw / 1000, 7) == 12391.3638631
        assert round(zone_attr.area_iw, 1) == 60.5
        assert round(zone_attr.alpha_conv_inner_iw, 13) == 2.1214876033058
        r_rest = zone_attr.r_rest_ow + 1 / (
            zone_attr.alpha_comb_outer_ow * zone_attr.area_ow
        )
        assert round(r_rest, 13) == 0.0207059264866
        assert round(zone_attr.r1_ow, 13) == 0.0017362530106
        assert round(zone_attr.c1_ow / 1000, 7) == 5259.932231
        assert round(zone_attr.area_ow, 1) == 11.5
        assert round(zone_attr.area_win, 1) == 14.0
        assert round(zone_attr.alpha_conv_inner_ow, 1) == 2.7
        assert round(zone_attr.alpha_comb_outer_ow, 1) == 25.0
        assert round(zone_attr.weightfactor_ow[1], 13) == 0.1324989973869
        assert round(zone_attr.weightfactor_win[0], 13) == 0.4047663456282

    # EBC Calculation Verification, with parameters from TEASER3

    def test_calc_ebc(self):
        """
        Parameter Verification for ebc calculation method. Values are compared
        with TEASER3 values.
        """
        prj.set_default()
        prj.load_project(
            utilities.get_full_path("examples/examplefiles/unitTestCalc.json")
        )

        prj.number_of_elements_calc = 2
        prj.merge_windows_calc = False
        prj.buildings[0].calc_building_parameter()
        zone_attr = prj.buildings[0].thermal_zones[0].model_attr

        assert round(zone_attr.r1_iw, 11) == 4.62113e-06
        assert round(zone_attr.c1_iw, 2) == 1209810287.22
        assert round(zone_attr.area_iw, 5) == 9866.66667
        assert round(zone_attr.alpha_conv_inner_iw, 5) == 2.37568

        assert round(zone_attr.r_rest_ow, 5) == 0.00181
        assert round(zone_attr.r1_ow, 10) == 3.06155e-05
        assert round(zone_attr.c1_ow, 3) == 226923157.846
        assert round(zone_attr.area_ow, 5) == 920.0

        assert round(zone_attr.alpha_conv_inner_ow, 5) == 1.83043

        assert round(zone_attr.alpha_conv_outer_ow, 5) == 20.0
        assert round(zone_attr.alpha_comb_outer_ow, 5) == 25.0
        assert round(zone_attr.alpha_conv_inner_win, 5) == 2.7
        assert round(zone_attr.alpha_conv_outer_win, 5) == 20.0
        assert round(zone_attr.alpha_comb_outer_win, 5) == 25.0

        assert round(zone_attr.weightfactor_ow[0], 5) == 0.04588
        assert round(zone_attr.weightfactor_win[0], 5) == 0.33333
        assert round(zone_attr.weightfactor_ground, 5) == 0.54398

    def test_type_bldg_office_with_calc(self):
        """
        Verification of the type building generation of an office building.
        Values are compared with TEASER3 values.
        """
        from teaser.logic.archetypebuildings.bmvbs.office import Office

        prj.set_default()
        test_office = Office(
            parent=prj,
            name="TestBuilding",
            year_of_construction=1988,
            number_of_floors=3,
            height_of_floors=3,
            net_leased_area=2500,
        )

        test_office.generate_archetype()

        # general parameters

        assert len(test_office.thermal_zones) == 6

        # zone specific parameters

        for zone in test_office.thermal_zones:
            if zone.name == "Meeting":
                assert zone.area == 100
            if zone.name == "Storage":
                assert zone.area == 375
            if zone.name == "Office":
                assert zone.area == 1250
            if zone.name == "Restroom":
                assert zone.area == 100
            if zone.name == "ICT":
                assert zone.area == 50
            if zone.name == "Floor":
                assert zone.area == 625

        # facade specific parameters

        assert round(test_office.get_outer_wall_area(-2), 0) == 958
        assert round(test_office.get_outer_wall_area(-1), 0) == 958
        assert round(test_office.get_outer_wall_area(0), 0) == 437
        assert round(test_office.get_outer_wall_area(180), 0) == 437
        assert round(test_office.get_outer_wall_area(90), 0) == 77
        assert round(test_office.get_outer_wall_area(270), 0) == 77
        assert round(test_office.get_window_area(0), 0) == 158
        assert round(test_office.get_window_area(180), 0) == 158
        assert round(test_office.get_window_area(90), 0) == 28
        assert round(test_office.get_window_area(270), 0) == 28

        prj.set_default()
        test_office = Office(
            parent=prj,
            name="TestBuilding",
            year_of_construction=1988,
            number_of_floors=3,
            height_of_floors=3,
            net_leased_area=2500,
            office_layout=1,
            window_layout=1,
            construction_data="iwu_light",
        )

        test_office.generate_archetype()

        # facade specific parameters

        assert round(test_office.get_outer_wall_area(-2), 0) == 958
        assert round(test_office.get_outer_wall_area(-1), 0) == 958
        assert round(test_office.get_outer_wall_area(0), 0) == 446
        assert round(test_office.get_outer_wall_area(180), 0) == 446
        assert round(test_office.get_outer_wall_area(90), 0) == 79
        assert round(test_office.get_outer_wall_area(270), 0) == 79
        assert round(test_office.get_window_area(0), 0) == 149
        assert round(test_office.get_window_area(180), 0) == 149
        assert round(test_office.get_window_area(90), 0) == 26
        assert round(test_office.get_window_area(270), 0) == 26

        prj.set_default()
        test_office = Office(
            parent=prj,
            name="TestBuilding",
            year_of_construction=1988,
            number_of_floors=3,
            height_of_floors=3,
            net_leased_area=2500,
            office_layout=2,
            window_layout=2,
            construction_data="iwu_heavy",
        )

        test_office.generate_archetype()

        # facade specific parameters

        assert round(test_office.get_outer_wall_area(-2), 0) == 958
        assert round(test_office.get_outer_wall_area(-1), 0) == 958
        assert round(test_office.get_outer_wall_area(0), 0) == 283
        assert round(test_office.get_outer_wall_area(180), 0) == 283
        assert round(test_office.get_outer_wall_area(90), 0) == 67
        assert round(test_office.get_outer_wall_area(270), 0) == 67
        assert round(test_office.get_window_area(0), 0) == 283
        assert round(test_office.get_window_area(180), 0) == 283
        assert round(test_office.get_window_area(90), 0) == 67
        assert round(test_office.get_window_area(270), 0) == 67

        prj.set_default()
        test_office = Office(
            parent=prj,
            name="TestBuilding",
            year_of_construction=1988,
            number_of_floors=3,
            height_of_floors=3,
            net_leased_area=2500,
            office_layout=3,
            window_layout=3,
            construction_data="iwu_light",
        )

        test_office.generate_archetype()

        # facade specific parameters

        assert round(test_office.get_outer_wall_area(-2), 0) == 958
        assert round(test_office.get_outer_wall_area(-1), 0) == 958
        assert round(test_office.get_outer_wall_area(0), 0) == 35
        assert round(test_office.get_outer_wall_area(180), 0) == 35
        assert round(test_office.get_outer_wall_area(90), 0) == 35
        assert round(test_office.get_outer_wall_area(270), 0) == 35
        assert round(test_office.get_window_area(0), 0) == 315
        assert round(test_office.get_window_area(180), 0) == 315
        assert round(test_office.get_window_area(90), 0) == 315
        assert round(test_office.get_window_area(270), 0) == 315

    def test_type_bldg_institute4_with_calc(self):
        """
        Verification of the type building generation of an office building.
        Values are compared with TEASER3 values.
        """
        from teaser.logic.archetypebuildings.bmvbs.custom.institute4 import Institute4

        prj.set_default()
        test_institute4 = Institute4(
            parent=prj,
            name="TestBuilding",
            year_of_construction=1988,
            number_of_floors=3,
            height_of_floors=3,
            net_leased_area=2500,
            office_layout=0,
            window_layout=0,
            construction_data="iwu_heavy",
        )

        test_institute4.generate_archetype()

        # general parameters

        assert len(test_institute4.thermal_zones) == 7

        # zone specific parameters

        for zone in test_institute4.thermal_zones:
            if zone.name == "Meeting":
                assert zone.area == 100
            if zone.name == "Storage":
                assert round(zone.area) == 700
            if zone.name == "Office":
                assert zone.area == 550
            if zone.name == "Restroom":
                assert zone.area == 100
            if zone.name == "ICT":
                assert zone.area == 50
            if zone.name == "Floor":
                assert zone.area == 500
            if zone.name == "Laboratory":
                assert zone.area == 500

        # facade specific parameters

        assert round(test_institute4.get_outer_wall_area(-2), 0) == 958
        assert round(test_institute4.get_outer_wall_area(-1), 0) == 958
        assert round(test_institute4.get_outer_wall_area(0), 0) == 742
        assert round(test_institute4.get_outer_wall_area(180), 0) == 742
        assert round(test_institute4.get_outer_wall_area(90), 0) == 131
        assert round(test_institute4.get_outer_wall_area(270), 0) == 131
        assert round(test_institute4.get_window_area(0), 0) == 158
        assert round(test_institute4.get_window_area(180), 0) == 158
        assert round(test_institute4.get_window_area(90), 0) == 28
        assert round(test_institute4.get_window_area(270), 0) == 28

    def test_type_bldg_institute8_with_calc(self):
        """
        Verification of the type building generation of an office building.
        Values are compared with TEASER3 values.
        """
        from teaser.logic.archetypebuildings.bmvbs.custom.institute8 import Institute8

        prj.set_default()
        test_institute8 = Institute8(
            parent=prj,
            name="TestBuilding",
            year_of_construction=1988,
            number_of_floors=3,
            height_of_floors=3,
            net_leased_area=2500,
            office_layout=0,
            window_layout=0,
            construction_data="iwu_heavy",
        )

        test_institute8.generate_archetype()

        # general parameters

        assert len(test_institute8.thermal_zones) == 7

        # zone specific parameters

        for zone in test_institute8.thermal_zones:
            if zone.name == "Meeting":
                assert zone.area == 100
            if zone.name == "Storage":
                assert zone.area == 750
            if zone.name == "Office":
                assert zone.area == 100
            if zone.name == "Restroom":
                assert zone.area == 100
            if zone.name == "ICT":
                assert zone.area == 50
            if zone.name == "Floor":
                assert zone.area == 150
            if zone.name == "Laboratory":
                assert zone.area == 1250

        # facade specific parameters

        assert round(test_institute8.get_outer_wall_area(-2), 0) == 958
        assert round(test_institute8.get_outer_wall_area(-1), 0) == 958
        assert round(test_institute8.get_outer_wall_area(0), 0) == 742
        assert round(test_institute8.get_outer_wall_area(180), 0) == 742
        assert round(test_institute8.get_outer_wall_area(90), 0) == 131
        assert round(test_institute8.get_outer_wall_area(270), 0) == 131
        assert round(test_institute8.get_window_area(0), 0) == 158
        assert round(test_institute8.get_window_area(180), 0) == 158
        assert round(test_institute8.get_window_area(90), 0) == 28
        assert round(test_institute8.get_window_area(270), 0) == 28

    def test_type_bldg_institute_with_calc(self):
        """
        Verification of the type building generation of an office building.
        Values are compared with TEASER3 values.
        """
        from teaser.logic.archetypebuildings.bmvbs.custom.institute import Institute

        prj.set_default()
        test_institute = Institute(
            parent=prj,
            name="TestBuilding",
            year_of_construction=1988,
            number_of_floors=3,
            height_of_floors=3,
            net_leased_area=2500,
            office_layout=0,
            window_layout=0,
            construction_data="iwu_heavy",
        )

        test_institute.generate_archetype()

        # general parameters

        assert len(test_institute.thermal_zones) == 7

        # zone specific parameters

        for zone in test_institute.thermal_zones:
            if zone.name == "Meeting":
                assert zone.area == 100
            if zone.name == "Storage":
                assert zone.area == 1000
            if zone.name == "Office":
                assert zone.area == 400
            if zone.name == "Restroom":
                assert zone.area == 100
            if zone.name == "ICT":
                assert zone.area == 50
            if zone.name == "Floor":
                assert zone.area == 475
            if zone.name == "Laboratory":
                assert zone.area == 375

        # facade specific parameters

        assert round(test_institute.get_outer_wall_area(-2), 0) == 958
        assert round(test_institute.get_outer_wall_area(-1), 0) == 958
        assert round(test_institute.get_outer_wall_area(0), 0) == 836
        assert round(test_institute.get_outer_wall_area(180), 0) == 836
        assert round(test_institute.get_outer_wall_area(90), 0) == 147
        assert round(test_institute.get_outer_wall_area(270), 0) == 147
        assert round(test_institute.get_window_area(0), 0) == 158
        assert round(test_institute.get_window_area(180), 0) == 158
        assert round(test_institute.get_window_area(90), 0) == 28
        assert round(test_institute.get_window_area(270), 0) == 28

    def test_type_bldg_residential_with_calc(self):
        """
        Verification of the type building generation of an office building.
        Values are compared with TEASER3 values.
        """
        from teaser.logic.archetypebuildings.bmvbs.singlefamilydwelling import (
            SingleFamilyDwelling,
        )

        prj.set_default()
        test_residential = SingleFamilyDwelling(
            parent=prj,
            name="TestBuilding",
            year_of_construction=1988,
            number_of_floors=3,
            height_of_floors=3,
            net_leased_area=2500,
        )

        test_residential.generate_archetype()

        # general parameters

        assert len(test_residential.thermal_zones) == 1

        # zone specific parameters

        for zone in test_residential.thermal_zones:
            if zone.name == "SingleDwelling":
                assert zone.area == 2500

        # facade specific parameters

        assert round(test_residential.get_outer_wall_area(-2), 0) == 1108
        assert round(test_residential.get_outer_wall_area(-1), 0) == 1108
        assert round(test_residential.get_outer_wall_area(0), 0) == 312
        assert round(test_residential.get_outer_wall_area(180), 0) == 312
        assert round(test_residential.get_outer_wall_area(90), 0) == 312
        assert round(test_residential.get_outer_wall_area(270), 0) == 312
        assert round(test_residential.get_window_area(0), 0) == 125
        assert round(test_residential.get_window_area(180), 0) == 125
        assert round(test_residential.get_window_area(90), 0) == 125
        assert round(test_residential.get_window_area(270), 0) == 125

        prj.set_default()
        test_residential = SingleFamilyDwelling(
            parent=prj,
            name="TestBuilding",
            year_of_construction=1988,
            number_of_floors=3,
            height_of_floors=3,
            net_leased_area=2500,
            residential_layout=1,
            neighbour_buildings=1,
            attic=1,
            dormer=1,
            cellar=1,
            construction_data="iwu_light",
        )

        test_residential.generate_archetype()

        # facade specific parameters

        assert round(test_residential.get_outer_wall_area(-2), 0) == 1108
        assert round(test_residential.get_outer_wall_area(-1), 0) == 1108
        assert round(test_residential.get_outer_wall_area(0), 0) == 393
        assert round(test_residential.get_outer_wall_area(180), 0) == 393
        assert round(test_residential.get_outer_wall_area(90), 0) == 393
        assert round(test_residential.get_outer_wall_area(270), 0) == 393
        assert round(test_residential.get_window_area(0), 0) == 125
        assert round(test_residential.get_window_area(180), 0) == 125
        assert round(test_residential.get_window_area(90), 0) == 125
        assert round(test_residential.get_window_area(270), 0) == 125

        prj.set_default()
        test_residential = SingleFamilyDwelling(
            parent=prj,
            name="TestBuilding",
            year_of_construction=1988,
            number_of_floors=3,
            height_of_floors=3,
            net_leased_area=2500,
            residential_layout=0,
            neighbour_buildings=2,
            attic=2,
            dormer=0,
            cellar=2,
            construction_data="iwu_heavy",
        )

        test_residential.generate_archetype()

        # facade specific parameters

        assert round(test_residential.get_outer_wall_area(-2), 0) == 858
        assert round(test_residential.get_outer_wall_area(-1), 0) == 484
        assert round(test_residential.get_outer_wall_area(0), 0) == 267
        assert round(test_residential.get_outer_wall_area(180), 0) == 267
        assert round(test_residential.get_outer_wall_area(90), 0) == 267
        assert round(test_residential.get_outer_wall_area(270), 0) == 267
        assert round(test_residential.get_window_area(0), 0) == 125
        assert round(test_residential.get_window_area(180), 0) == 125
        assert round(test_residential.get_window_area(90), 0) == 125
        assert round(test_residential.get_window_area(270), 0) == 125

        prj.set_default()
        test_residential = SingleFamilyDwelling(
            parent=prj,
            name="TestBuilding",
            year_of_construction=1988,
            number_of_floors=3,
            height_of_floors=3,
            net_leased_area=2500,
            residential_layout=0,
            neighbour_buildings=2,
            attic=3,
            dormer=0,
            cellar=3,
            construction_data="iwu_light",
        )

        test_residential.generate_archetype()

        # facade specific parameters

        assert round(test_residential.get_outer_wall_area(-2), 0) == 700
        assert round(test_residential.get_outer_wall_area(-1), 0) == 789
        assert round(test_residential.get_outer_wall_area(0), 0) == 251
        assert round(test_residential.get_outer_wall_area(180), 0) == 251
        assert round(test_residential.get_outer_wall_area(90), 0) == 251
        assert round(test_residential.get_outer_wall_area(270), 0) == 251
        assert round(test_residential.get_window_area(0), 0) == 125
        assert round(test_residential.get_window_area(180), 0) == 125
        assert round(test_residential.get_window_area(90), 0) == 125
        assert round(test_residential.get_window_area(270), 0) == 125

    # # methods in Project, these tests only test if the API function works,
    # # not if it produces reliable results.

    def test_load_save_project(self):
        """test of load_project and save_project"""

        prj.load_project(
            utilities.get_full_path(("examples/examplefiles" "/unitTest.json"))
        )
        therm_zone = prj.buildings[-1].thermal_zones[0]
        assert round(therm_zone.outer_walls[0].area, 2) == 137.23
        tz_area = sum([tz.area for tz in prj.buildings[-1].thermal_zones])
        assert prj.buildings[-1].net_leased_area == tz_area
        prj.save_project(file_name="unitTest", path=None)
        prj.save_project(file_name=None, path=utilities.get_default_path())
        prj.set_default()

    def test_load_save_project_new(self):
        """test of load_project and save_project"""
        prj.set_default(load_data=False)
        prj.load_project(os.path.join(utilities.get_default_path(), "unitTest.json"))
        therm_zone = prj.buildings[-1].thermal_zones[0]
        assert therm_zone.area == 994.0
        tz_area = sum([tz.area for tz in prj.buildings[-1].thermal_zones])
        for tz in prj.buildings[-1].thermal_zones:
            print(tz.name, tz.area)
        print(prj.buildings[-1].name, prj.buildings[-1].net_leased_area)
        assert prj.buildings[-1].net_leased_area == tz_area
        assert prj.buildings[-1].net_leased_area == 1988.0
        assert prj.buildings[-1].name == "TestBuilding"
        prj.name = "Project"
        prj.save_project(file_name="unitTest_new.json", path=None)

    def test_calc_all_buildings(self):
        """test of calc_all_buildings, no calculation verification"""

        helptest.building_test2(prj)
        helptest.building_test2(prj)
        prj.number_of_elements_calc = 2
        prj.merge_windows_calc = False
        prj.used_library_calc = "AixLib"
        prj.calc_all_buildings()
        prj.number_of_elements_calc = 2
        prj.merge_windows_calc = False
        prj.used_library_calc = "AixLib"
        prj.calc_all_buildings(raise_errors=True)

    def test_number_of_elements_propagation(self):
        """Tests propagation of changes in number_of_elements_calc"""

        helptest.building_test2(prj)
        prj.number_of_elements_calc = 2
        prj.merge_windows_calc = False
        prj.used_library_calc = "AixLib"
        prj.calc_all_buildings(raise_errors=True)

        assert prj.number_of_elements_calc == 2
        bldg = prj.buildings[-1]
        assert bldg.number_of_elements_calc == 2
        tz = bldg.thermal_zones[0]
        assert isinstance(tz.model_attr, TwoElement)
        assert not hasattr(tz.model_attr, 'area_gf')
        assert not hasattr(tz.model_attr, 'area_rt')

        prj.number_of_elements_calc = 3
        prj.calc_all_buildings(raise_errors=True)

        assert prj.number_of_elements_calc == 3
        bldg = prj.buildings[-1]
        assert bldg.number_of_elements_calc == 3
        tz = bldg.thermal_zones[0]
        assert isinstance(tz.model_attr, ThreeElement)
        assert tz.model_attr.area_gf == 140.0
        assert not hasattr(tz.model_attr, 'area_rt')

        prj.number_of_elements_calc = 4
        prj.calc_all_buildings(raise_errors=True)

        assert prj.number_of_elements_calc == 4
        bldg = prj.buildings[-1]
        assert bldg.number_of_elements_calc == 4
        tz = bldg.thermal_zones[0]
        assert isinstance(tz.model_attr, FourElement)
        assert tz.model_attr.area_rt == 140.0
        assert tz.model_attr.area_gf == 140.0

    def test_calc_building_parameter(self):
        """Check that calc_building_parameter() not overwrites prj settings"""
        helptest.building_test2(prj)
        prj.number_of_elements_calc = 2
        prj.merge_windows_calc = False
        prj.used_library_calc = "AixLib"
        prj.calc_all_buildings(raise_errors=True)

        assert prj.number_of_elements_calc == 2
        bldg = prj.buildings[-1]
        assert bldg.number_of_elements_calc == 2
        bldg.calc_building_parameter()
        tz = bldg.thermal_zones[0]
        assert isinstance(tz.model_attr, TwoElement)
        assert not hasattr(tz.model_attr, 'area_gf')
        assert not hasattr(tz.model_attr, 'area_rt')

        prj.number_of_elements_calc = 3
        prj.calc_all_buildings(raise_errors=True)

        assert prj.number_of_elements_calc == 3
        bldg = prj.buildings[-1]
        assert bldg.number_of_elements_calc == 3
        bldg.calc_building_parameter()
        tz = bldg.thermal_zones[0]
        assert isinstance(tz.model_attr, ThreeElement)
        assert tz.model_attr.area_gf == 140.0
        assert not hasattr(tz.model_attr, 'area_rt')

        prj.number_of_elements_calc = 4
        prj.calc_all_buildings(raise_errors=True)

        assert prj.number_of_elements_calc == 4
        bldg = prj.buildings[-1]
        assert bldg.number_of_elements_calc == 4
        bldg.calc_building_parameter()
        tz = bldg.thermal_zones[0]
        assert isinstance(tz.model_attr, FourElement)
        assert tz.model_attr.area_rt == 140.0
        assert tz.model_attr.area_gf == 140.0

    def test_retrofit_all_buildings(self):
        """test of retrofit_all_buildings, no calculation verification"""
        prj.add_residential(
            construction_data="iwu_heavy",
            geometry_data="iwu_single_family_dwelling",
            name="ResidentialBuilding",
            year_of_construction=1858,
            number_of_floors=2,
            height_of_floors=3.2,
            net_leased_area=219,
        )
        prj.add_residential(
            construction_data="tabula_de_standard",
            geometry_data="tabula_de_single_family_house",
            name="ResidentialBuilding",
            year_of_construction=1858,
            number_of_floors=2,
            height_of_floors=3.2,
            net_leased_area=219,
        )
        prj.retrofit_all_buildings(year_of_retrofit=2015, type_of_retrofit="retrofit")

    def test_export_aixlib(self):
        """test of export_aixlib, no calculation verification"""

        prj.number_of_elements_calc = 1
        prj.merge_windows_calc = False
        prj.used_library_calc = "AixLib"
        prj.calc_all_buildings()
        prj.export_aixlib()

        prj.number_of_elements_calc = 2
        prj.merge_windows_calc = False
        prj.used_library_calc = "AixLib"
        prj.calc_all_buildings()
        prj.export_aixlib()

        prj.number_of_elements_calc = 3
        prj.merge_windows_calc = False
        prj.used_library_calc = "AixLib"
        prj.calc_all_buildings()
        prj.export_aixlib()

        prj.number_of_elements_calc = 4
        prj.merge_windows_calc = False
        prj.used_library_calc = "AixLib"
        prj.calc_all_buildings()
        prj.export_aixlib()

        prj.number_of_elements_calc = 4
        prj.merge_windows_calc = False
        prj.used_library_calc = "AixLib"
        prj.calc_all_buildings()
        prj.export_aixlib(building_model="Test", zone_model="Test", corG="Test")

        prj.number_of_elements_calc = 4
        prj.merge_windows_calc = False
        prj.used_library_calc = "AixLib"
        prj.calc_all_buildings()
        prj.buildings.append(prj.buildings[-1])

        prj.number_of_elements_calc = 4
        prj.merge_windows_calc = False
        prj.used_library_calc = "AixLib"
        prj.calc_all_buildings()
        prj.export_aixlib(path=utilities.get_default_path())

        prj.number_of_elements_calc = 5
        prj.merge_windows_calc = False
        prj.used_library_calc = "AixLib"
        prj.calc_all_buildings(raise_errors=True)
        prj.export_aixlib()

        prj.number_of_elements_calc = 5
        prj.merge_windows_calc = False
        prj.used_library_calc = "AixLib"
        prj.calc_all_buildings()
        prj.export_aixlib(building_model="Test", zone_model="Test", corG="Test")

        prj.number_of_elements_calc = 5
        prj.merge_windows_calc = False
        prj.used_library_calc = "AixLib"
        prj.calc_all_buildings()
        prj.buildings.append(prj.buildings[-1])

        prj.number_of_elements_calc = 5
        prj.merge_windows_calc = False
        prj.used_library_calc = "AixLib"
        prj.calc_all_buildings()
        prj.export_aixlib(path=utilities.get_default_path())

    def test_export_ibpsa(self):
        """test of export_ibpsa, no calculation verification"""

        prj.number_of_elements_calc = 1
        prj.merge_windows_calc = True
        prj.used_library_calc = "IBPSA"
        prj.calc_all_buildings()
        prj.export_ibpsa(library="AixLib")
        prj.export_ibpsa(library="Buildings")
        prj.export_ibpsa(library="BuildingSystems")
        prj.export_ibpsa(library="IDEAS")
        prj.number_of_elements_calc = 1
        prj.merge_windows_calc = False
        prj.used_library_calc = "IBPSA"
        prj.calc_all_buildings()
        prj.export_ibpsa(library="AixLib")
        prj.export_ibpsa(library="Buildings")
        prj.export_ibpsa(library="BuildingSystems")
        prj.export_ibpsa(library="IDEAS")
        prj.number_of_elements_calc = 2
        prj.merge_windows_calc = True
        prj.used_library_calc = "IBPSA"
        prj.calc_all_buildings()
        prj.export_ibpsa(library="AixLib")
        prj.export_ibpsa(library="Buildings")
        prj.export_ibpsa(library="BuildingSystems")
        prj.export_ibpsa(library="IDEAS")
        prj.number_of_elements_calc = 2
        prj.merge_windows_calc = False
        prj.used_library_calc = "IBPSA"
        prj.calc_all_buildings()
        prj.export_ibpsa(library="AixLib")
        prj.export_ibpsa(library="Buildings")
        prj.export_ibpsa(library="BuildingSystems")
        prj.export_ibpsa(library="IDEAS")
        prj.number_of_elements_calc = 3
        prj.merge_windows_calc = True
        prj.used_library_calc = "IBPSA"
        prj.calc_all_buildings()
        prj.export_ibpsa(library="AixLib")
        prj.export_ibpsa(library="Buildings")
        prj.export_ibpsa(library="BuildingSystems")
        prj.export_ibpsa(library="IDEAS")
        prj.number_of_elements_calc = 3
        prj.merge_windows_calc = False
        prj.used_library_calc = "IBPSA"
        prj.calc_all_buildings()
        prj.export_ibpsa(library="AixLib")
        prj.export_ibpsa(library="Buildings")
        prj.export_ibpsa(library="BuildingSystems")
        prj.export_ibpsa(library="IDEAS")
        prj.number_of_elements_calc = 4
        prj.merge_windows_calc = True
        prj.used_library_calc = "IBPSA"
        prj.calc_all_buildings()
        prj.export_ibpsa(library="AixLib")
        prj.export_ibpsa(library="Buildings")
        prj.export_ibpsa(library="BuildingSystems")
        prj.export_ibpsa(library="IDEAS")
        prj.number_of_elements_calc = 4
        prj.merge_windows_calc = False
        prj.used_library_calc = "IBPSA"
        prj.calc_all_buildings()
        prj.export_ibpsa(library="AixLib")
        prj.export_ibpsa(library="Buildings")
        prj.export_ibpsa(library="BuildingSystems")
        prj.export_ibpsa(library="IDEAS")
        prj.number_of_elements_calc = 4
        prj.merge_windows_calc = False
        prj.used_library_calc = "IBPSA"
        prj.calc_all_buildings()
        prj.export_ibpsa(internal_id=prj.buildings[-1].internal_id)
        prj.number_of_elements_calc = 4
        prj.merge_windows_calc = False
        prj.used_library_calc = "IBPSA"
        prj.calc_all_buildings()
        prj.export_ibpsa(path=utilities.get_default_path())
        prj.set_default()

    def test_export_aixlib_five(self):
        """test AixLib export with five elements, no calculation verification"""

        prj.set_default(load_data=True)
        helptest.building_test2(prj)
        helptest.interzonal_test2(prj)
        prj.number_of_elements_calc = 5
        prj.merge_windows_calc = False
        prj.used_library_calc = "AixLib"
        prj.calc_all_buildings(raise_errors=True)
        prj.export_aixlib(path=utilities.get_default_path() + '_2')

    def test_instantiate_data_class(self):
        """test of instantiate_data_class"""

        prj.instantiate_data_class()

    def test_type_bldg_office(self):
        """test of type_bldg_office, no calculation verification
        """
        prj.set_default(load_data=False)

        prj.add_non_residential(
            construction_data="iwu_heavy",
            geometry_data="bmvbs_office",
            name="TestBuilding",
            year_of_construction=1988,
            number_of_floors=7,
            height_of_floors=1,
            net_leased_area=1988,
            with_ahu=False,
            office_layout=0,
            window_layout=0,
        )
        prj.add_non_residential(
            construction_data="iwu_heavy",
            geometry_data="bmvbs_office",
            name="TestBuilding",
            year_of_construction=1988,
            number_of_floors=7,
            height_of_floors=1,
            net_leased_area=1988,
            with_ahu=False,
            internal_gains_mode=2,
            office_layout=0,
            window_layout=0,
        )
        prj.add_non_residential(
            construction_data="iwu_heavy",
            geometry_data="bmvbs_office",
            name="TestBuilding",
            year_of_construction=1988,
            number_of_floors=7,
            height_of_floors=1,
            net_leased_area=1988,
            with_ahu=False,
            internal_gains_mode=3,
            office_layout=0,
            window_layout=0,
        )

    def test_type_bldg_institute(self):
        """test of type_bldg_institute, no calculation verification"""

        prj.add_non_residential(
            construction_data="iwu_heavy",
            geometry_data="bmvbs_institute",
            name="TestBuilding",
            year_of_construction=1988,
            number_of_floors=7,
            height_of_floors=1,
            net_leased_area=1988,
            with_ahu=True,
            office_layout=0,
            window_layout=0,

        )
        prj.add_non_residential(
            construction_data="iwu_heavy",
            geometry_data="bmvbs_institute",
            name="TestBuilding",
            year_of_construction=1988,
            number_of_floors=7,
            height_of_floors=1,
            net_leased_area=1988,
            with_ahu=False,
            internal_gains_mode=2,
            office_layout=0,
            window_layout=0,
        )
        prj.add_non_residential(
            construction_data="iwu_heavy",
            geometry_data="bmvbs_institute",
            name="TestBuilding",
            year_of_construction=1988,
            number_of_floors=7,
            height_of_floors=1,
            net_leased_area=1988,
            with_ahu=False,
            internal_gains_mode=3,
            office_layout=0,
            window_layout=0,
        )

    def test_type_bldg_institute4(self):
        """test of type_bldg_institute4, no calculation verification"""

        prj.add_non_residential(
            construction_data="iwu_heavy",
            geometry_data="bmvbs_institute4",
            name="TestBuilding",
            year_of_construction=1988,
            number_of_floors=7,
            height_of_floors=1,
            net_leased_area=1988,
            with_ahu=True,
            office_layout=0,
            window_layout=0,
        )

    def test_type_bldg_institute8(self):
        """test of type_bldg_institute8, no calculation verification"""

        prj.add_non_residential(
            construction_data="iwu_heavy",
            geometry_data="bmvbs_institute8",
            name="TestBuilding",
            year_of_construction=1988,
            number_of_floors=7,
            height_of_floors=1,
            net_leased_area=1988,
            with_ahu=True,
            office_layout=0,
            window_layout=0,
        )

    def test_type_bldg_residential(self):
        """test of type_bldg_residential, no calculation verification"""

        prj.add_residential(
            construction_data="iwu_heavy",
            geometry_data="iwu_single_family_dwelling",
            name="TestBuilding",
            year_of_construction=1988,
            number_of_floors=7,
            height_of_floors=1,
            net_leased_area=1988,
            with_ahu=False,
            residential_layout=0,
            neighbour_buildings=0,
            attic=0,
            cellar=0,
            dormer=0,
        )

    def test_est_bldgs(self):
        """test of type_bldg_est, no calculation verification"""

        prj.add_residential(
            construction_data="iwu_heavy",
            geometry_data="urbanrenet_est1a",
            name="TestBuilding",
            year_of_construction=1988,
            number_of_floors=7,
            height_of_floors=1,
            net_leased_area=1988,
            with_ahu=False,
            residential_layout=0,
            neighbour_buildings=0,
            attic=0,
            cellar=0,
            dormer=0,
            number_of_apartments=1,
        )

        prj.add_residential(
            construction_data="iwu_heavy",
            geometry_data="urbanrenet_est1b",
            name="TestBuilding",
            year_of_construction=1988,
            number_of_floors=7,
            height_of_floors=1,
            net_leased_area=1988,
            with_ahu=False,
            residential_layout=0,
            neighbour_buildings=0,
            attic=0,
            cellar=0,
            dormer=0,
            number_of_apartments=1,
        )

        prj.add_residential(
            construction_data="iwu_heavy",
            geometry_data="urbanrenet_est2",
            name="TestBuilding",
            year_of_construction=1988,
            number_of_floors=7,
            height_of_floors=1,
            net_leased_area=1988,
            with_ahu=False,
            residential_layout=0,
            neighbour_buildings=0,
            attic=0,
            cellar=0,
            dormer=0,
            number_of_apartments=1,
        )

        prj.add_residential(
            construction_data="iwu_heavy",
            geometry_data="urbanrenet_est3",
            name="TestBuilding",
            year_of_construction=1988,
            number_of_floors=7,
            height_of_floors=1,
            net_leased_area=1988,
            with_ahu=False,
            residential_layout=0,
            neighbour_buildings=0,
            attic=0,
            cellar=0,
            dormer=0,
            number_of_apartments=1,
        )

        prj.add_residential(
            construction_data="iwu_heavy",
            geometry_data="urbanrenet_est4a",
            name="TestBuilding",
            year_of_construction=1988,
            number_of_floors=7,
            height_of_floors=1,
            net_leased_area=1988,
            with_ahu=False,
            residential_layout=0,
            neighbour_buildings=0,
            attic=0,
            cellar=0,
            dormer=0,
            number_of_apartments=1,
        )

        prj.add_residential(
            construction_data="iwu_heavy",
            geometry_data="urbanrenet_est4b",
            name="TestBuilding",
            year_of_construction=1988,
            number_of_floors=7,
            height_of_floors=1,
            net_leased_area=1988,
            with_ahu=False,
            residential_layout=0,
            neighbour_buildings=0,
            attic=0,
            cellar=0,
            dormer=0,
            number_of_apartments=1,
        )

        prj.add_residential(
            construction_data="iwu_heavy",
            geometry_data="urbanrenet_est5",
            name="TestBuilding",
            year_of_construction=1988,
            number_of_floors=7,
            height_of_floors=1,
            net_leased_area=1988,
            with_ahu=False,
            residential_layout=0,
            neighbour_buildings=0,
            attic=0,
            cellar=0,
            dormer=0,
            number_of_apartments=1,
        )

        prj.add_residential(
            construction_data="iwu_heavy",
            geometry_data="urbanrenet_est6",
            name="TestBuilding",
            year_of_construction=1988,
            number_of_floors=7,
            height_of_floors=1,
            net_leased_area=1988,
            with_ahu=False,
            residential_layout=0,
            neighbour_buildings=0,
            attic=0,
            cellar=0,
            dormer=0,
            number_of_apartments=1,
        )

        prj.add_residential(
            construction_data="iwu_heavy",
            geometry_data="urbanrenet_est7",
            name="TestBuilding",
            year_of_construction=1988,
            number_of_floors=7,
            height_of_floors=1,
            net_leased_area=1988,
            with_ahu=False,
            residential_layout=0,
            neighbour_buildings=0,
            attic=0,
            cellar=0,
            dormer=0,
            number_of_apartments=1,
        )

        prj.add_residential(
            construction_data="iwu_heavy",
            geometry_data="urbanrenet_est8a",
            name="TestBuilding",
            year_of_construction=1988,
            number_of_floors=7,
            height_of_floors=1,
            net_leased_area=1988,
            with_ahu=False,
            residential_layout=0,
            neighbour_buildings=0,
            attic=0,
            cellar=0,
            dormer=0,
            number_of_apartments=1,
        )

        prj.add_residential(
            construction_data="iwu_heavy",
            geometry_data="urbanrenet_est8b",
            name="TestBuilding",
            year_of_construction=1988,
            number_of_floors=7,
            height_of_floors=1,
            net_leased_area=1988,
            with_ahu=False,
            residential_layout=0,
            neighbour_buildings=0,
            attic=0,
            cellar=0,
            dormer=0,
            number_of_apartments=1,
        )

    # methods in Building

    def test_get_inner_wall_area(self):
        """test of get_inner_wall_area"""
        prj.set_default()
        helptest.building_test2(prj)
        sum_area = prj.buildings[-1].get_inner_wall_area()
        assert round(sum_area, 1) == 34.0

    def test_set_outer_wall_area(self):
        """test of set_outer_wall_area"""
        print(prj.buildings[-1].thermal_zones[-1].outer_walls[1].area)
        prj.buildings[-1].set_outer_wall_area(2.0, 0.0)

        therm_zone = prj.buildings[-1].thermal_zones[-1]
        print(therm_zone.outer_walls[1].area)
        assert round(therm_zone.outer_walls[0].area, 3) == 2.0
        assert round(therm_zone.outer_walls[1].area, 3) == 14.0

    def test_get_outer_wall_area(self):
        """test of get_outer_wall_area"""
        prj.buildings[-1].get_outer_wall_area(0.0)
        therm_zone = prj.buildings[-1].thermal_zones[-1]
        assert round(therm_zone.outer_walls[0].area, 3) == 2.0
        assert round(therm_zone.outer_walls[1].area, 3) == 14.0

    def test_set_window_area(self):
        """test of set_window_area"""
        prj.buildings[-1].set_window_area(1.0, 90.0)
        therm_zone = prj.buildings[-1].thermal_zones[-1]
        assert round(therm_zone.windows[0].area, 3) == 1.0

    def test_get_window_area(self):
        """test of get_window_area"""
        prj.buildings[-1].get_window_area(90.0)
        therm_zone = prj.buildings[-1].thermal_zones[-1]
        assert round(therm_zone.windows[0].area, 3) == 1.0

    def test_fill_outer_wall_area_dict(self):
        """test of fill_outer_wall_area_dict"""

        prj.buildings[-1].fill_outer_area_dict()
        outwall_dict_round = {
            key: round(value, 2) for key, value in prj.buildings[-1].outer_area.items()
        }
        assert outwall_dict_round == {
            -2.0: 140,
            -1.0: 140,
            0.0: 2.0,
            90.0: 14.0,
            180.0: 10.0,
            270.0: 14.0,
        }

    def test_fill_window_area_dict(self):
        """test of fill_window_area_dict"""
        prj.buildings[-1].fill_window_area_dict()
        assert prj.buildings[-1].window_area == {90.0: 1.0, 180.0: 8.0, 270.0: 5.0}

    def test_calc_building_parameter(self):
        """test of calc_building_parameter"""
        prj.set_default()
        helptest.building_test2(prj)

        prj.buildings[-1].calc_building_parameter(
            number_of_elements=2, merge_windows=True, used_library="AixLib"
        )

        assert round(prj.buildings[-1].volume, 1) == 490.0
        assert round(prj.buildings[-1].sum_heat_load, 4) == 6659.6256

    # methods in therm_zone

    def test_calc_zone_parameters(self):
        """test of calc zone parameter, no calculation verification"""

        prj.buildings[-1].thermal_zones[-1].calc_zone_parameters(
            number_of_elements=2, merge_windows=False
        )
        prj.buildings[-1].thermal_zones[-1].calc_zone_parameters(
            number_of_elements=2, merge_windows=True
        )

    def test_heat_load(self):
        """test of heating_load"""
        prj.set_default()
        helptest.building_test2(prj)
        prj.buildings[-1].thermal_zones[-1].use_conditions.base_infiltration = 0.5
        prj.buildings[-1].thermal_zones[-1].calc_zone_parameters(
            number_of_elements=2, merge_windows=True
        )
        prj.buildings[-1].thermal_zones[-1].model_attr.calc_attributes()
        assert (
            round(prj.buildings[-1].thermal_zones[-1].model_attr.heat_load, 4)
            == 6659.6256
        )

    def test_sum_building_elements_one(self):
        """test of combine_building_elements"""
        prj.set_default()
        helptest.building_test2(prj)

        from teaser.logic.buildingobjects.calculation.one_element import OneElement

        therm_zone = prj.buildings[-1].thermal_zones[-1]

        calc_attr = OneElement(therm_zone, merge_windows=False, t_bt=5)

        helplist = (
            therm_zone.outer_walls
            + therm_zone.rooftops
            + therm_zone.ground_floors
            + therm_zone.inner_walls
            + therm_zone.ceilings
            + therm_zone.floors
            + therm_zone.windows
        )

        for element in helplist:
            element.calc_equivalent_res()
            element.calc_ua_value()

        calc_attr._sum_outer_wall_elements()
        calc_attr._sum_window_elements()

        # outerwall
        assert calc_attr.ua_value_ow == approx(135.5818558809656, abs=1e-14)
        assert calc_attr.area_ow == approx(328.0, abs=0.1)
        assert calc_attr.r_conv_inner_ow == approx(0.0016512549537648611,
                                                   abs=1e-19)
        assert calc_attr.r_rad_inner_ow == approx(0.000609756097560976,
                                                  abs=1e-18)
        assert calc_attr.r_comb_inner_ow == approx(0.00044531528322052017,
                                                   abs=1e-20)
        assert calc_attr.r_conv_outer_ow == approx(0.00026595744680851064,
                                                   abs=1e-20)
        assert calc_attr.r_rad_outer_ow == approx(0.001063829787234043,
                                                  abs=1e-18)
        assert calc_attr.r_comb_outer_ow == approx(0.0002127659574468085,
                                                   abs=1e-20)
        assert calc_attr.alpha_conv_inner_ow == approx(1.84634, abs=0.00001)
        assert calc_attr.alpha_rad_inner_ow == approx(5.0, abs=0.00001)
        assert calc_attr.alpha_comb_inner_ow == approx(6.84634, abs=0.00001)
        assert calc_attr.alpha_conv_outer_ow == approx(20.0, abs=0.1)
        assert calc_attr.alpha_rad_outer_ow == approx(5.0, abs=0.00001)
        assert calc_attr.alpha_comb_outer_ow == approx(25.0, abs=0.1)

        # window
        assert calc_attr.ua_value_win == approx(32.87895310796074, abs=1e-14)
        assert calc_attr.area_win == approx(18.0, abs=0.1)
        assert calc_attr.r_conv_inner_win == approx(0.032679738562091505,
                                                    abs=1e-19)
        assert calc_attr.r_rad_inner_win == approx(0.0111, abs=0.0001)
        assert calc_attr.r_comb_inner_win == approx(0.008291873963515755,
                                                    abs=1e-19)
        assert calc_attr.r_conv_outer_win == approx(0.00278, abs=0.00001)
        assert calc_attr.r_rad_outer_win == approx(0.0111, abs=0.0001)
        assert calc_attr.r_comb_outer_win == approx(0.0022, abs=0.0001)
        assert calc_attr.alpha_conv_inner_win == approx(1.7, abs=0.1)
        assert calc_attr.alpha_comb_outer_win == approx(25.0, abs=0.1)
        assert calc_attr.alpha_conv_outer_win == approx(20.0, abs=0.1)
        assert calc_attr.weighted_g_value == approx(0.789, abs=0.001)

    def test_calc_chain_matrix_one(self):
        """test of calc_chain_matrix"""

        from teaser.logic.buildingobjects.calculation.one_element import OneElement

        therm_zone = prj.buildings[-1].thermal_zones[-1]

        calc_attr = OneElement(therm_zone, merge_windows=False, t_bt=5)

        helplist = (
            therm_zone.outer_walls
            + therm_zone.rooftops
            + therm_zone.ground_floors
            + therm_zone.inner_walls
            + therm_zone.ceilings
            + therm_zone.floors
            + therm_zone.windows
        )

        for element in helplist:
            element.calc_equivalent_res()
            element.calc_ua_value()

        omega = 2 * math.pi / 86400 / 5

        helplist_outer_walls = (
            therm_zone.outer_walls
            + therm_zone.rooftops
            + therm_zone.ground_floors
            + therm_zone.windows
        )

        r1_ow, c1_ow = calc_attr._calc_parallel_connection(
            element_list=helplist_outer_walls, omega=omega
        )
        assert round(r1_ow, 14) == 0.00100751548411
        assert round(c1_ow, 5) == 3648580.59312

    def test_sum_building_elements_two(self):
        """test of combine_building_elements"""
        prj.set_default()
        helptest.building_test2(prj)

        from teaser.logic.buildingobjects.calculation.two_element import TwoElement

        therm_zone = prj.buildings[-1].thermal_zones[-1]

        calc_attr = TwoElement(therm_zone, merge_windows=False, t_bt=5)

        helplist = (
            therm_zone.outer_walls
            + therm_zone.rooftops
            + therm_zone.ground_floors
            + therm_zone.inner_walls
            + therm_zone.ceilings
            + therm_zone.floors
            + therm_zone.windows
        )

        for element in helplist:
            element.calc_equivalent_res()
            element.calc_ua_value()

        calc_attr._sum_outer_wall_elements()
        calc_attr._sum_inner_wall_elements()
        calc_attr._sum_window_elements()

        # innerwall
        assert calc_attr.ua_value_iw == approx(14.286493860845841, abs=1e-14)
        assert calc_attr.area_iw == approx(34.0, abs=0.1)
        assert calc_attr.r_conv_inner_iw == approx(0.010893246187363833,
                                                   abs=1e-18)
        assert calc_attr.r_rad_inner_iw == approx(0.0058823529411764705,
                                                  abs=1e-19)
        assert calc_attr.r_comb_inner_iw == approx(0.003819709702062643,
                                                   abs=1e-19)
        assert calc_attr.alpha_conv_inner_iw == approx(2.7, abs=0.1)
        assert calc_attr.alpha_rad_inner_iw == approx(5.0, abs=0.1)
        assert calc_attr.alpha_comb_inner_iw == approx(7.7, abs=0.1)

        # outerwall
        assert calc_attr.ua_value_ow == approx(135.5818558809656, abs=1e-14)
        assert calc_attr.area_ow == approx(328.0, abs=0.1)
        assert calc_attr.r_conv_inner_ow == approx(0.0016512549537648611,
                                                   abs=1e-19)
        assert calc_attr.r_rad_inner_ow == approx(0.000609756097560976,
                                                  abs=1e-18)
        assert calc_attr.r_comb_inner_ow == approx(0.00044531528322052017,
                                                   abs=1e-20)
        assert calc_attr.r_conv_outer_ow == approx(0.00026595744680851064,
                                                   abs=1e-20)
        assert calc_attr.r_rad_outer_ow == approx(0.001063829787234043,
                                                  abs=1e-18)
        assert calc_attr.r_comb_outer_ow == approx(0.0002127659574468085,
                                                   abs=1e-20)
        assert calc_attr.alpha_conv_inner_ow == approx(1.84634, abs=0.00001)
        assert calc_attr.alpha_rad_inner_ow == approx(5.0, abs=0.00001)
        assert calc_attr.alpha_comb_inner_ow == approx(6.84634, abs=0.00001)
        assert calc_attr.alpha_conv_outer_ow == approx(20.0, abs=0.1)
        assert calc_attr.alpha_rad_outer_ow == approx(5.0, abs=0.00001)
        assert calc_attr.alpha_comb_outer_ow == approx(25.0, abs=0.1)

        # window
        assert calc_attr.ua_value_win == approx(32.87895310796074, abs=1e-14)
        assert calc_attr.area_win == approx(18.0, abs=0.1)
        assert calc_attr.r_conv_inner_win == approx(0.032679738562091505,
                                                    abs=1e-19)
        assert calc_attr.r_rad_inner_win == approx(0.0111, abs=0.0001)
        assert calc_attr.r_comb_inner_win == approx(0.008291873963515755,
                                                    abs=1e-19)
        assert calc_attr.r_conv_outer_win == approx(0.00278, abs=0.00001)
        assert calc_attr.r_rad_outer_win == approx(0.0111, abs=0.0001)
        assert calc_attr.r_comb_outer_win == approx(0.0022, abs=0.0001)
        assert calc_attr.alpha_conv_inner_win == approx(1.7, abs=0.1)
        assert calc_attr.alpha_comb_outer_win == approx(25.0, abs=0.1)
        assert calc_attr.alpha_conv_outer_win == approx(20.0, abs=0.1)
        assert calc_attr.weighted_g_value == approx(0.789, abs=0.001)

    def test_calc_chain_matrix_two(self):
        """test of calc_chain_matrix"""
        from teaser.logic.buildingobjects.calculation.two_element import TwoElement

        therm_zone = prj.buildings[-1].thermal_zones[-1]

        calc_attr = TwoElement(therm_zone, merge_windows=False, t_bt=5)

        helplist = (
            therm_zone.outer_walls
            + therm_zone.rooftops
            + therm_zone.ground_floors
            + therm_zone.inner_walls
            + therm_zone.ceilings
            + therm_zone.floors
            + therm_zone.windows
        )

        for element in helplist:
            element.calc_equivalent_res()
            element.calc_ua_value()

        omega = 2 * math.pi / 86400 / 5

        calc_attr = TwoElement(therm_zone, merge_windows=True, t_bt=5)

        helplist_outer_walls = (
            therm_zone.outer_walls
            + therm_zone.rooftops
            + therm_zone.ground_floors
            + therm_zone.windows
        )

        r1_ow, c1_ow = calc_attr._calc_parallel_connection(
            element_list=helplist_outer_walls, omega=omega
        )
        assert round(r1_ow, 14) == 0.00100751548411
        assert round(c1_ow, 5) == 3648580.59312

        helplist_inner_walls = (
            therm_zone.inner_walls + therm_zone.ceilings + therm_zone.floors
        )

        r1_iw, c1_iw = calc_attr._calc_parallel_connection(
            element_list=helplist_inner_walls, omega=omega
        )
        assert round(r1_iw, 13) == 0.0097195611408
        assert round(c1_iw, 6) == 319983.518743

    def test_sum_building_elements_three(self):
        """test of combine_building_elements"""
        prj.set_default()
        helptest.building_test2(prj)

        from teaser.logic.buildingobjects.calculation.three_element import ThreeElement

        therm_zone = prj.buildings[-1].thermal_zones[-1]

        calc_attr = ThreeElement(therm_zone, merge_windows=False, t_bt=5)

        helplist = (
            therm_zone.outer_walls
            + therm_zone.rooftops
            + therm_zone.ground_floors
            + therm_zone.inner_walls
            + therm_zone.ceilings
            + therm_zone.floors
            + therm_zone.windows
        )

        for element in helplist:
            element.calc_equivalent_res()
            element.calc_ua_value()

        calc_attr._sum_outer_wall_elements()
        calc_attr._sum_ground_floor_elements()
        calc_attr._sum_inner_wall_elements()
        calc_attr._sum_window_elements()

        # innerwall
        assert calc_attr.ua_value_iw == approx(14.286493860845841, abs=1e-14)
        assert calc_attr.area_iw == approx(34.0, abs=0.1)
        assert calc_attr.r_conv_inner_iw == approx(0.010893246187363833,
                                                   abs=1e-18)
        assert calc_attr.r_rad_inner_iw == approx(0.0058823529411764705,
                                                  abs=1e-19)
        assert calc_attr.r_comb_inner_iw == approx(0.003819709702062643,
                                                   abs=1e-19)
        assert calc_attr.alpha_conv_inner_iw == approx(2.7, abs=0.1)
        assert calc_attr.alpha_rad_inner_iw == approx(5.0, abs=0.1)
        assert calc_attr.alpha_comb_inner_iw == approx(7.7, abs=0.1)

        # outerwall
        assert calc_attr.ua_value_ow == approx(77.23037843150993, abs=1e-13)
        assert calc_attr.area_ow == approx(188.0, abs=0.1)
        assert calc_attr.r_conv_inner_ow == approx(0.0027203482045701846,
                                                   abs=1e-19)
        assert calc_attr.r_rad_inner_ow == approx(0.001063829787234043,
                                                  abs=1e-18)
        assert calc_attr.r_comb_inner_ow == approx(0.0007647598654022638,
                                                   abs=1e-20)
        assert calc_attr.r_conv_outer_ow == approx(0.00026595744680851064,
                                                   abs=1e-20)
        assert calc_attr.r_rad_outer_ow == approx(0.001063829787234043,
                                                  abs=1e-18)
        assert calc_attr.r_comb_outer_ow == approx(0.0002127659574468085,
                                                   abs=1e-20)
        assert calc_attr.alpha_conv_inner_ow == approx(1.95532, abs=0.00001)
        assert calc_attr.alpha_rad_inner_ow == approx(5.0, abs=0.00001)
        assert calc_attr.alpha_comb_inner_ow == approx(6.95532, abs=0.00001)
        assert calc_attr.alpha_conv_outer_ow == approx(20.0, abs=0.1)
        assert calc_attr.alpha_rad_outer_ow == approx(5.0, abs=0.00001)
        assert calc_attr.alpha_comb_outer_ow == approx(25.0, abs=0.1)

        # groundfloor
        assert calc_attr.ua_value_gf == approx(58.351477449455686, abs=1e-14)
        assert calc_attr.area_gf == approx(140.0, abs=0.1)
        assert calc_attr.r_conv_inner_gf == approx(0.004201680672268907,
                                                   abs=1e-19)
        assert calc_attr.r_rad_inner_gf == approx(0.001428571428571429,
                                                  abs=1e-18)
        assert calc_attr.r_comb_inner_gf == approx(0.0010660980810234541,
                                                   abs=1e-20)
        assert calc_attr.alpha_conv_inner_gf == approx(1.7, abs=0.00001)
        assert calc_attr.alpha_rad_inner_gf == approx(5.0, abs=0.00001)
        assert calc_attr.alpha_comb_inner_gf == approx(6.7, abs=0.00001)

        # window
        assert calc_attr.ua_value_win == approx(32.87895310796074, abs=1e-14)
        assert calc_attr.area_win == approx(18.0, abs=0.1)
        assert calc_attr.r_conv_inner_win == approx(0.032679738562091505,
                                                    abs=1e-19)
        assert calc_attr.r_rad_inner_win == approx(0.0111, abs=0.0001)
        assert calc_attr.r_comb_inner_win == approx(0.008291873963515755,
                                                    abs=1e-19)
        assert calc_attr.r_conv_outer_win == approx(0.00278, abs=0.00001)
        assert calc_attr.r_rad_outer_win == approx(0.0111, abs=0.0001)
        assert calc_attr.r_comb_outer_win == approx(0.0022, abs=0.0001)
        assert calc_attr.alpha_conv_inner_win == approx(1.7, abs=0.1)
        assert calc_attr.alpha_comb_outer_win == approx(25.0, abs=0.1)
        assert calc_attr.alpha_conv_outer_win == approx(20.0, abs=0.1)
        assert calc_attr.weighted_g_value == approx(0.789, abs=0.001)

    def test_calc_chain_matrix_three(self):
        """test of calc_chain_matrix"""
        from teaser.logic.buildingobjects.calculation.three_element import ThreeElement

        therm_zone = prj.buildings[-1].thermal_zones[-1]

        calc_attr = ThreeElement(therm_zone, merge_windows=False, t_bt=5)

        helplist = (
            therm_zone.outer_walls
            + therm_zone.rooftops
            + therm_zone.ground_floors
            + therm_zone.inner_walls
            + therm_zone.ceilings
            + therm_zone.floors
            + therm_zone.windows
        )

        for element in helplist:
            element.calc_equivalent_res()
            element.calc_ua_value()

        omega = 2 * math.pi / 86400 / 5

        helplist_outer_walls = (
            therm_zone.outer_walls + therm_zone.rooftops + therm_zone.windows
        )

        r1_ow, c1_ow = calc_attr._calc_parallel_connection(
            element_list=helplist_outer_walls, omega=omega
        )
        assert round(r1_ow, 14) == 0.00175779297228
        assert round(c1_ow, 5) == 2091259.60825

        helplist_inner_walls = (
            therm_zone.inner_walls + therm_zone.ceilings + therm_zone.floors
        )

        r1_iw, c1_iw = calc_attr._calc_parallel_connection(
            element_list=helplist_inner_walls, omega=omega
        )
        assert round(r1_iw, 13) == 0.0097195611408
        assert round(c1_iw, 6) == 319983.518743

    def test_sum_building_elements_four(self):
        """test of combine_building_elements"""
        prj.set_default()
        helptest.building_test2(prj)

        from teaser.logic.buildingobjects.calculation.four_element import FourElement

        therm_zone = prj.buildings[-1].thermal_zones[-1]

        calc_attr = FourElement(therm_zone, merge_windows=True, t_bt=5)

        helplist = (
            therm_zone.outer_walls
            + therm_zone.rooftops
            + therm_zone.ground_floors
            + therm_zone.inner_walls
            + therm_zone.ceilings
            + therm_zone.floors
            + therm_zone.windows
        )

        for element in helplist:
            element.calc_equivalent_res()
            element.calc_ua_value()

        calc_attr._sum_outer_wall_elements()
        calc_attr._sum_ground_floor_elements()
        calc_attr._sum_rooftop_elements()
        calc_attr._sum_inner_wall_elements()
        calc_attr._sum_window_elements()

        # innerwall
        assert calc_attr.ua_value_iw == approx(14.286493860845841, abs=1e-14)
        assert calc_attr.area_iw == approx(34.0, abs=0.1)
        assert calc_attr.r_conv_inner_iw == approx(0.010893246187363833,
                                                   abs=1e-18)
        assert calc_attr.r_rad_inner_iw == approx(0.0058823529411764705,
                                                  abs=1e-19)
        assert calc_attr.r_comb_inner_iw == approx(0.003819709702062643,
                                                   abs=1e-19)
        assert calc_attr.alpha_conv_inner_iw == approx(2.7, abs=0.1)
        assert calc_attr.alpha_rad_inner_iw == approx(5.0, abs=0.1)
        assert calc_attr.alpha_comb_inner_iw == approx(7.7, abs=0.1)

        # outerwall
        assert calc_attr.ua_value_ow == approx(19.83577523748189, abs=1e-14)
        assert calc_attr.area_ow == approx(48.0, abs=0.1)
        assert calc_attr.r_conv_inner_ow == approx(0.007716049382716048,
                                                   abs=1e-19)
        assert calc_attr.r_rad_inner_ow == approx(0.004166666666666667,
                                                  abs=1e-18)
        assert calc_attr.r_comb_inner_ow == approx(0.0027056277056277055,
                                                   abs=1e-20)
        assert calc_attr.r_conv_outer_ow == approx(0.0010416666666666667,
                                                   abs=1e-20)
        assert calc_attr.r_rad_outer_ow == approx(0.004166666666666667,
                                                  abs=1e-18)
        assert calc_attr.r_comb_outer_ow == approx(0.0008333333333333334,
                                                   abs=1e-20)
        assert calc_attr.alpha_conv_inner_ow == approx(2.7, abs=0.00001)
        assert calc_attr.alpha_rad_inner_ow == approx(5.0, abs=0.00001)
        assert calc_attr.alpha_comb_inner_ow == approx(7.7, abs=0.00001)
        assert calc_attr.alpha_conv_outer_ow == approx(20.0, abs=0.1)
        assert calc_attr.alpha_rad_outer_ow == approx(5.0, abs=0.00001)
        assert calc_attr.alpha_comb_outer_ow == approx(25.0, abs=0.1)

        # groundfloor
        assert calc_attr.ua_value_gf == approx(58.351477449455686, abs=1e-14)
        assert calc_attr.area_gf == approx(140.0, abs=0.1)
        assert calc_attr.r_conv_inner_gf == approx(0.004201680672268907,
                                                   abs=1e-19)
        assert calc_attr.r_rad_inner_gf == approx(0.001428571428571429,
                                                  abs=1e-18)
        assert calc_attr.r_comb_inner_gf == approx(0.0010660980810234541,
                                                   abs=1e-20)
        assert calc_attr.alpha_conv_inner_gf == approx(1.7, abs=0.00001)
        assert calc_attr.alpha_rad_inner_gf == approx(5.0, abs=0.00001)
        assert calc_attr.alpha_comb_inner_gf == approx(6.7, abs=0.00001)

        # roof/top (rt)
        assert calc_attr.ua_value_rt == approx(57.394603194028036, abs=1e-14)
        assert calc_attr.area_rt == approx(140.0, abs=0.1)
        assert calc_attr.r_conv_inner_rt == approx(0.004201680672268907,
                                                   abs=1e-19)
        assert calc_attr.r_rad_inner_rt == approx(0.001428571428571429,
                                                  abs=1e-18)
        assert calc_attr.r_comb_inner_rt == approx(0.0010660980810234541,
                                                   abs=1e-20)
        assert calc_attr.r_conv_outer_rt == approx(0.00035714285714285714,
                                                   abs=1e-20)
        assert calc_attr.r_rad_outer_rt == approx(0.001428571428571429,
                                                  abs=1e-18)
        assert calc_attr.r_comb_outer_rt == approx(0.00028571428571428574,
                                                   abs=1e-20)
        assert calc_attr.alpha_conv_inner_rt == approx(1.7, abs=0.00001)
        assert calc_attr.alpha_rad_inner_rt == approx(5.0, abs=0.00001)
        assert calc_attr.alpha_comb_inner_rt == approx(6.7, abs=0.00001)
        assert calc_attr.alpha_conv_outer_rt == approx(20.0, abs=0.1)
        assert calc_attr.alpha_rad_outer_rt == approx(5.0, abs=0.00001)
        assert calc_attr.alpha_comb_outer_rt == approx(25.0, abs=0.1)

        # window
        assert calc_attr.ua_value_win == approx(32.87895310796074, abs=1e-14)
        assert calc_attr.area_win == approx(18.0, abs=0.1)
        assert calc_attr.r_conv_inner_win == approx(0.032679738562091505,
                                                    abs=1e-19)
        assert calc_attr.r_rad_inner_win == approx(0.0111, abs=0.0001)
        assert calc_attr.r_comb_inner_win == approx(0.008291873963515755,
                                                    abs=1e-19)
        assert calc_attr.r_conv_outer_win == approx(0.00278, abs=0.00001)
        assert calc_attr.r_rad_outer_win == approx(0.0111, abs=0.0001)
        assert calc_attr.r_comb_outer_win == approx(0.0022, abs=0.0001)
        assert calc_attr.alpha_conv_inner_win == approx(1.7, abs=0.1)
        assert calc_attr.alpha_comb_outer_win == approx(25.0, abs=0.1)
        assert calc_attr.alpha_conv_outer_win == approx(20.0, abs=0.1)
        assert calc_attr.weighted_g_value == approx(0.789, abs=0.001)

    def test_calc_chain_matrix_four(self):
        """test of calc_chain_matrix"""
        from teaser.logic.buildingobjects.calculation.four_element import FourElement

        therm_zone = prj.buildings[-1].thermal_zones[-1]

        calc_attr = FourElement(therm_zone, merge_windows=False, t_bt=5)

        helplist = (
            therm_zone.outer_walls
            + therm_zone.rooftops
            + therm_zone.ground_floors
            + therm_zone.inner_walls
            + therm_zone.ceilings
            + therm_zone.floors
            + therm_zone.windows
        )

        for element in helplist:
            element.calc_equivalent_res()
            element.calc_ua_value()

        omega = 2 * math.pi / 86400 / 5

        helplist_outer_walls = therm_zone.outer_walls + therm_zone.windows

        r1_ow, c1_ow = calc_attr._calc_parallel_connection(
            element_list=helplist_outer_walls, omega=omega
        )
        assert round(r1_ow, 14) == 0.00688468914141
        assert round(c1_ow, 5) == 533938.62338

        helplist_inner_walls = (
            therm_zone.inner_walls + therm_zone.ceilings + therm_zone.floors
        )

        r1_iw, c1_iw = calc_attr._calc_parallel_connection(
            element_list=helplist_inner_walls, omega=omega
        )
        assert round(r1_iw, 13) == 0.0097195611408
        assert round(c1_iw, 6) == 319983.518743

    def test_sum_building_elements_one_with_interzonals(self):
        """test of combine_building_elements"""
        prj.set_default()
        helptest.building_test2(prj)
        helptest.interzonal_test2(prj, connect_to_index=0, add_heated=False)
        helptest.interzonal_test2(prj, connect_to_index=0, add_heated=True)

        from teaser.logic.buildingobjects.calculation.one_element import OneElement

        therm_zone = prj.buildings[-1].thermal_zones[0]

        calc_attr = OneElement(therm_zone, merge_windows=False, t_bt=5)

        helplist = (
            therm_zone.outer_walls
            + therm_zone.rooftops
            + therm_zone.ground_floors
            + therm_zone.inner_walls
            + therm_zone.ceilings
            + therm_zone.floors
            + therm_zone.windows
            + therm_zone.interzonal_elements
        )

        for element in helplist:
            element.calc_equivalent_res()
            element.calc_ua_value()

        calc_attr._sum_outer_wall_elements()
        calc_attr._sum_window_elements()

        # outerwall
        assert round(calc_attr.ua_value_ow, 7) == 144.1972679
        assert round(calc_attr.area_ow, 1) == 348.0
        assert round(calc_attr.r_conv_inner_ow, 9) == 0.001539409
        assert round(calc_attr.r_rad_inner_ow, 9) == 0.000574713
        assert round(calc_attr.r_comb_inner_ow, 8) == 0.00041848
        assert round(calc_attr.r_conv_outer_ow, 8) == 0.00026288
        assert round(calc_attr.r_rad_outer_ow, 8) == 0.00096154
        assert round(calc_attr.r_comb_outer_ow, 8) == 0.00020644
        assert round(calc_attr.alpha_conv_inner_ow, 5) == 1.86667
        assert round(calc_attr.alpha_rad_inner_ow, 5) == 5.0
        assert round(calc_attr.alpha_comb_inner_ow, 5) == 6.86667
        assert round(calc_attr.alpha_conv_outer_ow, 7) == 18.2884615
        assert round(calc_attr.alpha_rad_outer_ow, 5) == 5.0
        assert round(calc_attr.alpha_comb_outer_ow, 7) == 23.2884615

        # window
        assert round(calc_attr.ua_value_win, 16) == 32.87895310796074
        assert round(calc_attr.area_win, 1) == 18.0
        assert round(calc_attr.r_conv_inner_win, 19) == 0.032679738562091505
        assert round(calc_attr.r_rad_inner_win, 4) == 0.0111
        assert round(calc_attr.r_comb_inner_win, 19) == 0.008291873963515755
        assert round(calc_attr.r_conv_outer_win, 5) == 0.00278
        assert round(calc_attr.r_rad_outer_win, 4) == 0.0111
        assert round(calc_attr.r_comb_outer_win, 4) == 0.0022
        assert round(calc_attr.alpha_conv_inner_win, 1) == 1.7
        assert round(calc_attr.alpha_comb_outer_win, 1) == 25.0
        assert round(calc_attr.alpha_conv_outer_win, 1) == 20.0
        assert round(calc_attr.weighted_g_value, 3) == 0.789

    def test_calc_chain_matrix_one_with_interzonals(self):
        """test of calc_chain_matrix"""

        from teaser.logic.buildingobjects.calculation.one_element import OneElement

        therm_zone = prj.buildings[-1].thermal_zones[0]

        calc_attr = OneElement(therm_zone, merge_windows=False, t_bt=5)

        helplist = (
            therm_zone.outer_walls
            + therm_zone.rooftops
            + therm_zone.ground_floors
            + therm_zone.inner_walls
            + therm_zone.ceilings
            + therm_zone.floors
            + therm_zone.windows
            + therm_zone.interzonal_elements
        )

        for element in helplist:
            element.calc_equivalent_res()
            element.calc_ua_value()

        omega = 2 * math.pi / 86400 / 5

        helplist_outer_walls = (
            therm_zone.outer_walls
            + therm_zone.rooftops
            + therm_zone.ground_floors
            + therm_zone.windows
            + therm_zone.find_izes_outer(add_reversed=True)
        )

        r1_ow, c1_ow = calc_attr._calc_parallel_connection(
            element_list=helplist_outer_walls, omega=omega
        )
        assert round(r1_ow, 14) == 0.00093987316367
        assert round(c1_ow, 5) == 8406194.80039

    def test_sum_building_elements_two_with_interzonals(self):
        """test of combine_building_elements"""
        prj.set_default()
        helptest.building_test2(prj)
        helptest.interzonal_test2(prj, connect_to_index=0, add_heated=False)
        helptest.interzonal_test2(prj, connect_to_index=0, add_heated=True)

        from teaser.logic.buildingobjects.calculation.two_element import TwoElement

        therm_zone = prj.buildings[-1].thermal_zones[0]

        calc_attr = TwoElement(therm_zone, merge_windows=False, t_bt=5)

        helplist = (
            therm_zone.outer_walls
            + therm_zone.rooftops
            + therm_zone.ground_floors
            + therm_zone.inner_walls
            + therm_zone.ceilings
            + therm_zone.floors
            + therm_zone.windows
            + therm_zone.interzonal_elements
        )

        for element in helplist:
            element.calc_equivalent_res()
            element.calc_ua_value()

        calc_attr._sum_outer_wall_elements()
        calc_attr._sum_inner_wall_elements()
        calc_attr._sum_window_elements()

        # innerwall
        assert round(calc_attr.ua_value_iw, 8) == 25.26923546
        assert round(calc_attr.area_iw, 1) == 54.0
        assert round(calc_attr.r_conv_inner_iw, 8) == 0.00736377
        assert round(calc_attr.r_rad_inner_iw, 9) == 0.003703704
        assert round(calc_attr.r_comb_inner_iw, 9) == 0.002464268
        assert round(calc_attr.alpha_conv_inner_iw, 9) == 2.514814815
        assert round(calc_attr.alpha_rad_inner_iw, 1) == 5.0
        assert round(calc_attr.alpha_comb_inner_iw, 9) == 7.514814815

        # outerwall
        assert round(calc_attr.ua_value_ow, 7) == 144.1972679
        assert round(calc_attr.area_ow, 1) == 348.0
        assert round(calc_attr.r_conv_inner_ow, 9) == 0.001539409
        assert round(calc_attr.r_rad_inner_ow, 9) == 0.000574713
        assert round(calc_attr.r_comb_inner_ow, 8) == 0.00041848
        assert round(calc_attr.r_conv_outer_ow, 8) == 0.00026288
        assert round(calc_attr.r_rad_outer_ow, 8) == 0.00096154
        assert round(calc_attr.r_comb_outer_ow, 8) == 0.00020644
        assert round(calc_attr.alpha_conv_inner_ow, 5) == 1.86667
        assert round(calc_attr.alpha_rad_inner_ow, 5) == 5.0
        assert round(calc_attr.alpha_comb_inner_ow, 5) == 6.86667
        assert round(calc_attr.alpha_conv_outer_ow, 7) == 18.2884615
        assert round(calc_attr.alpha_rad_outer_ow, 5) == 5.0
        assert round(calc_attr.alpha_comb_outer_ow, 7) == 23.2884615

        # window
        assert round(calc_attr.ua_value_win, 16) == 32.87895310796074
        assert round(calc_attr.area_win, 1) == 18.0
        assert round(calc_attr.r_conv_inner_win, 19) == 0.032679738562091505
        assert round(calc_attr.r_rad_inner_win, 4) == 0.0111
        assert round(calc_attr.r_comb_inner_win, 19) == 0.008291873963515755
        assert round(calc_attr.r_conv_outer_win, 5) == 0.00278
        assert round(calc_attr.r_rad_outer_win, 4) == 0.0111
        assert round(calc_attr.r_comb_outer_win, 4) == 0.0022
        assert round(calc_attr.alpha_conv_inner_win, 1) == 1.7
        assert round(calc_attr.alpha_comb_outer_win, 1) == 25.0
        assert round(calc_attr.alpha_conv_outer_win, 1) == 20.0
        assert round(calc_attr.weighted_g_value, 3) == 0.789

    def test_calc_chain_matrix_two_with_interzonals(self):
        """test of calc_chain_matrix"""
        from teaser.logic.buildingobjects.calculation.two_element import TwoElement

        therm_zone = prj.buildings[-1].thermal_zones[0]

        calc_attr = TwoElement(therm_zone, merge_windows=False, t_bt=5)

        helplist = (
            therm_zone.outer_walls
            + therm_zone.rooftops
            + therm_zone.ground_floors
            + therm_zone.inner_walls
            + therm_zone.ceilings
            + therm_zone.floors
            + therm_zone.windows
            + therm_zone.interzonal_elements
        )

        for element in helplist:
            element.calc_equivalent_res()
            element.calc_ua_value()

        omega = 2 * math.pi / 86400 / 5

        calc_attr = TwoElement(therm_zone, merge_windows=True, t_bt=5)

        helplist_outer_walls = (
            therm_zone.outer_walls
            + therm_zone.rooftops
            + therm_zone.ground_floors
            + therm_zone.windows
        )

        r1_ow, c1_ow = calc_attr._calc_parallel_connection(
            element_list=helplist_outer_walls, omega=omega, mode='ow'
        )
        assert round(r1_ow, 14) == 0.00100751548411
        assert round(c1_ow, 5) == 3648580.59312

        helplist_inner_elements = (
            therm_zone.inner_walls + therm_zone.ceilings + therm_zone.floors
        )

        r1_iw, c1_iw = calc_attr._calc_parallel_connection(
            element_list=helplist_inner_elements, omega=omega,
            mode='iw'
        )
        assert round(r1_iw, 13) == 0.0097195611408
        assert round(c1_iw, 6) == 319983.518743

        helplist_outer_walls_with_nzb = (
            therm_zone.outer_walls
            + therm_zone.rooftops
            + therm_zone.ground_floors
            + therm_zone.windows
            + therm_zone.find_izes_outer(add_reversed=True)
        )

        r1_ow, c1_ow = calc_attr._calc_parallel_connection(
            element_list=helplist_outer_walls_with_nzb, omega=omega, mode='ow'
        )
        assert round(r1_ow, 14) == 0.00093987316367
        assert round(c1_ow, 5) == 8406194.80039

        helplist_inner_elements_with_nzb = (
            therm_zone.inner_walls + therm_zone.ceilings
            + therm_zone.floors + calc_attr.nzbs_for_iw
        )

        r1_iw_2, c1_iw_2 = calc_attr._calc_parallel_connection(
            element_list=helplist_inner_elements_with_nzb, omega=omega,
            mode='iw'
        )
        assert round(r1_iw_2, 13) == 0.0060615482113
        assert round(c1_iw_2, 6) == 1038852.970991

    def test_sum_building_elements_three_with_interzonals(self):
        """test of combine_building_elements"""
        prj.set_default()
        helptest.building_test2(prj)
        helptest.interzonal_test2(prj, connect_to_index=0, add_heated=False)
        helptest.interzonal_test2(prj, connect_to_index=0, add_heated=True)

        from teaser.logic.buildingobjects.calculation.three_element import ThreeElement

        therm_zone = prj.buildings[-1].thermal_zones[0]

        calc_attr = ThreeElement(therm_zone, merge_windows=False, t_bt=5)

        helplist = (
            therm_zone.outer_walls
            + therm_zone.rooftops
            + therm_zone.ground_floors
            + therm_zone.inner_walls
            + therm_zone.ceilings
            + therm_zone.floors
            + therm_zone.windows
            + therm_zone.interzonal_elements
        )

        for element in helplist:
            element.calc_equivalent_res()
            element.calc_ua_value()

        calc_attr._sum_outer_wall_elements()
        calc_attr._sum_ground_floor_elements()
        calc_attr._sum_inner_wall_elements()
        calc_attr._sum_window_elements()

        # innerwall
        assert round(calc_attr.ua_value_iw, 8) == 25.26923546
        assert round(calc_attr.area_iw, 1) == 54.0
        assert round(calc_attr.r_conv_inner_iw, 8) == 0.00736377
        assert round(calc_attr.r_rad_inner_iw, 9) == 0.003703704
        assert round(calc_attr.r_comb_inner_iw, 9) == 0.002464268
        assert round(calc_attr.alpha_conv_inner_iw, 9) == 2.514814815
        assert round(calc_attr.alpha_rad_inner_iw, 1) == 5.0
        assert round(calc_attr.alpha_comb_inner_iw, 9) == 7.514814815

        # outerwall
        assert round(calc_attr.ua_value_ow, 8) == 85.84579041
        assert round(calc_attr.area_ow, 1) == 208.0
        assert round(calc_attr.r_conv_inner_ow, 9) == 0.002429543
        assert round(calc_attr.r_rad_inner_ow, 9) == 0.000961538
        assert round(calc_attr.r_comb_inner_ow, 9) == 0.000688895
        assert round(calc_attr.r_conv_outer_ow, 8) == 0.00026288
        assert round(calc_attr.r_rad_outer_ow, 8) == 0.00096154
        assert round(calc_attr.r_comb_outer_ow, 8) == 0.00020644
        assert round(calc_attr.alpha_conv_inner_ow, 9) == 1.978846154
        assert round(calc_attr.alpha_rad_inner_ow, 5) == 5.0
        assert round(calc_attr.alpha_comb_inner_ow, 9) == 6.978846154
        assert round(calc_attr.alpha_conv_outer_ow, 7) == 18.2884615
        assert round(calc_attr.alpha_rad_outer_ow, 5) == 5.0
        assert round(calc_attr.alpha_comb_outer_ow, 7) == 23.2884615

        # groundfloor
        assert round(calc_attr.ua_value_gf, 16) == 58.351477449455686
        assert round(calc_attr.area_gf, 1) == 140.0
        assert round(calc_attr.r_conv_inner_gf, 19) == 0.004201680672268907
        assert round(calc_attr.r_rad_inner_gf, 18) == 0.001428571428571429
        assert round(calc_attr.r_comb_inner_gf, 20) == 0.0010660980810234541
        assert round(calc_attr.alpha_conv_inner_gf, 5) == 1.7
        assert round(calc_attr.alpha_rad_inner_gf, 5) == 5.0
        assert round(calc_attr.alpha_comb_inner_gf, 5) == 6.7

        # window
        assert round(calc_attr.ua_value_win, 16) == 32.87895310796074
        assert round(calc_attr.area_win, 1) == 18.0
        assert round(calc_attr.r_conv_inner_win, 19) == 0.032679738562091505
        assert round(calc_attr.r_rad_inner_win, 4) == 0.0111
        assert round(calc_attr.r_comb_inner_win, 19) == 0.008291873963515755
        assert round(calc_attr.r_conv_outer_win, 5) == 0.00278
        assert round(calc_attr.r_rad_outer_win, 4) == 0.0111
        assert round(calc_attr.r_comb_outer_win, 4) == 0.0022
        assert round(calc_attr.alpha_conv_inner_win, 1) == 1.7
        assert round(calc_attr.alpha_comb_outer_win, 1) == 25.0
        assert round(calc_attr.alpha_conv_outer_win, 1) == 20.0
        assert round(calc_attr.weighted_g_value, 3) == 0.789

    def test_calc_chain_matrix_three_with_interzonals(self):
        """test of calc_chain_matrix"""
        from teaser.logic.buildingobjects.calculation.three_element import ThreeElement

        therm_zone = prj.buildings[-1].thermal_zones[0]

        calc_attr = ThreeElement(therm_zone, merge_windows=False, t_bt=5)

        helplist = (
            therm_zone.outer_walls
            + therm_zone.rooftops
            + therm_zone.ground_floors
            + therm_zone.inner_walls
            + therm_zone.ceilings
            + therm_zone.floors
            + therm_zone.windows
            + therm_zone.interzonal_elements
        )

        for element in helplist:
            element.calc_equivalent_res()
            element.calc_ua_value()

        omega = 2 * math.pi / 86400 / 5

        helplist_outer_walls = (
            therm_zone.outer_walls + therm_zone.rooftops + therm_zone.windows
        )

        r1_ow, c1_ow = calc_attr._calc_parallel_connection(
            element_list=helplist_outer_walls, omega=omega, mode='ow'
        )
        assert round(r1_ow, 14) == 0.00175779297228
        assert round(c1_ow, 5) == 2091259.60825

        helplist_inner_walls = (
            therm_zone.inner_walls + therm_zone.ceilings + therm_zone.floors
        )

        r1_iw, c1_iw = calc_attr._calc_parallel_connection(
            element_list=helplist_inner_walls, omega=omega, mode='iw'
        )
        assert round(r1_iw, 13) == 0.0097195611408
        assert round(c1_iw, 6) == 319983.518743

        helplist_outer_walls_with_nzb = (
            therm_zone.outer_walls + therm_zone.rooftops + therm_zone.windows
            + therm_zone.find_izes_outer(add_reversed=True)
        )

        r1_ow, c1_ow = calc_attr._calc_parallel_connection(
            element_list=helplist_outer_walls_with_nzb, omega=omega, mode='ow'
        )
        assert round(r1_ow, 14) == 0.00129426438757
        assert round(c1_ow, 5) == 6856087.1177

        helplist_inner_elements_with_nzb = (
            therm_zone.inner_walls + therm_zone.ceilings
            + therm_zone.floors + calc_attr.nzbs_for_iw
        )

        r1_iw_2, c1_iw_2 = calc_attr._calc_parallel_connection(
            element_list=helplist_inner_elements_with_nzb, omega=omega,
            mode='iw'
        )
        assert round(r1_iw_2, 13) == 0.0060615482113
        assert round(c1_iw_2, 6) == 1038852.970991

    def test_sum_building_elements_four_with_interzonals(self):
        """test of combine_building_elements"""
        prj.set_default()
        helptest.building_test2(prj)
        helptest.interzonal_test2(prj, connect_to_index=0, add_heated=False)
        helptest.interzonal_test2(prj, connect_to_index=0, add_heated=True)

        from teaser.logic.buildingobjects.calculation.four_element \
            import FourElement

        therm_zone = prj.buildings[-1].thermal_zones[0]

        calc_attr = FourElement(therm_zone, merge_windows=True, t_bt=5)

        helplist = (
            therm_zone.outer_walls
            + therm_zone.rooftops
            + therm_zone.ground_floors
            + therm_zone.inner_walls
            + therm_zone.ceilings
            + therm_zone.floors
            + therm_zone.windows
            + therm_zone.interzonal_elements
        )

        for element in helplist:
            element.calc_equivalent_res()
            element.calc_ua_value()

        calc_attr._sum_outer_wall_elements()
        calc_attr._sum_ground_floor_elements()
        calc_attr._sum_rooftop_elements()
        calc_attr._sum_inner_wall_elements()
        calc_attr._sum_window_elements()

        # innerwall
        assert round(calc_attr.ua_value_iw, 8) == 25.26923546
        assert round(calc_attr.area_iw, 1) == 54.0
        assert round(calc_attr.r_conv_inner_iw, 8) == 0.00736377
        assert round(calc_attr.r_rad_inner_iw, 9) == 0.003703704
        assert round(calc_attr.r_comb_inner_iw, 9) == 0.002464268
        assert round(calc_attr.alpha_conv_inner_iw, 9) == 2.514814815
        assert round(calc_attr.alpha_rad_inner_iw, 1) == 5.0
        assert round(calc_attr.alpha_comb_inner_iw, 9) == 7.514814815

        # outerwall
        assert round(calc_attr.ua_value_ow, 8) == 28.45118721
        assert round(calc_attr.area_ow, 1) == 68.0
        assert round(calc_attr.r_conv_inner_ow, 9) == 0.005760369
        assert round(calc_attr.r_rad_inner_ow, 9) == 0.002941176
        assert round(calc_attr.r_comb_inner_ow, 8) == 0.00194704
        assert round(calc_attr.r_conv_outer_ow, 9) == 0.000996016
        assert round(calc_attr.r_rad_outer_ow, 9) == 0.002941176
        assert round(calc_attr.r_comb_outer_ow, 9) == 0.000744048
        assert round(calc_attr.alpha_conv_inner_ow, 9) == 2.552941176
        assert round(calc_attr.alpha_rad_inner_ow, 5) == 5.0
        assert round(calc_attr.alpha_comb_inner_ow, 9) == 7.552941176
        assert round(calc_attr.alpha_conv_outer_ow, 8) == 14.76470588
        assert round(calc_attr.alpha_rad_outer_ow, 5) == 5.0
        assert round(calc_attr.alpha_comb_outer_ow, 8) == 19.76470588

        # groundfloor
        assert round(calc_attr.ua_value_gf, 16) == 58.351477449455686
        assert round(calc_attr.area_gf, 1) == 140.0
        assert round(calc_attr.r_conv_inner_gf, 19) == 0.004201680672268907
        assert round(calc_attr.r_rad_inner_gf, 18) == 0.001428571428571429
        assert round(calc_attr.r_comb_inner_gf, 20) == 0.0010660980810234541
        assert round(calc_attr.alpha_conv_inner_gf, 5) == 1.7
        assert round(calc_attr.alpha_rad_inner_gf, 5) == 5.0
        assert round(calc_attr.alpha_comb_inner_gf, 5) == 6.7

        # outerwall
        assert round(calc_attr.ua_value_rt, 16) == 57.394603194028036
        assert round(calc_attr.area_rt, 1) == 140.0
        assert round(calc_attr.r_conv_inner_rt, 19) == 0.004201680672268907
        assert round(calc_attr.r_rad_inner_rt, 18) == 0.001428571428571429
        assert round(calc_attr.r_comb_inner_rt, 20) == 0.0010660980810234541
        assert round(calc_attr.r_conv_outer_rt, 20) == 0.00035714285714285714
        assert round(calc_attr.r_rad_outer_rt, 18) == 0.001428571428571429
        assert round(calc_attr.r_comb_outer_rt, 20) == 0.00028571428571428574
        assert round(calc_attr.alpha_conv_inner_rt, 5) == 1.7
        assert round(calc_attr.alpha_rad_inner_rt, 5) == 5.0
        assert round(calc_attr.alpha_comb_inner_rt, 5) == 6.7
        assert round(calc_attr.alpha_conv_outer_rt, 1) == 20.0
        assert round(calc_attr.alpha_rad_outer_rt, 5) == 5.0
        assert round(calc_attr.alpha_comb_outer_rt, 1) == 25.0

        # window
        assert round(calc_attr.ua_value_win, 16) == 32.87895310796074
        assert round(calc_attr.area_win, 1) == 18.0
        assert round(calc_attr.r_conv_inner_win, 19) == 0.032679738562091505
        assert round(calc_attr.r_rad_inner_win, 4) == 0.0111
        assert round(calc_attr.r_comb_inner_win, 19) == 0.008291873963515755
        assert round(calc_attr.r_conv_outer_win, 5) == 0.00278
        assert round(calc_attr.r_rad_outer_win, 4) == 0.0111
        assert round(calc_attr.r_comb_outer_win, 4) == 0.0022
        assert round(calc_attr.alpha_conv_inner_win, 1) == 1.7
        assert round(calc_attr.alpha_comb_outer_win, 1) == 25.0
        assert round(calc_attr.alpha_conv_outer_win, 1) == 20.0
        assert round(calc_attr.weighted_g_value, 3) == 0.789

    def test_calc_chain_matrix_four_with_interzonals(self):
        """test of calc_chain_matrix"""
        from teaser.logic.buildingobjects.calculation.four_element \
            import FourElement

        therm_zone = prj.buildings[-1].thermal_zones[0]

        calc_attr = FourElement(therm_zone, merge_windows=False, t_bt=5)

        helplist = (
            therm_zone.outer_walls
            + therm_zone.rooftops
            + therm_zone.ground_floors
            + therm_zone.inner_walls
            + therm_zone.ceilings
            + therm_zone.floors
            + therm_zone.windows
            + therm_zone.interzonal_elements
        )

        for element in helplist:
            element.calc_equivalent_res()
            element.calc_ua_value()

        omega = 2 * math.pi / 86400 / 5

        helplist_outer_walls = therm_zone.outer_walls + therm_zone.windows

        r1_ow, c1_ow = calc_attr._calc_parallel_connection(
            element_list=helplist_outer_walls, omega=omega, mode='ow'
        )
        assert round(r1_ow, 14) == 0.00688468914141
        assert round(c1_ow, 5) == 533938.62338

        helplist_inner_walls = (
            therm_zone.inner_walls + therm_zone.ceilings + therm_zone.floors
        )

        r1_iw, c1_iw = calc_attr._calc_parallel_connection(
            element_list=helplist_inner_walls, omega=omega, mode='iw'
        )
        assert round(r1_iw, 13) == 0.0097195611408
        assert round(c1_iw, 6) == 319983.518743

        helplist_outer_walls_with_nzb = (
                therm_zone.outer_walls
                + therm_zone.windows
                + therm_zone.find_izes_outer(add_reversed=True)
        )

        r1_ow, c1_ow = calc_attr._calc_parallel_connection(
            element_list=helplist_outer_walls_with_nzb, omega=omega, mode='ow'
        )
        assert round(r1_ow, 14) == 0.00196382289565
        assert round(c1_ow, 5) == 5310295.24128

        helplist_inner_elements_with_nzb = (
            therm_zone.inner_walls + therm_zone.ceilings
            + therm_zone.floors + calc_attr.nzbs_for_iw
        )

        r1_iw_2, c1_iw_2 = calc_attr._calc_parallel_connection(
            element_list=helplist_inner_elements_with_nzb, omega=omega,
            mode='iw'
        )
        assert round(r1_iw_2, 13) == 0.0060615482113
        assert round(c1_iw_2, 6) == 1038852.970991

    def test_calc_weightfactor_one(self):
        """test of calc_weightfactor"""
        prj.set_default()
        helptest.building_test2(prj)
        prj.buildings[-1].calc_building_parameter(
            number_of_elements=1, merge_windows=True, used_library="IBPSA"
        )

        calc_attr = prj.buildings[-1].thermal_zones[-1].model_attr

        weightfactors_test_list = [
            0,
            0.024530650180761254,
            0.03434291025306576,
            0.024530650180761254,
            0.03434291025306576,
            0.3407000330729792,
        ]

        calc_attr.weightfactor_ow.sort()
        weightfactors_test_list.sort()

        assert calc_attr.weightfactor_ow == weightfactors_test_list

        weightfactors_test_list = [
            0.08674342795625017,
            0.0,
            0.0,
            0.0,
            0.054214642472656345,
            0.054214642472656345,
        ]
        calc_attr.weightfactor_win.sort()
        weightfactors_test_list.sort()

        assert calc_attr.weightfactor_win == weightfactors_test_list
        assert calc_attr.weightfactor_ground == 0.34638013315780397

        prj.buildings[-1].thermal_zones[-1].weightfactor_ow = []
        prj.buildings[-1].thermal_zones[-1].weightfactor_win = []

        prj.buildings[-1].calc_building_parameter(
            number_of_elements=1, merge_windows=False, used_library="AixLib"
        )
        calc_attr = prj.buildings[-1].thermal_zones[-1].model_attr

        weightfactors_test_list = [
            0.03047939672771178,
            0.423320678280269,
            0.03047939672771178,
            0.0,
            0.04267115541879649,
            0.04267115541879649,
        ]
        calc_attr.weightfactor_ow.sort()
        weightfactors_test_list.sort()

        assert calc_attr.weightfactor_ow == weightfactors_test_list

        weightfactors_test_list = [
            0.44444444444444453,
            0.0,
            0.0,
            0.0,
            0.2777777777777778,
            0.2777777777777778,
        ]

        calc_attr.weightfactor_win.sort()
        weightfactors_test_list.sort()
        assert calc_attr.weightfactor_win.sort() == weightfactors_test_list.sort()
        assert calc_attr.weightfactor_ground == 0.4303782174267145

    def test_calc_weightfactor_two(self):
        """test of calc_weightfactor"""
        prj.set_default()
        helptest.building_test2(prj)
        prj.buildings[-1].calc_building_parameter(
            number_of_elements=2, merge_windows=True, used_library="IBPSA"
        )

        calc_attr = prj.buildings[-1].thermal_zones[-1].model_attr

        weightfactors_test_list = [
            0.0,
            0.024530650180761254,
            0.03434291025306576,
            0.024530650180761254,
            0.03434291025306576,
            0.3407000330729792,
        ]
        calc_attr.weightfactor_ow.sort()
        weightfactors_test_list.sort()

        assert calc_attr.weightfactor_ow == weightfactors_test_list
        weightfactors_test_list = [
            0.0,
            0.0,
            0.054214642472656345,
            0.08674342795625017,
            0.054214642472656345,
            0.0,
        ]
        calc_attr.weightfactor_win.sort()
        weightfactors_test_list.sort()
        assert calc_attr.weightfactor_win == weightfactors_test_list
        assert calc_attr.weightfactor_ground == 0.34638013315780397

        prj.buildings[-1].thermal_zones[-1].weightfactor_ow = []
        prj.buildings[-1].thermal_zones[-1].weightfactor_win = []

        prj.buildings[-1].calc_building_parameter(
            number_of_elements=2, merge_windows=False, used_library="AixLib"
        )
        calc_attr = prj.buildings[-1].thermal_zones[-1].model_attr

        weightfactors_test_list = [
            0.0,
            0.03047939672771178,
            0.04267115541879649,
            0.03047939672771178,
            0.04267115541879649,
            0.423320678280269,
        ]
        calc_attr.weightfactor_ow.sort()
        weightfactors_test_list.sort()
        assert calc_attr.weightfactor_ow == weightfactors_test_list

        weightfactors_test_list = [
            0.0,
            0.0,
            0.27777777777777778,
            0.44444444444444453,
            0.27777777777777778,
            0.0,
        ]

        calc_attr.weightfactor_win.sort()
        weightfactors_test_list.sort()
        assert calc_attr.weightfactor_win == weightfactors_test_list
        assert calc_attr.weightfactor_ground == 0.4303782174267145

    def test_calc_weightfactor_three(self):
        """test of calc_weightfactor"""

        prj.set_default()
        helptest.building_test2(prj)
        prj.buildings[-1].calc_building_parameter(
            number_of_elements=3, merge_windows=True, used_library="IBPSA"
        )

        calc_attr = prj.buildings[-1].thermal_zones[-1].model_attr
        weightfactors_test_list = [
            0.03753045374718346,
            0.5212510365068732,
            0.05254263524605685,
            0.03753045374718346,
            0.05254263524605685,
        ]
        calc_attr.weightfactor_ow.sort()
        weightfactors_test_list.sort()

        assert calc_attr.weightfactor_ow == approx(weightfactors_test_list,
                                                   abs=1e-14)

        weightfactors_test_list = [
            0.13271234911406493,
            0.0,
            0.08294521819629057,
            0.0,
            0.08294521819629057,
        ]
        calc_attr.weightfactor_win.sort()
        weightfactors_test_list.sort()
        assert calc_attr.weightfactor_win == approx(weightfactors_test_list,
                                                    abs=1e-14)
        assert calc_attr.weightfactor_ground == 0

        prj.buildings[-1].thermal_zones[-1].weightfactor_ow = []
        prj.buildings[-1].thermal_zones[-1].weightfactor_win = []

        prj.buildings[-1].calc_building_parameter(
            number_of_elements=3, merge_windows=False, used_library="AixLib"
        )
        calc_attr = prj.buildings[-1].thermal_zones[-1].model_attr

        weightfactors_test_list = [
            0.05350813058801943,
            0.7431609731775066,
            0.07491138282322722,
            0.05350813058801943,
            0.07491138282322722,
        ]

        calc_attr.weightfactor_ow.sort()
        weightfactors_test_list.sort()

        assert calc_attr.weightfactor_ow == approx(weightfactors_test_list,
                                                   abs=1e-14)

        weightfactors_test_list = [
            0.44444444444444453,
            0.0,
            0.2777777777777778,
            0.0,
            0.2777777777777778,
        ]
        calc_attr.weightfactor_win.sort()
        weightfactors_test_list.sort()
        assert calc_attr.weightfactor_win == approx(weightfactors_test_list,
                                                    abs=1e-14)
        assert calc_attr.weightfactor_ground == 0

    def test_calc_weightfactor_four(self):
        """test of calc_weightfactor"""
        prj.set_default()
        helptest.building_test2(prj)
        prj.buildings[-1].calc_building_parameter(
            number_of_elements=4, merge_windows=True, used_library="IBPSA"
        )

        calc_attr = prj.buildings[-1].thermal_zones[-1].model_attr

        weightfactors_test_list = [
            0.07839276240589141,
            0.10974986736824797,
            0.07839276240589141,
            0.10974986736824797,
        ]

        calc_attr.weightfactor_ow.sort()
        weightfactors_test_list.sort()

        assert calc_attr.weightfactor_ow == weightfactors_test_list
        weightfactors_test_list = [
            0.27720655131187616,
            0.17325409456992255,
            0.0,
            0.17325409456992255,
        ]
        calc_attr.weightfactor_win.sort()
        weightfactors_test_list.sort()
        assert calc_attr.weightfactor_win == weightfactors_test_list
        assert calc_attr.weightfactor_ground == 0
        assert calc_attr.weightfactor_rt == [1]

        prj.buildings[-1].thermal_zones[-1].weightfactor_ow = []
        prj.buildings[-1].thermal_zones[-1].weightfactor_win = []

        prj.buildings[-1].calc_building_parameter(
            number_of_elements=4, merge_windows=False, used_library="AixLib"
        )
        calc_attr = prj.buildings[-1].thermal_zones[-1].model_attr

        weightfactors_test_list = [
            0.20833333333333331,
            0.29166666666666663,
            0.20833333333333331,
            0.29166666666666663,
        ]
        calc_attr.weightfactor_ow.sort()
        weightfactors_test_list.sort()
        assert calc_attr.weightfactor_ow == weightfactors_test_list

        weightfactors_test_list = [
            0.44444444444444453,
            0.2777777777777778,
            0.0,
            0.2777777777777778,
        ]

        calc_attr.weightfactor_win.sort()
        weightfactors_test_list.sort()
        assert calc_attr.weightfactor_win == weightfactors_test_list
        assert calc_attr.weightfactor_ground == 0
        assert calc_attr.weightfactor_rt == [1]

    def test_calc_one_element(self):
        """test of calc_two_element"""
        prj.set_default()
        helptest.building_test2(prj)

        therm_zone = prj.buildings[-1].thermal_zones[-1]
        therm_zone.calc_zone_parameters(number_of_elements=1, merge_windows=True)

        zone_attr = therm_zone.model_attr
        assert round(zone_attr.area_ow, 1) == 328.0
        assert round(zone_attr.ua_value_ow, 16) == 135.5818558809656
        assert round(zone_attr.r_conv_inner_ow, 16) == 0.0016512549537649
        assert round(zone_attr.r_rad_inner_ow, 16) == 0.000609756097561

        assert round(zone_attr.r_conv_outer_ow, 9) == 0.000265957
        assert round(zone_attr.alpha_conv_inner_ow, 5) == 1.84634
        assert round(zone_attr.alpha_rad_inner_ow, 1) == 5.0
        assert round(zone_attr.r1_ow, 15) == 0.000772773294534
        assert round(zone_attr.c1_ow, 5) == 3648580.59312
        assert round(zone_attr.r_rest_ow, 14) == 0.00461875570532

        therm_zone = prj.buildings[-1].thermal_zones[-1]
        therm_zone.calc_zone_parameters(number_of_elements=1, merge_windows=False)

        zone_attr = therm_zone.model_attr
        assert round(zone_attr.area_ow, 1) == 328.0
        assert round(zone_attr.ua_value_ow, 16) == 135.5818558809656
        assert round(zone_attr.r_conv_inner_ow, 16) == 0.0016512549537649
        assert round(zone_attr.r_rad_inner_ow, 16) == 0.000609756097561

        assert round(zone_attr.r_conv_outer_ow, 9) == 0.000265957
        assert round(zone_attr.alpha_conv_inner_ow, 5) == 1.84634
        assert round(zone_attr.alpha_rad_inner_ow, 1) == 5.0
        assert round(zone_attr.r1_win, 13) == 0.0199004975124
        assert round(zone_attr.r1_ow, 15) == 0.001007515484109
        assert round(zone_attr.c1_ow, 5) == 3648580.59312
        assert round(zone_attr.r_rest_ow, 14) == 0.00585224061345

    def test_calc_two_element(self):
        """test of calc_two_element"""
        prj.set_default()
        helptest.building_test2(prj)

        therm_zone = prj.buildings[-1].thermal_zones[-1]
        therm_zone.calc_zone_parameters(number_of_elements=2, merge_windows=True)

        zone_attr = therm_zone.model_attr
        assert round(zone_attr.area_ow, 1) == 328.0
        assert round(zone_attr.ua_value_ow, 16) == 135.5818558809656
        assert round(zone_attr.r_conv_inner_ow, 16) == 0.0016512549537649
        assert round(zone_attr.r_rad_inner_ow, 16) == 0.000609756097561
        assert round(zone_attr.r_conv_outer_ow, 9) == 0.000265957
        assert round(zone_attr.alpha_conv_inner_ow, 5) == 1.84634
        assert round(zone_attr.alpha_rad_inner_ow, 1) == 5.0
        assert round(zone_attr.r1_ow, 15) == 0.000772773294534
        assert round(zone_attr.c1_ow, 5) == 3648580.59312
        assert round(zone_attr.r1_iw, 15) == 0.009719561140816
        assert round(zone_attr.c1_iw, 5) == 319983.51874

        assert round(zone_attr.r_rest_ow, 14) == 0.00461875570532

        therm_zone = prj.buildings[-1].thermal_zones[-1]
        therm_zone.calc_zone_parameters(number_of_elements=2, merge_windows=False)

        zone_attr = therm_zone.model_attr
        assert round(zone_attr.area_ow, 1) == 328.0
        assert round(zone_attr.ua_value_ow, 16) == 135.5818558809656
        assert round(zone_attr.r_conv_inner_ow, 16) == 0.0016512549537649
        assert round(zone_attr.r_rad_inner_ow, 16) == 0.000609756097561
        assert round(zone_attr.r_conv_outer_ow, 9) == 0.000265957
        assert round(zone_attr.alpha_conv_inner_ow, 5) == 1.84634
        assert round(zone_attr.alpha_rad_inner_ow, 1) == 5.0
        assert round(zone_attr.r1_win, 13) == 0.0199004975124
        assert round(zone_attr.r1_ow, 15) == 0.001007515484109
        assert round(zone_attr.c1_ow, 5) == 3648580.59312
        assert round(zone_attr.r1_iw, 15) == 0.009719561140816
        assert round(zone_attr.r_rest_ow, 14) == 0.00585224061345

    def test_calc_three_element(self):
        """test of calc_three_element"""
<<<<<<< HEAD
=======
        from pytest import approx
>>>>>>> 9de191c0
        prj.set_default()
        helptest.building_test2(prj)

        therm_zone = prj.buildings[-1].thermal_zones[-1]
        therm_zone.calc_zone_parameters(number_of_elements=3,
                                        merge_windows=True)

        zone_attr = therm_zone.model_attr
        assert zone_attr.area_ow == approx(188.0, abs=0.1)
        assert zone_attr.ua_value_ow == approx(77.23037843150993, abs=1e-13)
        assert zone_attr.r_conv_inner_ow == approx(0.0027203482045702,
                                                   abs=1e-14)
        assert zone_attr.r_rad_inner_ow == approx(0.001063829787234, abs=1e-14)
        assert zone_attr.r_conv_outer_ow == approx(0.000265957, abs=1e-9)
        assert zone_attr.alpha_conv_inner_ow == approx(1.95532, abs=0.00001)
        assert zone_attr.alpha_rad_inner_ow == approx(5.0, abs=0.1)
        assert zone_attr.r1_ow == approx(0.00114890338306, abs=1e-14)
        assert zone_attr.c1_ow == approx(2091259.60825, abs=0.00001)
        assert zone_attr.r1_iw == approx(0.009719561140816, abs=1e-15)
        assert zone_attr.c1_iw == approx(319983.51874, abs=0.00001)
        assert zone_attr.r_rest_ow == approx(0.00702003101, abs=1e-11)
        assert zone_attr.area_gf == approx(140.0, abs=0.1)
        assert zone_attr.ua_value_gf == approx(58.351477449455686, abs=1e-14)
        assert zone_attr.r_conv_inner_gf == approx(0.0042016806722689,
                                                   abs=1e-14)
        assert zone_attr.r_rad_inner_gf == approx(0.0014285714285714,
                                                  abs=1e-14)
        assert zone_attr.alpha_conv_inner_gf == approx(1.7, abs=0.00001)
        assert zone_attr.alpha_rad_inner_gf == approx(5.0, abs=0.1)
        assert zone_attr.r1_gf == approx(0.00236046484848, abs=1e-14)
        assert zone_attr.c1_gf == approx(1557320.98487, abs=0.00001)
        assert zone_attr.r_rest_gf == approx(0.0137109637229, abs=1e-13)

        therm_zone = prj.buildings[-1].thermal_zones[-1]
        therm_zone.calc_zone_parameters(number_of_elements=3,
                                        merge_windows=False)

        zone_attr = therm_zone.model_attr
        assert zone_attr.area_ow == approx(188.0, abs=0.1)
        assert zone_attr.ua_value_ow == approx(77.23037843150993, abs=1e-13)
        assert zone_attr.r_conv_inner_ow == approx(0.0027203482045702,
                                                   abs=1e-14)
        assert zone_attr.r_rad_inner_ow == approx(0.001063829787234, abs=1e-14)
        assert zone_attr.r_conv_outer_ow == approx(0.000265957, abs=1e-9)
        assert zone_attr.alpha_conv_inner_ow == approx(1.95532, abs=0.00001)
        assert zone_attr.alpha_rad_inner_ow == approx(5.0, abs=0.1)
        assert zone_attr.r1_win == approx(0.0199004975124, abs=1e-13)
        assert zone_attr.r1_ow == approx(0.0017577929723, abs=1e-13)
        assert zone_attr.c1_ow == approx(2091259.60825, abs=0.00001)
        assert zone_attr.r1_iw == approx(0.009719561140816, abs=1e-15)
        assert zone_attr.c1_iw == approx(319983.51874, abs=0.00001)
        assert zone_attr.r_rest_ow == approx(0.0102102921341, abs=1e-13)
        assert zone_attr.area_gf == approx(140.0, abs=0.1)
        assert zone_attr.ua_value_gf == approx(58.351477449455686, abs=1e-14)
        assert zone_attr.r_conv_inner_gf == approx(0.0042016806722689,
                                                   abs=1e-14)
        assert zone_attr.r_rad_inner_gf == approx(0.0014285714285714,
                                                  abs=1e-14)
        assert zone_attr.alpha_conv_inner_gf == approx(1.7, abs=0.00001)
        assert zone_attr.alpha_rad_inner_gf == approx(5.0, abs=0.1)
        assert zone_attr.r1_gf == approx(0.00236046484848, abs=1e-14)
        assert zone_attr.c1_gf == approx(1557320.98487, abs=0.00001)
        assert zone_attr.r_rest_gf == approx(0.0137109637229, abs=1e-13)

    def test_calc_four_element(self):
        """test of calc_four_element"""
        prj.set_default()
        helptest.building_test2(prj)

        therm_zone = prj.buildings[-1].thermal_zones[-1]
        therm_zone.calc_zone_parameters(number_of_elements=4, merge_windows=True)

        zone_attr = therm_zone.model_attr
        assert round(zone_attr.area_ow, 1) == 48.0
        assert round(zone_attr.ua_value_ow, 16) == 19.83577523748189
        assert round(zone_attr.r_conv_inner_ow, 16) == 0.007716049382716
        assert round(zone_attr.r_rad_inner_ow, 16) == 0.0041666666666667
        assert round(zone_attr.r_conv_outer_ow, 9) == 0.001041667
        assert round(zone_attr.alpha_conv_inner_ow, 5) == 2.7
        assert round(zone_attr.alpha_rad_inner_ow, 1) == 5.0
        assert round(zone_attr.r1_ow, 14) == 0.00223838915931
        assert round(zone_attr.c1_ow, 5) == 533938.62338
        assert round(zone_attr.r1_iw, 14) == 0.00971956114082
        assert round(zone_attr.c1_iw, 5) == 319983.51874
        assert round(zone_attr.r_rest_ow, 13) == 0.0138583242416
        assert round(zone_attr.area_gf, 1) == 140.0
        assert round(zone_attr.ua_value_gf, 16) == 58.351477449455686
        assert round(zone_attr.r_conv_inner_gf, 16) == 0.0042016806722689
        assert round(zone_attr.r_rad_inner_gf, 16) == 0.0014285714285714
        assert round(zone_attr.alpha_conv_inner_gf, 5) == 1.7
        assert round(zone_attr.alpha_rad_inner_gf, 1) == 5.0
        assert round(zone_attr.r1_gf, 14) == 0.00236046484848
        assert round(zone_attr.c1_gf, 5) == 1557320.98487
        assert round(zone_attr.r_rest_gf, 13) == 0.0137109637229

        assert round(zone_attr.area_rt, 1) == 140.0
        assert round(zone_attr.ua_value_rt, 16) == 57.394603194028036
        assert round(zone_attr.r_conv_inner_rt, 16) == 0.0042016806722689
        assert round(zone_attr.r_rad_inner_rt, 16) == 0.0014285714285714
        assert round(zone_attr.r_conv_outer_rt, 9) == 0.000357143
        assert round(zone_attr.alpha_conv_inner_rt, 5) == 1.7
        assert round(zone_attr.alpha_rad_inner_rt, 1) == 5.0
        assert round(zone_attr.r1_rt, 14) == 0.00236046484848
        assert round(zone_attr.c1_rt, 5) == 1557320.98487
        assert round(zone_attr.r_rest_rt, 13) == 0.0137109637229

        therm_zone = prj.buildings[-1].thermal_zones[-1]
        therm_zone.calc_zone_parameters(number_of_elements=4, merge_windows=False)

        zone_attr = therm_zone.model_attr
        assert round(zone_attr.area_ow, 1) == 48.0
        assert round(zone_attr.ua_value_ow, 16) == 19.83577523748189
        assert round(zone_attr.r_conv_inner_ow, 16) == 0.007716049382716
        assert round(zone_attr.r_rad_inner_ow, 16) == 0.0041666666666667
        assert round(zone_attr.r_conv_outer_ow, 9) == 0.001041667
        assert round(zone_attr.alpha_conv_inner_ow, 5) == 2.7
        assert round(zone_attr.alpha_rad_inner_ow, 1) == 5.0
        assert round(zone_attr.r1_win, 13) == 0.0199004975124
        assert round(zone_attr.r1_ow, 14) == 0.00688468914141
        assert round(zone_attr.c1_ow, 5) == 533938.62338
        assert round(zone_attr.r1_iw, 14) == 0.00971956114082
        assert round(zone_attr.c1_iw, 5) == 319983.51874
        assert round(zone_attr.r_rest_ow, 13) == 0.0399903108586

        assert round(zone_attr.area_gf, 1) == 140.0
        assert round(zone_attr.ua_value_gf, 16) == 58.351477449455686
        assert round(zone_attr.r_conv_inner_gf, 16) == 0.0042016806722689
        assert round(zone_attr.r_rad_inner_gf, 16) == 0.0014285714285714
        assert round(zone_attr.alpha_conv_inner_gf, 5) == 1.7
        assert round(zone_attr.alpha_rad_inner_gf, 1) == 5.0
        assert round(zone_attr.r1_gf, 14) == 0.00236046484848
        assert round(zone_attr.c1_gf, 5) == 1557320.98487
        assert round(zone_attr.r_rest_gf, 13) == 0.0137109637229

        assert round(zone_attr.area_rt, 1) == 140.0
        assert round(zone_attr.ua_value_rt, 16) == 57.394603194028036
        assert round(zone_attr.r_conv_inner_rt, 16) == 0.0042016806722689
        assert round(zone_attr.r_rad_inner_rt, 16) == 0.0014285714285714
        assert round(zone_attr.r_conv_outer_rt, 9) == 0.000357143
        assert round(zone_attr.alpha_conv_inner_rt, 5) == 1.7
        assert round(zone_attr.alpha_rad_inner_rt, 1) == 5.0
        assert round(zone_attr.r1_rt, 14) == 0.00236046484848
        assert round(zone_attr.c1_rt, 5) == 1557320.98487
        assert round(zone_attr.r_rest_rt, 13) == 0.0137109637229

    def test_volume_zone(self):
        """test of volume_zone"""

        prj.buildings[-1].thermal_zones[-1].set_volume_zone()
        assert prj.buildings[-1].thermal_zones[-1].volume == 490.0

    def test_set_inner_wall_area(self):
        """test of set_inner_wall_area"""
        prj.buildings[-1].inner_wall_approximation_approach \
            = 'typical_minus_outer'
        prj.buildings[-1].thermal_zones[-1].set_inner_wall_area()
        for wall in prj.buildings[-1].thermal_zones[-1].inner_walls:
            assert round(wall.area, 16) == 99.65023392678924
        prj.buildings[-1].inner_wall_approximation_approach \
            = 'typical_minus_outer_extended'
        prj.buildings[-1].thermal_zones[-1].set_inner_wall_area()
        for wall in prj.buildings[-1].thermal_zones[-1].inner_walls:
            assert round(wall.area, 16) == 99.65023392678924
        prj.buildings[-1].inner_wall_approximation_approach = 'teaser_default'
        prj.buildings[-1].thermal_zones[-1].set_inner_wall_area()
        for wall in prj.buildings[-1].thermal_zones[-1].inner_walls:
            assert round(wall.area, 16) == 11.951219512195122
        # methods in BuildingElement

    def test_ua_value(self):
        """test of ua_value"""
        prj.set_default(load_data=False)
        helptest.building_test2(prj)

        therm_zone = prj.buildings[-1].thermal_zones[-1]
        therm_zone.outer_walls[0].calc_ua_value()

        assert round(therm_zone.outer_walls[0].ua_value, 15) == 4.132453174475393

    def test_gather_element_properties(self):
        """test of gather_element_properties"""
        outerWalls = prj.buildings[-1].thermal_zones[-1].outer_walls[0]
        number_of_layer, density, thermal_conduc, heat_capac, thickness = (
            outerWalls.gather_element_properties()
        )
        assert number_of_layer == 2
        assert (density == [5.0, 2.0]).all()
        assert (thermal_conduc == [4.0, 2.0]).all()
        assert (heat_capac == [0.48, 0.84]).all()
        assert (thickness == [5.0, 2.0]).all()

    def test_load_type_element(self):
        """test of load_type_element, no parameter checking"""

        # test load function
        therm_zone = prj.buildings[-1].thermal_zones[-1]
        therm_zone.outer_walls[0].load_type_element(1988, "iwu_heavy", prj.data)
        therm_zone.inner_walls[0].load_type_element(1988, "iwu_light", prj.data)
        therm_zone.windows[0].load_type_element(
            1988, "Kunststofffenster, Isolierverglasung", prj.data
        )

    def test_save_type_element(self):
        """test of save_type_element, no parameter checking"""
        import os

        # test load function
        therm_zone = prj.buildings[-1].thermal_zones[-1]
        path = os.path.join(utilities.get_default_path(), "unitTestTB.json")
        prj.data.path_tb = path
        prj.data.load_tb_binding()
        therm_zone.outer_walls[0].save_type_element(data_class=prj.data)
        therm_zone.inner_walls[0].save_type_element(data_class=prj.data)
        therm_zone.windows[0].save_type_element(data_class=prj.data)

    def test_delete_type_element(self):
        """test of save_type_element, no parameter checking"""
        import os

        # test load function
        therm_zone = prj.buildings[-1].thermal_zones[-1]
        path = os.path.join(utilities.get_default_path(), "unitTestTB.json")
        prj.data.path_tb = path
        prj.data.load_tb_binding()
        therm_zone.outer_walls[0].delete_type_element(data_class=prj.data)
        therm_zone.inner_walls[0].delete_type_element(data_class=prj.data)
        therm_zone.windows[0].delete_type_element(data_class=prj.data)

    # methods in Wall

    def test_calc_equivalent_res_wall(self):
        """test of calc_equivalent_res, wall"""
        prj.set_default()
        helptest.building_test2(prj)
        therm_zone = prj.buildings[-1].thermal_zones[-1]

        therm_zone.outer_walls[0].calc_equivalent_res()

        # parameters for outwall

        assert round(therm_zone.outer_walls[0].c1, 6) == 111237.213205
        assert round(therm_zone.outer_walls[0].c2, 7) == 59455.3856787
        assert round(therm_zone.outer_walls[0].r1, 13) == 0.0330465078788
        assert round(therm_zone.outer_walls[0].r2, 13) == 0.0549256129353
        assert round(therm_zone.outer_walls[0].r3, 12) == 0.137027879186
        assert round(therm_zone.outer_walls[0].c1_korr, 6) == 111237.213205

    def test_insulate_wall(self):
        """test of insulate_wall"""
        therm_zone = prj.buildings[-1].thermal_zones[-1]
        therm_zone.outer_walls[0].insulate_wall("EPS_040_15", 0.04)
        assert round(therm_zone.outer_walls[0].ua_value, 6) == 2.924088

    def test_retrofit_wall(self):
        """test of retrofit_wall"""
        prj.set_default()
        helptest.building_test2(prj)
        therm_zone = prj.buildings[-1].thermal_zones[-1]
        therm_zone.outer_walls[0].retrofit_wall(2016, "EPS_040_15")
        assert round(therm_zone.outer_walls[0].ua_value, 6) == 2.4
        prj.set_default()
        helptest.building_test2(prj)
        therm_zone = prj.buildings[-1].thermal_zones[-1]
        therm_zone.outer_walls[0].retrofit_wall(2010, "EPS_040_15")
        assert round(therm_zone.outer_walls[0].ua_value, 6) == 2.4
        prj.set_default()
        helptest.building_test2(prj)
        therm_zone = prj.buildings[-1].thermal_zones[-1]
        therm_zone.outer_walls[0].retrofit_wall(2005, "EPS_040_15")
        assert round(therm_zone.outer_walls[0].ua_value, 2) == 4.13
        prj.set_default()
        helptest.building_test2(prj)
        therm_zone = prj.buildings[-1].thermal_zones[-1]
        therm_zone.outer_walls[0].retrofit_wall(1998, "EPS_040_15")
        assert round(therm_zone.outer_walls[0].ua_value, 2) == 4.13
        prj.set_default()
        helptest.building_test2(prj)
        therm_zone = prj.buildings[-1].thermal_zones[-1]
        therm_zone.outer_walls[0].retrofit_wall(1990, "EPS_040_15")
        assert round(therm_zone.outer_walls[0].ua_value, 2) == 4.13
        prj.set_default()
        helptest.building_test2(prj)
        therm_zone = prj.buildings[-1].thermal_zones[-1]
        therm_zone.outer_walls[0].retrofit_wall(1980, "EPS_040_15")
        assert round(therm_zone.outer_walls[0].ua_value, 2) == 4.13
        prj.set_default(load_data=True)
        helptest.building_test2(prj)
        helptest.interzonal_test2(prj, connect_to_index=0, add_heated=False)
        helptest.interzonal_test2(prj, connect_to_index=0, add_heated=True)
        therm_zone_heated = prj.buildings[-1].thermal_zones[0]
        therm_zone_unheated = prj.buildings[-1].thermal_zones[1]
        second_heated_zone = prj.buildings[-1].thermal_zones[2]
        assert therm_zone_heated.use_conditions.with_heating is True
        assert therm_zone_unheated.use_conditions.with_heating is False
        assert second_heated_zone.use_conditions.with_heating is True
        therm_zone_other_heated = prj.buildings[-1].thermal_zones[2]
        for interzonal_element in therm_zone_heated.interzonal_walls:
            previous_ua_value = interzonal_element.ua_value
            interzonal_element.retrofit_wall(2015, "EPS_040_15")
            if interzonal_element.other_side is therm_zone_unheated:
                assert (round(interzonal_element.ua_value, 2)
                        == 0.24 * interzonal_element.area)
                assert (interzonal_element.layer[-1].material.name
                        == "EPS_040_15")
            if interzonal_element.other_side is second_heated_zone:
                assert (round(interzonal_element.ua_value, 2)
                        == round(previous_ua_value, 2))
        for interzonal_element in therm_zone_heated.interzonal_ceilings:
            previous_ua_value = interzonal_element.ua_value
            interzonal_element.retrofit_wall(2015, "EPS_040_15")
            if interzonal_element.other_side is therm_zone_unheated:
                assert (round(interzonal_element.ua_value, 2)
                        == 0.2 * interzonal_element.area)
                assert (interzonal_element.layer[-1].material.name
                        == "EPS_040_15")
            if interzonal_element.other_side is second_heated_zone:
                assert (round(interzonal_element.ua_value, 2)
                        == round(previous_ua_value, 2))
        for interzonal_element in therm_zone_heated.interzonal_floors:
            previous_ua_value = interzonal_element.ua_value
            interzonal_element.retrofit_wall(2015, "EPS_040_15")
            if interzonal_element.other_side is therm_zone_unheated:
                assert (round(interzonal_element.ua_value, 2)
                        == 0.3 * interzonal_element.area)
                assert (interzonal_element.layer[-1].material.name
                        == "EPS_040_15")
            if interzonal_element.other_side is second_heated_zone:
                assert (round(interzonal_element.ua_value, 2)
                        == round(previous_ua_value, 2))
        for interzonal_element in therm_zone_unheated.interzonal_walls:
            interzonal_element.retrofit_wall(2015, "EPS_040_15")
            assert (round(interzonal_element.ua_value, 2)
                    == 0.24 * interzonal_element.area)
            assert interzonal_element.layer[0].material.name == "EPS_040_15"
        for interzonal_element in therm_zone_unheated.interzonal_ceilings:
            interzonal_element.retrofit_wall(2015, "EPS_040_15")
            assert (round(interzonal_element.ua_value, 2)
                    == 0.2 * interzonal_element.area)
            assert interzonal_element.layer[0].material.name == "EPS_040_15"
        for interzonal_element in therm_zone_unheated.interzonal_floors:
            interzonal_element.retrofit_wall(2015, "EPS_040_15")
            assert (round(interzonal_element.ua_value, 2)
                    == 0.3 * interzonal_element.area)
            assert interzonal_element.layer[0].material.name == "EPS_040_15"

    def test_interzonal_type_element(self):
        prj.set_default(load_data=True)
        helptest.building_test2(prj)
        helptest.interzonal_test2(prj)

        heated_zone = prj.buildings[-1].thermal_zones[-2]
        unheated_zone = prj.buildings[-1].thermal_zones[-1]
        iz_ceiling = heated_zone.interzonal_ceilings[-1]
        iz_floor = unheated_zone.interzonal_floors[-1]

        assert iz_ceiling.layer[0].material.name == "lime_plaster"
        assert len(iz_ceiling.layer) == len(iz_floor.layer)
        for ceiling_layer, floor_layer in zip(iz_ceiling.layer,
                                              reversed(iz_floor.layer)):
            assert ceiling_layer.material.name == floor_layer.material.name
            assert ceiling_layer.thickness == floor_layer.thickness

        floor_properties = iz_floor.gather_element_properties()
        ceiling_properties = iz_ceiling.gather_element_properties()
        assert floor_properties[0] == ceiling_properties[0]
        for (floor_layer_density,
             floor_layer_thermal_conduc,
             floor_layer_heat_capac,
             floor_layer_thickness,
             ceiling_layer_density,
             ceiling_layer_thermal_conduc,
             ceiling_layer_heat_capac,
             ceiling_layer_thickness) in zip(
                *[list(property_list).__reversed__()
                  for property_list in floor_properties[1:]],
                *ceiling_properties[1:]
        ):
            assert floor_layer_density == ceiling_layer_density
            assert floor_layer_thermal_conduc == ceiling_layer_thermal_conduc
            assert floor_layer_heat_capac == floor_layer_heat_capac
            assert floor_layer_thickness == ceiling_layer_thickness

        iz_wall_1 = unheated_zone.interzonal_walls[-1]
        iz_wall_2 = heated_zone.interzonal_walls[-1]

        assert iz_wall_1.layer[0].material.name == "concrete_wz05"
        assert iz_wall_2.layer[0].material.name == "concrete_CEM_II_BS325R_wz05"

    def test_save_load_building_issue679(self):
        prj.buildings[-1].thermal_zones[-1].time_to_minimal_t_ground = 25324
        prj.t_soil_mode = 3
        prj.t_soil_file_path = "example_file_path"
        prj.buildings[-1].inner_wall_approximation_approach \
            = 'typical_minus_outer'
        prj.buildings[-1].thermal_zones[-1].number_of_floors = 25
        prj.buildings[-1].thermal_zones[-1].height_of_floors = 3.148
        prj.buildings[-1].thermal_zones[-1].t_ground = 283.5
        prj.buildings[-1].thermal_zones[-1].t_ground_amplitude = 10
        prj.save_project(file_name="unitTestInterzonal",
                         path=utilities.get_default_path())
        prj.set_default(load_data=True)
        prj.load_project(os.path.join(utilities.get_default_path(),
                                      "unitTestInterzonal.json"))

        assert prj.buildings[-1].thermal_zones[-1].time_to_minimal_t_ground == 25324
        assert prj.t_soil_mode == 3
        assert prj.t_soil_file_path == "example_file_path"
        assert prj.buildings[-1].inner_wall_approximation_approach \
               == 'typical_minus_outer'
        assert prj.buildings[-1].thermal_zones[-2].interzonal_walls[-1].other_side \
               is prj.buildings[-1].thermal_zones[-1]
        assert prj.buildings[-1].thermal_zones[-1].interzonal_floors[-1].other_side \
               is prj.buildings[-1].thermal_zones[-2]
        assert len(prj.buildings[-1].thermal_zones[-2].interzonal_elements) == 2
        assert len(prj.buildings[-1].thermal_zones[-1].interzonal_elements) == 2
        assert prj.buildings[-1].thermal_zones[-1].number_of_floors == 25
        assert prj.buildings[-1].thermal_zones[-1].height_of_floors == 3.148
        assert prj.buildings[-1].thermal_zones[-1].t_ground == 283.5
        assert prj.buildings[-1].thermal_zones[-1].t_ground_amplitude == 10

    def test_sum_building_elements_five(self):
        """test of FiveElement calculator"""
        prj.set_default()
        helptest.building_test2(prj)
        helptest.interzonal_test2(prj, connect_to_index=0, add_heated=False)
        helptest.interzonal_test2(prj, connect_to_index=0, add_heated=True)

        from teaser.logic.buildingobjects.calculation.five_element import FiveElement

        therm_zone = prj.buildings[0].thermal_zones[0]

        calc_attr = FiveElement(therm_zone, merge_windows=True, t_bt=5)

        helplist = (
            therm_zone.outer_walls
            + therm_zone.rooftops
            + therm_zone.ground_floors
            + therm_zone.inner_walls
            + therm_zone.ceilings
            + therm_zone.floors
            + therm_zone.windows
            + therm_zone.interzonal_elements
        )

        for element in helplist:
            element.calc_equivalent_res()
            element.calc_ua_value()

        calc_attr._sum_outer_wall_elements()
        calc_attr._sum_ground_floor_elements()
        calc_attr._sum_rooftop_elements()
        calc_attr._sum_inner_wall_elements()
        calc_attr._sum_window_elements()
        calc_attr._sum_interzonal_elements()

        # interzonal elements (lumping wall and floor)
        assert len(calc_attr.nzbs_per_nz) == 1
        assert len(calc_attr.nzbs_per_nz[0]) == 2
        assert round(calc_attr.ua_value_nzb[0], 16) == 8.615411975711941
        assert len(calc_attr.ua_value_nzb) == 1
        assert round(calc_attr.area_nzb[0], 1) == 20.0
        assert len(calc_attr.area_nzb) == 1
        assert round(calc_attr.r_conv_inner_nzb[0], 19) == 0.022727272727272728
        assert len(calc_attr.r_conv_inner_nzb) == 1
        assert round(calc_attr.r_rad_inner_nzb[0], 4) == 0.01
        assert len(calc_attr.r_conv_inner_nzb) == 1
        assert round(calc_attr.r_comb_inner_nzb[0], 19) == 0.006944444444444444
        assert len(calc_attr.r_comb_inner_nzb) == 1
        assert round(calc_attr.r_conv_outer_nzb[0], 5) == 0.02273
        assert len(calc_attr.r_conv_outer_nzb) == 1
        assert round(calc_attr.r_rad_outer_nzb[0], 4) == 0.01
        assert len(calc_attr.r_rad_outer_nzb) == 1
        assert round(calc_attr.r_comb_outer_nzb[0], 4) == 0.0069
        assert len(calc_attr.r_comb_outer_nzb) == 1
        assert round(calc_attr.alpha_conv_inner_nzb[0], 1) == 2.2
        assert len(calc_attr.alpha_conv_inner_nzb) == 1
        assert round(calc_attr.alpha_comb_outer_nzb[0], 1) == 7.2
        assert len(calc_attr.alpha_comb_outer_nzb) == 1
        assert round(calc_attr.alpha_conv_outer_nzb[0], 1) == 2.2
        assert len(calc_attr.alpha_conv_outer_nzb) == 1
        assert round(calc_attr.ir_emissivity_outer_nzb[0], 3) == 0.9
        assert len(calc_attr.ir_emissivity_outer_nzb) == 1

        prj.number_of_elements_calc = 5
        prj.merge_windows_calc = False
        prj.used_library_calc = "AixLib"
        prj.calc_all_buildings(raise_errors=True)

        therm_zone_1 = prj.buildings[0].thermal_zones[1]
        therm_zone_2 = prj.buildings[0].thermal_zones[2]

        calc_attr = therm_zone.model_attr
        calc_attr_1 = therm_zone_1.model_attr
        calc_attr_2 = therm_zone_2.model_attr

        # check that attributes of the elements match if they represent the
        # same physical element
        assert calc_attr.other_nz_indexes[0] == 1
        assert len(calc_attr.other_nz_indexes) == 1
        assert calc_attr_1.other_nz_indexes[0] == 0
        assert len(calc_attr_2.other_nz_indexes) == 0
        assert round(calc_attr.r_total_nzb[0], 5) == round(calc_attr_1.r_total_nzb[0], 5)
        assert len(calc_attr.r_total_nzb) == 1
        assert len(calc_attr_2.r_total_nzb) == 0
        assert round(calc_attr.r1_nzb[0], 5) == round(calc_attr_1.r_rest_nzb[0], 5)
        assert len(calc_attr.r1_nzb) == 1
        assert len(calc_attr_2.r1_nzb) == 0
        assert round(calc_attr.r_rest_nzb[0], 5) == round(calc_attr_1.r1_nzb[0], 5)
        assert len(calc_attr.r_rest_nzb) == 1
        assert len(calc_attr_2.r_rest_nzb) == 0

    def test_calc_chain_matrix_five(self):
        """test of calc_chain_matrix"""
        from teaser.logic.buildingobjects.calculation.five_element \
            import FiveElement

        prj.set_default()
        helptest.building_test2(prj)
        helptest.interzonal_test2(prj, connect_to_index=0, add_heated=False)

        therm_zone = prj.buildings[-1].thermal_zones[-2]

        calc_attr = FiveElement(therm_zone, merge_windows=False, t_bt=5)

        helplist = (
            therm_zone.outer_walls
            + therm_zone.rooftops
            + therm_zone.ground_floors
            + therm_zone.inner_walls
            + therm_zone.ceilings
            + therm_zone.floors
            + therm_zone.windows
            + therm_zone.interzonal_elements
        )

        for element in helplist:
            element.calc_equivalent_res()
            element.calc_ua_value()

        omega = 2 * math.pi / 86400 / 5

        helplist_outer_walls = therm_zone.outer_walls + therm_zone.windows

        r1_ow, c1_ow = calc_attr._calc_parallel_connection(
            element_list=helplist_outer_walls, omega=omega, mode='ow'
        )
        assert round(r1_ow, 14) == 0.00688468914141
        assert round(c1_ow, 5) == 533938.62338

        helplist_inner_walls = (
            therm_zone.inner_walls + therm_zone.ceilings + therm_zone.floors
        )

        r1_iw, c1_iw = calc_attr._calc_parallel_connection(
            element_list=helplist_inner_walls, omega=omega, mode='iw'
        )
        assert round(r1_iw, 13) == 0.0097195611408
        assert round(c1_iw, 6) == 319983.518743

        r1_izw, c1_izw = calc_attr._calc_parallel_connection(
            element_list=therm_zone.interzonal_elements, omega=omega, mode='ow'
        )
        assert round(r1_izw, 13) == 0.0023421240754
        assert round(c1_izw, 6) == 4782078.891281

        therm_zone_2 = prj.buildings[-1].thermal_zones[-1]

        calc_attr_2 = FiveElement(therm_zone_2, merge_windows=True, t_bt=5)

        for element in therm_zone_2.interzonal_elements:
            element.calc_equivalent_res()
            element.calc_ua_value()

        r1_izw_2, c1_izw_2 = calc_attr_2._calc_parallel_connection(
            element_list=therm_zone_2.interzonal_elements, omega=omega,
            mode='izw_backwards'
        )
        # CAUTION: these values need to be equal to the ones above
        # when applied in practice, FiveElement._calc_interzonal_elements will
        #  revertedly apply the values to the final model parameters
        assert round(r1_izw_2, 13) == 0.0023421240754
        assert round(c1_izw_2, 6) == 4782078.891281

    def test_calc_equivalent_res_win(self):
        """test of calc_equivalent_res, win"""
        prj.set_default()
        helptest.building_test2(prj)
        therm_zone = prj.buildings[-1].thermal_zones[-1]
        therm_zone.windows[0].calc_equivalent_res()

        assert round(therm_zone.windows[0].r1, 3) == 0.072

    def test_load_save_material(self):
        """test of load_material_template and save_material_template,
        no parameter checking"""

        from teaser.logic.buildingobjects.buildingphysics.material import Material

        path = os.path.join(utilities.get_default_path(), "MatUT.json")

        mat = Material(parent=None)
        mat.load_material_template(mat_name="Tiledroof", data_class=prj.data)

        from teaser.data.dataclass import DataClass

        dat = DataClass(construction_data=ConstructionData.iwu_heavy)
        dat.path_mat = path
        dat.load_mat_binding()

        mat.save_material_template(data_class=dat)

    def test_properties_project(self):
        """Tests properties of project class"""
        prj.number_of_elements_calc
        prj.merge_windows_calc
        prj.used_library_calc
        prj.name = 123
        assert prj.name == "P123"

    def test_warnings_prj(self):
        """Tests misc parts in project.py"""

        prj.data = DataClass(construction_data=ConstructionData.iwu_heavy)
        from teaser.logic.buildingobjects.building import Building
        from teaser.logic.buildingobjects.thermalzone import ThermalZone
        from teaser.logic.buildingobjects.useconditions import UseConditions

        # warnings for not calculated buildings
        bld = Building(parent=prj)
        tz = ThermalZone(parent=bld)
        tz.use_conditions = UseConditions(parent=tz)
        prj.calc_all_buildings()
        prj.set_default(load_data=False)
        # warning if iwu and number_of_apartments is used
        prj.add_residential(
            construction_data="iwu_heavy",
            geometry_data="iwu_single_family_dwelling",
            name="test",
            year_of_construction=1988,
            number_of_floors=1,
            height_of_floors=7,
            net_leased_area=1988,
            number_of_apartments=1,
        )
        # not all buildings if internal id is passed over
        prj.add_residential(
            construction_data="iwu_heavy",
            geometry_data="iwu_single_family_dwelling",
            name="test1",
            year_of_construction=1988,
            number_of_floors=15,
            height_of_floors=6,
            net_leased_area=1988,
        )
        prj.calc_all_buildings()
        prj.export_aixlib(internal_id=prj.buildings[-1].internal_id)
        prj.number_of_elements_calc = 1
        prj.merge_windows_calc = True
        prj.used_library_calc = "IBPSA"
        prj.calc_all_buildings()
        prj.export_ibpsa(internal_id=prj.buildings[-1].internal_id)

        prj.set_default(load_data="Test")
        prj.data = DataClass(construction_data=ConstructionData.iwu_heavy)

    def test_export_aixlib_only_iw(self):
        """
        Tests AixLib output for a building with inner walls only
        """

        from teaser.logic.buildingobjects.building import Building

        prj.set_default(load_data=False)

        bldg = Building(parent=prj)
        bldg.name = "SuperExampleBuilding"
        bldg.street_name = "AwesomeAvenue42"
        bldg.city = "46325FantasticTown"
        bldg.year_of_construction = 2015
        bldg.number_of_floors = 1
        bldg.height_of_floors = 3.5

        from teaser.logic.buildingobjects.thermalzone import ThermalZone

        tz = ThermalZone(parent=bldg)
        tz.name = "LivingRoom"
        tz.area = 140.0
        tz.volume = tz.area * bldg.number_of_floors * bldg.height_of_floors

        from teaser.logic.buildingobjects.useconditions import UseConditions

        tz.use_conditions = UseConditions(parent=tz)
        tz.use_conditions.load_use_conditions("Living", prj.data)

        from teaser.logic.buildingobjects.buildingphysics.innerwall import InnerWall

        in_wall_dict = {
            "InnerWall1": [10.0],
            "InnerWall2": [14.0],
            "InnerWall3": [10.0],
        }

        for key, value in in_wall_dict.items():

            in_wall = InnerWall(parent=tz)
            in_wall.name = key
            in_wall.load_type_element(
                year=bldg.year_of_construction, construction="iwu_heavy"
            )
            in_wall.area = value[0]

        prj.number_of_elements_calc = 1
        prj.merge_windows_calc = False
        prj.used_library_calc = "AixLib"
        prj.calc_all_buildings()
        prj.export_aixlib()

        prj.number_of_elements_calc = 2
        prj.merge_windows_calc = False
        prj.used_library_calc = "AixLib"
        prj.calc_all_buildings()
        prj.export_aixlib()

        prj.number_of_elements_calc = 3
        prj.merge_windows_calc = False
        prj.used_library_calc = "AixLib"
        prj.calc_all_buildings()
        prj.export_aixlib()

        prj.number_of_elements_calc = 4
        prj.merge_windows_calc = False
        prj.used_library_calc = "AixLib"
        prj.calc_all_buildings()
        prj.export_aixlib()

        prj.number_of_elements_calc = 5
        prj.merge_windows_calc = False
        prj.used_library_calc = "AixLib"
        prj.calc_all_buildings()
        prj.export_aixlib()

        prj.number_of_elements_calc = 1
        prj.merge_windows_calc = False
        prj.used_library_calc = "IBPSA"
        prj.calc_all_buildings()
        prj.export_ibpsa()

        prj.number_of_elements_calc = 2
        prj.merge_windows_calc = False
        prj.used_library_calc = "IBPSA"
        prj.calc_all_buildings()
        prj.export_ibpsa()

        prj.number_of_elements_calc = 3
        prj.merge_windows_calc = False
        prj.used_library_calc = "IBPSA"
        prj.calc_all_buildings()
        prj.export_ibpsa()

        prj.number_of_elements_calc = 4
        prj.merge_windows_calc = False
        prj.used_library_calc = "IBPSA"
        prj.calc_all_buildings()
        prj.export_ibpsa()

    def test_export_only_ow(self):
        """
        Tests AixLib output for a building with outer walls only
        """

        from teaser.logic.buildingobjects.building import Building

        bldg = Building(parent=prj)
        bldg.name = "SuperExampleBuilding"
        bldg.street_name = "AwesomeAvenue42"
        bldg.city = "46325FantasticTown"
        bldg.year_of_construction = 2015
        bldg.number_of_floors = 1
        bldg.height_of_floors = 3.5

        from teaser.logic.buildingobjects.thermalzone import ThermalZone

        tz = ThermalZone(parent=bldg)
        tz.name = "LivingRoom"
        tz.area = 140.0
        tz.volume = tz.area * bldg.number_of_floors * bldg.height_of_floors

        from teaser.logic.buildingobjects.useconditions import UseConditions

        tz.use_conditions = UseConditions(parent=tz)
        tz.use_conditions.load_use_conditions("Living", prj.data)

        from teaser.logic.buildingobjects.buildingphysics.outerwall import OuterWall

        out_wall_dict = {
            "OuterWall_north": [10.0, 90.0, 0.0],
            "OuterWall_east": [14.0, 90.0, 90.0],
            "OuterWall_south": [10.0, 90.0, 180.0],
            "OuterWall_west": [14.0, 90.0, 270.0],
        }

        for key, value in out_wall_dict.items():
            out_wall = OuterWall(parent=tz)
            out_wall.name = key

            out_wall.load_type_element(
                year=bldg.year_of_construction, construction="iwu_heavy"
            )

            out_wall.area = value[0]
            out_wall.tilt = value[1]
            out_wall.orientation = value[2]

        prj.number_of_elements_calc = 1
        prj.merge_windows_calc = False
        prj.used_library_calc = "AixLib"
        prj.calc_all_buildings()
        prj.export_aixlib()

        prj.number_of_elements_calc = 2
        prj.merge_windows_calc = False
        prj.used_library_calc = "AixLib"
        prj.calc_all_buildings()
        prj.export_aixlib()

        prj.number_of_elements_calc = 3
        prj.merge_windows_calc = False
        prj.used_library_calc = "AixLib"
        prj.calc_all_buildings()
        prj.export_aixlib()

        prj.number_of_elements_calc = 4
        prj.merge_windows_calc = False
        prj.used_library_calc = "AixLib"
        prj.calc_all_buildings()
        prj.export_aixlib()

        prj.number_of_elements_calc = 5
        prj.merge_windows_calc = False
        prj.used_library_calc = "AixLib"
        prj.calc_all_buildings()
        prj.export_aixlib()

        prj.number_of_elements_calc = 1
        prj.merge_windows_calc = False
        prj.used_library_calc = "IBPSA"
        prj.calc_all_buildings()
        prj.export_ibpsa()

        prj.number_of_elements_calc = 2
        prj.merge_windows_calc = False
        prj.used_library_calc = "IBPSA"
        prj.calc_all_buildings()
        prj.export_ibpsa()

        prj.number_of_elements_calc = 3
        prj.merge_windows_calc = False
        prj.used_library_calc = "IBPSA"
        prj.calc_all_buildings()
        prj.export_ibpsa()

        prj.number_of_elements_calc = 4
        prj.merge_windows_calc = False
        prj.used_library_calc = "IBPSA"
        prj.calc_all_buildings()
        prj.export_ibpsa()

        prj.number_of_elements_calc = 1
        prj.merge_windows_calc = True
        prj.used_library_calc = "IBPSA"
        prj.calc_all_buildings()
        prj.export_ibpsa()

        prj.number_of_elements_calc = 2
        prj.merge_windows_calc = True
        prj.used_library_calc = "IBPSA"
        prj.calc_all_buildings()
        prj.export_ibpsa()

        prj.number_of_elements_calc = 3
        prj.merge_windows_calc = True
        prj.used_library_calc = "IBPSA"
        prj.calc_all_buildings()
        prj.export_ibpsa()

        prj.number_of_elements_calc = 4
        prj.merge_windows_calc = True
        prj.used_library_calc = "IBPSA"
        prj.calc_all_buildings()
        prj.export_ibpsa()

    def test_export_only_win(self):
        """
        Tests AixLib output for a building with windows only
        """

        from teaser.logic.buildingobjects.building import Building

        bldg = Building(parent=prj)
        bldg.name = "SuperExampleBuilding"
        bldg.street_name = "AwesomeAvenue42"
        bldg.city = "46325FantasticTown"
        bldg.year_of_construction = 2015
        bldg.number_of_floors = 1
        bldg.height_of_floors = 3.5

        from teaser.logic.buildingobjects.thermalzone import ThermalZone

        tz = ThermalZone(parent=bldg)
        tz.name = "LivingRoom"
        tz.area = 140.0
        tz.volume = tz.area * bldg.number_of_floors * bldg.height_of_floors

        from teaser.logic.buildingobjects.useconditions import UseConditions

        tz.use_conditions = UseConditions(parent=tz)
        tz.use_conditions.load_use_conditions("Living", prj.data)

        from teaser.logic.buildingobjects.buildingphysics.window import Window
        from teaser.logic.buildingobjects.buildingphysics.layer import Layer
        from teaser.logic.buildingobjects.buildingphysics.material import Material

        win_dict = {
            "Window_east": [5.0, 90.0, 90.0],
            "Window_south": [8.0, 90.0, 180.0],
            "Window_west": [5.0, 90.0, 270.0],
        }

        for key, value in win_dict.items():

            win = Window(parent=tz)
            win.name = key
            win.area = value[0]
            win.tilt = value[1]
            win.orientation = value[2]

            win.inner_convection = 1.7
            win.inner_radiation = 5.0
            win.outer_convection = 20.0
            win.outer_radiation = 5.0
            win.g_value = 0.789
            win.a_conv = 0.03
            win.shading_g_total = 0.0
            win.shading_max_irr = 180.0

            win_layer = Layer(parent=win)
            win_layer.id = 1
            win_layer.thickness = 0.024

            win_material = Material(win_layer)
            win_material.name = "GlasWindow"
            win_material.thermal_conduc = 0.067
            win_material.transmittance = 0.9

        prj.number_of_elements_calc = 1
        prj.merge_windows_calc = False
        prj.used_library_calc = "AixLib"
        prj.calc_all_buildings()
        prj.export_aixlib()

        prj.number_of_elements_calc = 2
        prj.merge_windows_calc = False
        prj.used_library_calc = "AixLib"
        prj.calc_all_buildings()
        prj.export_aixlib()

        prj.number_of_elements_calc = 3
        prj.merge_windows_calc = False
        prj.used_library_calc = "AixLib"
        prj.calc_all_buildings()
        prj.export_aixlib()

        prj.number_of_elements_calc = 4
        prj.merge_windows_calc = False
        prj.used_library_calc = "AixLib"
        prj.calc_all_buildings()
        prj.export_aixlib()

        prj.number_of_elements_calc = 5
        prj.merge_windows_calc = False
        prj.used_library_calc = "AixLib"
        prj.calc_all_buildings()
        prj.export_aixlib()

        prj.number_of_elements_calc = 1
        prj.merge_windows_calc = False
        prj.used_library_calc = "IBPSA"
        prj.calc_all_buildings()
        prj.export_ibpsa()

        prj.number_of_elements_calc = 2
        prj.merge_windows_calc = False
        prj.used_library_calc = "IBPSA"
        prj.calc_all_buildings()
        prj.export_ibpsa()

        prj.number_of_elements_calc = 3
        prj.merge_windows_calc = False
        prj.used_library_calc = "IBPSA"
        prj.calc_all_buildings()
        prj.export_ibpsa()

        prj.number_of_elements_calc = 4
        prj.merge_windows_calc = False
        prj.used_library_calc = "IBPSA"
        prj.calc_all_buildings()
        prj.export_ibpsa()

        prj.number_of_elements_calc = 1
        prj.merge_windows_calc = True
        prj.used_library_calc = "IBPSA"
        prj.calc_all_buildings()
        prj.export_ibpsa()

        prj.number_of_elements_calc = 2
        prj.merge_windows_calc = True
        prj.used_library_calc = "IBPSA"
        prj.calc_all_buildings()
        prj.export_ibpsa()

        prj.number_of_elements_calc = 3
        prj.merge_windows_calc = True
        prj.used_library_calc = "IBPSA"
        prj.calc_all_buildings()
        prj.export_ibpsa()

        prj.number_of_elements_calc = 4
        prj.merge_windows_calc = True
        prj.used_library_calc = "IBPSA"
        prj.calc_all_buildings()
        prj.export_ibpsa()

    def test_export_only_rt(self):
        """
        Tests AixLib output for a building with rooftops only
        """

        from teaser.logic.buildingobjects.building import Building

        bldg = Building(parent=prj)
        bldg.name = "SuperExampleBuilding"
        bldg.street_name = "AwesomeAvenue42"
        bldg.city = "46325FantasticTown"
        bldg.year_of_construction = 2015
        bldg.number_of_floors = 1
        bldg.height_of_floors = 3.5

        from teaser.logic.buildingobjects.thermalzone import ThermalZone

        tz = ThermalZone(parent=bldg)
        tz.name = "LivingRoom"
        tz.area = 140.0
        tz.volume = tz.area * bldg.number_of_floors * bldg.height_of_floors

        from teaser.logic.buildingobjects.useconditions import UseConditions

        tz.use_conditions = UseConditions(parent=tz)
        tz.use_conditions.load_use_conditions("Living", prj.data)

        from teaser.logic.buildingobjects.buildingphysics.rooftop import Rooftop

        roof_south = Rooftop(parent=tz)
        roof_south.name = "Roof_South"
        roof_south.area = 75.0
        roof_south.orientation = 180.0
        roof_south.tilt = 55.0
        roof_south.inner_convection = 1.7
        roof_south.outer_convection = 20.0
        roof_south.inner_radiation = 5.0
        roof_south.outer_radiation = 5.0

        roof_north = Rooftop(parent=tz)
        roof_north.name = "Roof_North"
        roof_north.area = 75.0
        roof_north.orientation = 0.0
        roof_north.tilt = 55.0
        roof_north.inner_convection = 1.7
        roof_north.outer_convection = 20.0
        roof_north.inner_radiation = 5.0
        roof_north.outer_radiation = 5.0

        from teaser.logic.buildingobjects.buildingphysics.layer import Layer

        layer_s1 = Layer(parent=roof_south, id=0)
        layer_s1.thickness = 0.3

        from teaser.logic.buildingobjects.buildingphysics.material import Material

        material_s1 = Material(layer_s1)
        material_s1.name = "Insulation"
        material_s1.density = 120.0
        material_s1.heat_capac = 0.04
        material_s1.thermal_conduc = 1.0

        layer_s2 = Layer(parent=roof_south, id=1)
        layer_s2.thickness = 0.15

        material_s2 = Material(layer_s2)
        material_s2.name = "Tile"
        material_s2.density = 1400.0
        material_s2.heat_capac = 0.6
        material_s2.thermal_conduc = 2.5

        layer_n1 = Layer(parent=roof_north, id=0)
        layer_n1.thickness = 0.3

        material_n1 = Material(layer_n1)
        material_n1.name = "Insulation"
        material_n1.density = 120.0
        material_n1.heat_capac = 0.04
        material_n1.thermal_conduc = 1.0

        layer_n2 = Layer(parent=roof_north, id=1)
        layer_n2.thickness = 0.15

        material_n2 = Material(layer_n2)
        material_n2.name = "Tile"
        material_n2.density = 1400.0
        material_n2.heat_capac = 0.6
        material_n2.thermal_conduc = 2.5

        prj.number_of_elements_calc = 1
        prj.merge_windows_calc = False
        prj.used_library_calc = "AixLib"
        prj.calc_all_buildings()
        prj.export_aixlib()

        prj.number_of_elements_calc = 2
        prj.merge_windows_calc = False
        prj.used_library_calc = "AixLib"
        prj.calc_all_buildings()
        prj.export_aixlib()

        prj.number_of_elements_calc = 3
        prj.merge_windows_calc = False
        prj.used_library_calc = "AixLib"
        prj.calc_all_buildings()
        prj.export_aixlib()

        prj.number_of_elements_calc = 4
        prj.merge_windows_calc = False
        prj.used_library_calc = "AixLib"
        prj.calc_all_buildings()
        prj.export_aixlib()

        prj.number_of_elements_calc = 5
        prj.merge_windows_calc = False
        prj.used_library_calc = "AixLib"
        prj.calc_all_buildings()
        prj.export_aixlib()

        prj.number_of_elements_calc = 1
        prj.merge_windows_calc = False
        prj.used_library_calc = "IBPSA"
        prj.calc_all_buildings()
        prj.export_ibpsa()

        prj.number_of_elements_calc = 2
        prj.merge_windows_calc = False
        prj.used_library_calc = "IBPSA"
        prj.calc_all_buildings()
        prj.export_ibpsa()

        prj.number_of_elements_calc = 3
        prj.merge_windows_calc = False
        prj.used_library_calc = "IBPSA"
        prj.calc_all_buildings()
        prj.export_ibpsa()

        prj.number_of_elements_calc = 4
        prj.merge_windows_calc = False
        prj.used_library_calc = "IBPSA"
        prj.calc_all_buildings()
        prj.export_ibpsa()

    def test_export_only_gf(self):
        """
        Tests AixLib output for a building with ground floors only
        """

        from teaser.logic.buildingobjects.building import Building

        bldg = Building(parent=prj)
        bldg.name = "SuperExampleBuilding"
        bldg.street_name = "AwesomeAvenue42"
        bldg.city = "46325FantasticTown"
        bldg.year_of_construction = 2015
        bldg.number_of_floors = 1
        bldg.height_of_floors = 3.5

        from teaser.logic.buildingobjects.thermalzone import ThermalZone

        tz = ThermalZone(parent=bldg)
        tz.name = "LivingRoom"
        tz.area = 140.0
        tz.volume = tz.area * bldg.number_of_floors * bldg.height_of_floors

        from teaser.logic.buildingobjects.useconditions import UseConditions

        tz.use_conditions = UseConditions(parent=tz)
        tz.use_conditions.load_use_conditions("Living", prj.data)

        from teaser.logic.buildingobjects.buildingphysics.groundfloor import GroundFloor

        ground_floor_dict = {"GroundFloor": [100.0, 0.0, -2]}

        for key, value in ground_floor_dict.items():

            ground = GroundFloor(parent=tz)
            ground.name = key
            ground.load_type_element(
                year=bldg.year_of_construction, construction="iwu_heavy"
            )
            ground.area = value[0]
            ground.tilt = value[1]
            ground.orientation = value[2]

        prj.number_of_elements_calc = 1
        prj.merge_windows_calc = False
        prj.used_library_calc = "AixLib"
        prj.calc_all_buildings()
        prj.export_aixlib()

        prj.number_of_elements_calc = 2
        prj.merge_windows_calc = False
        prj.used_library_calc = "AixLib"
        prj.calc_all_buildings()
        prj.export_aixlib()

        prj.number_of_elements_calc = 3
        prj.merge_windows_calc = False
        prj.used_library_calc = "AixLib"
        prj.calc_all_buildings()
        prj.export_aixlib()

        prj.number_of_elements_calc = 4
        prj.merge_windows_calc = False
        prj.used_library_calc = "AixLib"
        prj.calc_all_buildings()
        prj.export_aixlib()

        prj.number_of_elements_calc = 5
        prj.merge_windows_calc = False
        prj.used_library_calc = "AixLib"
        prj.calc_all_buildings()
        prj.export_aixlib()

        prj.number_of_elements_calc = 1
        prj.merge_windows_calc = False
        prj.used_library_calc = "IBPSA"
        prj.calc_all_buildings()
        prj.export_ibpsa()

        prj.number_of_elements_calc = 2
        prj.merge_windows_calc = False
        prj.used_library_calc = "IBPSA"
        prj.calc_all_buildings()
        prj.export_ibpsa()

        prj.number_of_elements_calc = 3
        prj.merge_windows_calc = False
        prj.used_library_calc = "IBPSA"
        prj.calc_all_buildings()
        prj.export_ibpsa()

        prj.number_of_elements_calc = 4
        prj.merge_windows_calc = False
        prj.used_library_calc = "IBPSA"
        prj.calc_all_buildings()
        prj.export_ibpsa()

    def test_ashrae_140_600(self):

        from teaser.examples.verification.verification_ASHRAE_140_600 import (
            main as exmain,
        )

        exmain(number_of_elements=1)
        exmain(number_of_elements=2)
        exmain(number_of_elements=3)
        exmain(number_of_elements=4)

    def test_ashrae_140_620(self):

        from teaser.examples.verification.verification_ASHRAE_140_620 import (
            main as exmain,
        )

        exmain(number_of_elements=1)
        exmain(number_of_elements=2)
        exmain(number_of_elements=3)
        exmain(number_of_elements=4)

    def test_ashrae_140_900(self):

        from teaser.examples.verification.verification_ASHRAE_140_900 import (
            main as exmain,
        )

        exmain(number_of_elements=1)
        exmain(number_of_elements=2)
        exmain(number_of_elements=3)
        exmain(number_of_elements=4)

    def test_ashrae_140_920(self):

        from teaser.examples.verification.verification_ASHRAE_140_920 import (
            main as exmain,
        )

        exmain(number_of_elements=1)
        exmain(number_of_elements=2)
        exmain(number_of_elements=3)
        exmain(number_of_elements=4)

    # def test_type_bldg_residential_profiles(self):
    #     """
    #     Verification of the type building generation of an office building.
    #     Values are compared with TEASER3 values.
    #     """
    #     from teaser.logic.archetypebuildings.bmvbs.singlefamilydwelling \
    #         import SingleFamilyDwelling
    #
    #     prj.set_default()
    #     test_residential = SingleFamilyDwelling(parent=prj,
    #                                             name="TestBuilding",
    #                                             year_of_construction=1988,
    #                                             number_of_floors=3,
    #                                             height_of_floors=3,
    #                                             net_leased_area=2500)
    #
    #     test_residential.generate_archetype()
    #
    #     prj.calc_all_buildings()
    #
    #     path_to_export = prj.export_aixlib(
    #         internal_id=None,
    #         path=None)
    #
    #     from scipy.io import loadmat
    #     file = loadmat(os.path.join(
    #         path_to_export,
    #         "TestBuilding",
    #         "InternalGains_TestBuilding.mat"))
    #
    #     use_cond = test_residential.thermal_zones[0].use_conditions
    #
    #     assert (file['Internals'].transpose()[1][1:] ==
    #             use_cond.profile_persons).all()
    #
    #     assert (file['Internals'].transpose()[2][1:] ==
    #             use_cond.profile_machines).all()
    #
    #     assert (file['Internals'].transpose()[3][1:] ==
    #             use_cond.profile_lighting).all()

    def test_ahu_profiles(self):
        """Test setting AHU profiles of different lengths

        Related to issue 553 at https://github.com/RWTH-EBC/TEASER/issues/553
        """

        prj_test = Project()
        prj_test.name = "TestAHUProfiles"

        prj_test.add_non_residential(
            construction_data="iwu_heavy",
            geometry_data="bmvbs_office",
            name="OfficeBuilding",
            year_of_construction=2015,
            number_of_floors=4,
            height_of_floors=3.5,
            net_leased_area=1000.0,
        )

        prj_test.used_library_calc = "AixLib"
        prj_test.number_of_elements_calc = 2

        v_flow_workday = [
            0.0,
            0.0,
            0.0,
            0.0,
            0.0,
            0.0,
            1.0,
            1.0,
            1.0,
            1.0,
            1.0,
            1.0,
            1.0,
            1.0,
            1.0,
            1.0,
            1.0,
            1.0,
            0.0,
            0.0,
            0.0,
            0.0,
            0.0,
            0.0,
            0.0,
        ]

        v_flow_week = []
        for day in range(7):
            for val in v_flow_workday:
                if day < 5:
                    ratio = val
                else:
                    if val == 1:
                        ratio = 0.2
                    else:
                        ratio = 0.0
                v_flow_week.append(ratio)

        prj_test.buildings[-1].central_ahu.profile_v_flow = v_flow_week

        assert prj_test.buildings[-1].central_ahu.profile_v_flow == v_flow_week

    def test_export_bldg_threshold(self):

        prj.set_default(load_data=False)

        prj.add_non_residential(
            construction_data="iwu_heavy",
            geometry_data="bmvbs_institute",
            name="TestBuilding",
            year_of_construction=1988,
            number_of_floors=7,
            height_of_floors=1,
            net_leased_area=1988,
            with_ahu=True,
            office_layout=0,
            window_layout=0,
        )
        prj.buildings[-1].thermal_zones[0].use_conditions.with_ahu = True
        prj.buildings[-1].thermal_zones[0].use_conditions.with_ideal_thresholds = True
        prj.buildings[-1].thermal_zones[1].use_conditions.with_ahu = False
        prj.buildings[-1].thermal_zones[1].use_conditions.with_ideal_thresholds = False
        prj.buildings[-1].thermal_zones[-1].use_conditions.with_ahu = True
        prj.buildings[-1].thermal_zones[-1].use_conditions.with_ideal_thresholds = True
        prj.calc_all_buildings()
        prj.export_aixlib()

    def test_tz_naming(self):

        from teaser.logic.buildingobjects.building import Building
        from teaser.logic.buildingobjects.thermalzone import ThermalZone

        # warnings for not calculated buildings
        bld = Building(parent=prj)
        tz1 = ThermalZone(parent=bld)
        tz1.name = "living"

        tz2 = ThermalZone(parent=bld)
        tz2.name = "kitchen"

        tz3 = ThermalZone(parent=bld)
        tz3.name = "living"

        assert tz1.name == "living"
        assert tz2.name == "kitchen"
        assert tz3.name == "living_1"<|MERGE_RESOLUTION|>--- conflicted
+++ resolved
@@ -2785,10 +2785,6 @@
 
     def test_calc_three_element(self):
         """test of calc_three_element"""
-<<<<<<< HEAD
-=======
-        from pytest import approx
->>>>>>> 9de191c0
         prj.set_default()
         helptest.building_test2(prj)
 
@@ -3632,6 +3628,12 @@
         prj.calc_all_buildings()
         prj.export_aixlib()
 
+        prj.number_of_elements_calc = 5
+        prj.merge_windows_calc = False
+        prj.used_library_calc = "AixLib"
+        prj.calc_all_buildings()
+        prj.export_aixlib()
+
         prj.number_of_elements_calc = 1
         prj.merge_windows_calc = False
         prj.used_library_calc = "IBPSA"
@@ -3929,6 +3931,12 @@
         prj.export_aixlib()
 
         prj.number_of_elements_calc = 4
+        prj.merge_windows_calc = False
+        prj.used_library_calc = "AixLib"
+        prj.calc_all_buildings()
+        prj.export_aixlib()
+
+        prj.number_of_elements_calc = 5
         prj.merge_windows_calc = False
         prj.used_library_calc = "AixLib"
         prj.calc_all_buildings()
